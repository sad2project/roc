on: [pull_request]
  #schedule:
  #  - cron:  '0 9 * * *' # 9=9am utc+0

name: Nightly Release macOS x86_64

<<<<<<< HEAD
=======
env:
  ZIG_VERSION: 0.9.1
  LLVM_SYS_130_PREFIX: /usr/local/opt/llvm@13

>>>>>>> 8ada13cc
jobs:
  test-build-upload:
    name: build, test, package and upload nightly release
    strategy:
      matrix:
        os: [ macos-11, macos-12 ]
    env:
      ZIG_VERSION: 0.9.1
      LLVM_SYS_130_PREFIX: /usr/local/opt/llvm@13
    runs-on: ${{ matrix.os }}
    timeout-minutes: 120
    steps:
      - uses: actions/checkout@v3
          
      - name: write version to file
        run: ./ci/write_version.sh

      - name: Install zig
        run: |
          curl -L -o zig.tar.xz https://ziglang.org/download/${ZIG_VERSION}/zig-macos-x86_64-${ZIG_VERSION}.tar.xz && tar -xf zig.tar.xz
          echo "${GITHUB_WORKSPACE}/zig-macos-x86_64-${ZIG_VERSION}" >> $GITHUB_PATH
      - name: zig version
        run: zig version
      - name: Install LLVM
        run: brew install llvm@13
        
      # build has to be done before tests #2572
      - name: build release
        uses: actions-rs/cargo@v1
        with:
          command: build
          args: --release --locked
          
      - name: execute rust tests if macos 12
        if: endsWith(matrix.os, '12')
        uses: actions-rs/cargo@v1
        with:
          command: test
          args: --release --locked -- --skip opaque_wrap_function --skip bool_list_literal
          
      - name: execute rust tests if macos 11
        if: endsWith(matrix.os, '11')
        uses: actions-rs/cargo@v1
        with:
          command: test
          args: --release --locked -- --skip opaque_wrap_function --skip bool_list_literal --skip platformSwitchingSwift --skip swiftui
          # swift tests are skipped because of "Could not find or use auto-linked library 'swiftCompatibilityConcurrency'" on macos-11 x86_64 CI machine
          # this issue may be caused by older versions of XCode
          
      - name: get commit SHA
        run:  echo "SHA=$(git rev-parse --short "$GITHUB_SHA")" >> $GITHUB_ENV
        
      - name: get date
        run: echo "DATE=$(date "+%Y-%m-%d")" >> $GITHUB_ENV
        
      - name: get macos version if 11
        if: endsWith(matrix.os, '11')
        run: echo "MACOSVERSION=11" >> $GITHUB_ENV
        
      - name: get macos version if 12
        if: endsWith(matrix.os, '12')
        run: echo "MACOSVERSION=12" >> $GITHUB_ENV
        
      - name: build file name
        env:
            DATE: ${{ env.DATE }}
            SHA: ${{ env.SHA }}
        run: echo "RELEASE_TAR_FILENAME=roc_nightly-macos_$MACOSVERSION_x86_64-$DATE-$SHA.tar.gz" >> $GITHUB_ENV
        
      - name: package release
        run: ./ci/package_release.sh ${{ env.RELEASE_TAR_FILENAME }}
        
      - name: Upload artifact. Actually uploading to github releases has to be done manually.
        uses: actions/upload-artifact@v3
        with:
           name: ${{ env.RELEASE_TAR_FILENAME }}
           path: ${{ env.RELEASE_TAR_FILENAME }}
           retention-days: 4
<|MERGE_RESOLUTION|>--- conflicted
+++ resolved
@@ -4,22 +4,16 @@
 
 name: Nightly Release macOS x86_64
 
-<<<<<<< HEAD
-=======
 env:
   ZIG_VERSION: 0.9.1
   LLVM_SYS_130_PREFIX: /usr/local/opt/llvm@13
 
->>>>>>> 8ada13cc
 jobs:
   test-build-upload:
     name: build, test, package and upload nightly release
     strategy:
       matrix:
         os: [ macos-11, macos-12 ]
-    env:
-      ZIG_VERSION: 0.9.1
-      LLVM_SYS_130_PREFIX: /usr/local/opt/llvm@13
     runs-on: ${{ matrix.os }}
     timeout-minutes: 120
     steps:
