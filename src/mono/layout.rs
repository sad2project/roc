<<<<<<< HEAD
use crate::can::ident::{Lowercase, TagName};
use crate::collections::MutMap;
=======
use crate::can::ident::Lowercase;
>>>>>>> 08357633
use crate::module::symbol::Symbol;
use crate::subs::{Content, FlatType, Subs, Variable};
use bumpalo::collections::Vec;
use bumpalo::Bump;
use cranelift_codegen::isa::TargetFrontendConfig;

/// Types for code gen must be monomorphic. No type variables allowed!
#[derive(Clone, Debug, PartialEq, Eq)]
pub enum Layout<'a> {
    Builtin(Builtin<'a>),
    Struct(&'a [(Lowercase, Layout<'a>)]),
    Pointer(&'a Layout<'a>),
    /// A function. The types of its arguments, then the type of its return value.
    FunctionPointer(&'a [Layout<'a>], &'a Layout<'a>),
}

#[derive(Clone, Debug, PartialEq, Eq)]
pub enum Builtin<'a> {
    Int64,
    Float64,
    Str,
    Map(&'a Layout<'a>, &'a Layout<'a>),
    Set(&'a Layout<'a>),
}

impl<'a> Layout<'a> {
    pub fn from_var(arena: &'a Bump, var: Variable, subs: &Subs) -> Result<Self, ()> {
        let content = subs.get_without_compacting(var).content;

        Self::from_content(arena, content, subs)
    }
    /// Returns Err(()) if given an error, or Ok(Layout) if given a non-erroneous Structure.
    /// Panics if given a FlexVar or RigidVar, since those should have been
    /// monomorphized away already!
    pub fn from_content(arena: &'a Bump, content: Content, subs: &Subs) -> Result<Self, ()> {
        use crate::subs::Content::*;

        match content {
            var @ FlexVar(_) | var @ RigidVar(_) => {
                panic!("Layout::from_content encountered an unresolved {:?}", var);
            }
            Structure(flat_type) => layout_from_flat_type(arena, flat_type, subs),

            Alias(Symbol::INT_INT, args, _) => {
                debug_assert!(args.is_empty());
                Ok(Layout::Builtin(Builtin::Int64))
            }
            Alias(Symbol::FLOAT_FLOAT, args, _) => {
                debug_assert!(args.is_empty());
                Ok(Layout::Builtin(Builtin::Float64))
            }
            Alias(_, _, var) => {
                Self::from_content(arena, subs.get_without_compacting(var).content, subs)
            }
            Error => Err(()),
        }
    }

    pub fn stack_size(&self, cfg: TargetFrontendConfig) -> u32 {
        use Layout::*;

        match self {
            Builtin(builtin) => builtin.stack_size(cfg),
            Struct(fields) => {
                let mut sum = 0;

                for (_, field_layout) in *fields {
                    sum += field_layout.stack_size(cfg);
                }

                sum
            }
            Pointer(_) | FunctionPointer(_, _) => pointer_size(cfg),
        }
    }
}

fn pointer_size(cfg: TargetFrontendConfig) -> u32 {
    cfg.pointer_bytes() as u32
}

impl<'a> Builtin<'a> {
    const I64_SIZE: u32 = std::mem::size_of::<i64>() as u32;
    const F64_SIZE: u32 = std::mem::size_of::<f64>() as u32;

    /// Number of machine words in an empty one of these
    const STR_WORDS: u32 = 3;
    const MAP_WORDS: u32 = 6;
    const SET_WORDS: u32 = Builtin::MAP_WORDS; // Set is an alias for Map with {} for value

    pub fn stack_size(&self, cfg: TargetFrontendConfig) -> u32 {
        use Builtin::*;

        match self {
            Int64 => Builtin::I64_SIZE,
            Float64 => Builtin::F64_SIZE,
            Str => Builtin::STR_WORDS * pointer_size(cfg),
            Map(_, _) => Builtin::MAP_WORDS * pointer_size(cfg),
            Set(_) => Builtin::SET_WORDS * pointer_size(cfg),
        }
    }
}

fn layout_from_flat_type<'a>(
    arena: &'a Bump,
    flat_type: FlatType,
    subs: &Subs,
) -> Result<Layout<'a>, ()> {
    use crate::subs::FlatType::*;

    match flat_type {
        Apply(symbol, args) => {
            match symbol {
                Symbol::INT_INT => {
                    debug_assert!(args.is_empty());
                    Ok(Layout::Builtin(Builtin::Int64))
                }
                Symbol::FLOAT_FLOAT => {
                    debug_assert!(args.is_empty());
                    Ok(Layout::Builtin(Builtin::Float64))
                }
                Symbol::NUM_NUM => {
                    // Num.Num should only ever have 1 argument, e.g. Num.Num Int.Integer
                    debug_assert!(args.len() == 1);

                    let var = args.iter().next().unwrap();
                    let content = subs.get_without_compacting(*var).content;

                    layout_from_num_content(content)
                }
                _ => {
                    panic!("TODO layout_from_flat_type for {:?}", Apply(symbol, args));
                }
            }
        }
        Func(args, ret_var) => {
            let mut fn_args = Vec::with_capacity_in(args.len(), arena);

            for arg_var in args {
                let arg_content = subs.get_without_compacting(arg_var).content;

                fn_args.push(Layout::from_content(arena, arg_content, subs)?);
            }

            let ret_content = subs.get_without_compacting(ret_var).content;
            let ret = Layout::from_content(arena, ret_content, subs)?;

            Ok(Layout::FunctionPointer(
                fn_args.into_bump_slice(),
                arena.alloc(ret),
            ))
        }
<<<<<<< HEAD
        Record(mut fields, ext_var) => {
            flatten_record(&mut fields, ext_var, subs);

            panic!("TODO make Layout for non-empty Record");
=======
        Record(fields, ext_var) => {
            let ext_content = subs.get_without_compacting(ext_var).content;
            let ext_layout = match Layout::from_content(arena, ext_content, subs) {
                Ok(layout) => layout,
                Err(()) => {
                    // Invalid record!
                    panic!("TODO gracefully handle record with invalid ext_var");
                }
            };

            let mut field_layouts;

            match ext_layout {
                Layout::Struct(more_fields) => {
                    field_layouts = Vec::with_capacity_in(fields.len() + more_fields.len(), arena);

                    for (label, field) in more_fields {
                        field_layouts.push((label.clone(), field.clone()));
                    }
                }
                _ => {
                    panic!(
                        "TODO handle Layout for invalid record extension, specifically {:?}",
                        ext_layout
                    );
                }
            }

            for (label, field_var) in fields {
                let field_content = subs.get_without_compacting(field_var).content;
                let field_layout = match Layout::from_content(arena, field_content, subs) {
                    Ok(layout) => layout,
                    Err(()) => {
                        // Invalid field!
                        panic!("TODO gracefully handle record with invalid field.var");
                    }
                };

                field_layouts.push((label.clone(), field_layout));
            }

            Ok(Layout::Struct(field_layouts.into_bump_slice()))
>>>>>>> 08357633
        }
        TagUnion(mut tags, ext_var) => {
            // Recursively inject the contents of ext_var into tags
            // until we have all the tags in one map.
            flatten_union(&mut tags, ext_var, subs);

            match tags.len() {
                0 => {
                    panic!("TODO gracefully handle trying to instantiate Never");
                }
                1 => {
                    // This is a wrapper. Unwrap it!
                    let (tag, args) = tags.into_iter().next().unwrap();

                    match tag {
                        TagName::Private(Symbol::NUM_AT_NUM) if args.len() == 1 => {
                            let var = args.into_iter().next().unwrap();

                            match subs.get_without_compacting(var).content {
                                Content::Structure(flat_type) => match flat_type {
                                    _ => {
                                        panic!("TODO handle Num.@Num flat_type {:?}", flat_type);
                                    }
                                },
                                Content::Alias(Symbol::INT_INTEGER, args, _) => {
                                    debug_assert!(args.is_empty());
                                    Ok(Layout::Builtin(Builtin::Int64))
                                }
                                Content::Alias(Symbol::FLOAT_FLOATINGPOINT, args, _) => {
                                    debug_assert!(args.is_empty());
                                    Ok(Layout::Builtin(Builtin::Float64))
                                }
                                other => {
                                    panic!("TODO non structure Num.@Num flat_type {:?}", other);
                                } // Symbol::INT_INT => {
                                  //     debug_assert!(args.is_empty());
                                  //     types::I64
                                  // }
                                  // Symbol::FLOAT_FLOAT => {
                                  //     debug_assert!(args.is_empty());
                                  //     types::F64
                                  // }
                                  // tag => {
                                  //     panic!("TODO gracefully handle unrecognized Num.Num variant {:?} {:?}", tag, args);
                                  // }
                            }
                        }
                        TagName::Private(symbol) => {
                            panic!("TODO emit wrapped private tag for {:?} {:?}", symbol, args);
                        }
                        TagName::Global(ident) => {
                            panic!("TODO emit wrapped global tag for {:?} {:?}", ident, args);
                        }
                    }
                }
                _ => {
                    panic!("TODO handle a tag union with mutliple tags.");
                }
            }
        }
        RecursiveTagUnion(_, _, _) => {
            panic!("TODO make Layout for non-empty Tag Union");
        }
        EmptyTagUnion => {
            panic!("TODO make Layout for empty Tag Union");
        }
        Boolean(_) => {
            panic!("TODO make Layout for Boolean");
        }
        Erroneous(_) => Err(()),
        EmptyRecord => Ok(Layout::Struct(&[])),
    }
}

fn layout_from_num_content<'a>(content: Content) -> Result<Layout<'a>, ()> {
    use crate::subs::Content::*;
    use crate::subs::FlatType::*;

    match content {
        var @ FlexVar(_) | var @ RigidVar(_) => {
            panic!("Layout::from_content encountered an unresolved {:?}", var);
        }
        Structure(Apply(symbol, args)) => match symbol {
            Symbol::INT_INTEGER => Ok(Layout::Builtin(Builtin::Int64)),
            Symbol::FLOAT_FLOATINGPOINT => Ok(Layout::Builtin(Builtin::Float64)),
            _ => {
                panic!(
                    "Invalid Num.Num type application: {:?}",
                    Apply(symbol, args)
                );
            }
        },
        Structure(_) => {
            panic!("Invalid Num.Num type application: {:?}", content);
        }
        Alias(_, _, _) => {
            panic!("TODO recursively resolve type aliases in num_from_content");
        }
        Error => Err(()),
    }
}

/// Recursively inline the contents ext_var into this union until we have
/// a flat union containing all the tags.
fn flatten_union(
    tags: &mut MutMap<TagName, std::vec::Vec<Variable>>,
    ext_var: Variable,
    subs: &Subs,
) {
    use crate::subs::Content::*;
    use crate::subs::FlatType::*;

    match subs.get_without_compacting(ext_var).content {
        Structure(EmptyTagUnion) => (),
        Structure(TagUnion(new_tags, new_ext_var)) => {
            for (tag_name, vars) in new_tags {
                tags.insert(tag_name, vars);
            }

            flatten_union(tags, new_ext_var, subs)
        }
        invalid => {
            panic!("Compiler error: flatten_union got an ext_var in a tag union that wasn't itself a tag union; instead, it was: {:?}", invalid);
        }
    };
}

/// Recursively inline the contents ext_var into this record until we have
/// a flat record containing all the fields.
fn flatten_record(fields: &mut MutMap<Lowercase, Variable>, ext_var: Variable, subs: &Subs) {
    use crate::subs::Content::*;
    use crate::subs::FlatType::*;

    match subs.get_without_compacting(ext_var).content {
        Structure(EmptyRecord) => (),
        Structure(Record(new_tags, new_ext_var)) => {
            for (label, var) in new_tags {
                fields.insert(label, var);
            }

            flatten_record(fields, new_ext_var, subs)
        }
        invalid => {
            panic!("Compiler error: flatten_record encountered an ext_var in a record that wasn't itself a record; instead, it was: {:?}", invalid);
        }
    };
}<|MERGE_RESOLUTION|>--- conflicted
+++ resolved
@@ -1,9 +1,5 @@
-<<<<<<< HEAD
 use crate::can::ident::{Lowercase, TagName};
 use crate::collections::MutMap;
-=======
-use crate::can::ident::Lowercase;
->>>>>>> 08357633
 use crate::module::symbol::Symbol;
 use crate::subs::{Content, FlatType, Subs, Variable};
 use bumpalo::collections::Vec;
@@ -156,13 +152,8 @@
                 arena.alloc(ret),
             ))
         }
-<<<<<<< HEAD
         Record(mut fields, ext_var) => {
             flatten_record(&mut fields, ext_var, subs);
-
-            panic!("TODO make Layout for non-empty Record");
-=======
-        Record(fields, ext_var) => {
             let ext_content = subs.get_without_compacting(ext_var).content;
             let ext_layout = match Layout::from_content(arena, ext_content, subs) {
                 Ok(layout) => layout,
@@ -204,7 +195,6 @@
             }
 
             Ok(Layout::Struct(field_layouts.into_bump_slice()))
->>>>>>> 08357633
         }
         TagUnion(mut tags, ext_var) => {
             // Recursively inject the contents of ext_var into tags
