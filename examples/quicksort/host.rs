use std::time::SystemTime;

#[link(name = "roc_app", kind = "static")]
extern "C" {
    #[allow(improper_ctypes)]
    #[link_name = "quicksort#1"]
    fn quicksort(list: Box<[i64]>) -> Box<[i64]>;
}

const NUM_NUMS: usize = 1_000_00;

pub fn main() {
    let nums: Box<[i64]> = {
        let mut nums = Vec::with_capacity(NUM_NUMS);

        for index in 0..nums.capacity() {
            let num = index as i64 % 12345;

            nums.push(num);
        }
<<<<<<< HEAD
    };

    // TODO FIXME don't truncate! This is just for testing.
    nums.truncate(1_000_000);
=======
>>>>>>> ab787259

        nums
    }
    .into();

    println!("Running Roc quicksort on {} numbers...", nums.len());
    let start_time = SystemTime::now();
    let answer = unsafe { quicksort(nums) };
    let end_time = SystemTime::now();
    let duration = end_time.duration_since(start_time).unwrap();

    println!(
        "Roc quicksort took {:.4} ms to compute this answer: {:?}",
        duration.as_secs_f64() * 1000.0,
        // truncate the answer, so stdout is not swamped
        &answer[0..20]
    );

    // the pointer is to the first _element_ of the list,
    // but the refcount precedes it. Thus calling free() on
    // this pointer would segfault/cause badness. Therefore, we
    // leak it for now
    Box::leak(answer);
}<|MERGE_RESOLUTION|>--- conflicted
+++ resolved
@@ -7,7 +7,7 @@
     fn quicksort(list: Box<[i64]>) -> Box<[i64]>;
 }
 
-const NUM_NUMS: usize = 1_000_00;
+const NUM_NUMS: usize = 1_000_000;
 
 pub fn main() {
     let nums: Box<[i64]> = {
@@ -18,17 +18,8 @@
 
             nums.push(num);
         }
-<<<<<<< HEAD
+        nums.into()
     };
-
-    // TODO FIXME don't truncate! This is just for testing.
-    nums.truncate(1_000_000);
-=======
->>>>>>> ab787259
-
-        nums
-    }
-    .into();
 
     println!("Running Roc quicksort on {} numbers...", nums.len());
     let start_time = SystemTime::now();
