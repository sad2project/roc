#[macro_use]
extern crate pretty_assertions;
extern crate bumpalo;
extern crate indoc;
extern crate roc_reporting;

mod helpers;

#[cfg(test)]
mod test_reporting {
    use crate::helpers::{can_expr, infer_expr, test_home, CanExprOut, ParseErrOut};
    use bumpalo::Bump;
    use indoc::indoc;
    use roc_can::abilities::AbilitiesStore;
    use roc_load::{self, LoadedModule, LoadingProblem, Threading};
    use roc_module::symbol::{Interns, ModuleId};
    use roc_region::all::LineInfo;
    use roc_reporting::report::{
        can_problem, parse_problem, type_problem, RenderTarget, Report, Severity, ANSI_STYLE_CODES,
        DEFAULT_PALETTE,
    };
    use roc_reporting::report::{RocDocAllocator, RocDocBuilder};
    use roc_solve::solve;
    use roc_test_utils::assert_multiline_str_eq;
    use roc_types::subs::Subs;
    use std::path::PathBuf;

    fn filename_from_string(str: &str) -> PathBuf {
        let mut filename = PathBuf::new();
        filename.push(str);

        filename
    }

    fn to_simple_report(doc: RocDocBuilder) -> Report {
        Report {
            title: "".to_string(),
            doc,
            filename: filename_from_string(r"/code/proj/Main.roc"),
            severity: Severity::RuntimeError,
        }
    }

    fn promote_expr_to_module(src: &str) -> String {
        let mut buffer =
            String::from("app \"test\" provides [ main ] to \"./platform\"\n\nmain =\n");

        for line in src.lines() {
            // indent the body!
            buffer.push_str("    ");
            buffer.push_str(line);
            buffer.push('\n');
        }

        buffer
    }

    fn run_load_and_infer<'a>(
        subdir: &str,
        arena: &'a Bump,
        src: &'a str,
    ) -> (String, Result<LoadedModule, LoadingProblem<'a>>) {
        use std::fs::File;
        use std::io::Write;

        let module_src = if src.starts_with("app") {
            // this is already a module
            src.to_string()
        } else {
            // this is an expression, promote it to a module
            promote_expr_to_module(src)
        };

        let exposed_types = Default::default();
        let loaded = {
            // Use a deterministic temporary directory.
            // We can't have all tests use "tmp" because tests run in parallel,
            // so append the test name to the tmp path.
            let tmp = format!("tmp/{}", subdir);
            let dir = roc_test_utils::TmpDir::new(&tmp);

            let filename = PathBuf::from("Test.roc");
            let file_path = dir.path().join(filename);
            let full_file_path = file_path.clone();
            let mut file = File::create(file_path).unwrap();
            writeln!(file, "{}", module_src).unwrap();
            let result = roc_load::load_and_typecheck(
                arena,
                full_file_path,
                dir.path(),
                exposed_types,
                roc_target::TargetInfo::default_x86_64(),
                RenderTarget::Generic,
                Threading::Single,
            );
            drop(file);

            result
        };

        (module_src, loaded)
    }

    #[allow(clippy::type_complexity)]
    fn infer_expr_help_new<'a>(
        subdir: &str,
        arena: &'a Bump,
        expr_src: &'a str,
    ) -> Result<
        (
            String,
            Vec<solve::TypeError>,
            Vec<roc_problem::can::Problem>,
            ModuleId,
            Interns,
        ),
        LoadingProblem<'a>,
    > {
        let (module_src, result) = run_load_and_infer(subdir, arena, expr_src);
        let LoadedModule {
            module_id: home,
            mut can_problems,
            mut type_problems,
            interns,
            ..
        } = result?;

        let can_problems = can_problems.remove(&home).unwrap_or_default();
        let type_problems = type_problems.remove(&home).unwrap_or_default();

        Ok((module_src, type_problems, can_problems, home, interns))
    }

    fn list_reports_new<F>(subdir: &str, arena: &Bump, src: &str, finalize_render: F) -> String
    where
        F: FnOnce(RocDocBuilder<'_>, &mut String),
    {
        use ven_pretty::DocAllocator;

        let filename = filename_from_string(r"/code/proj/Main.roc");

        let mut buf = String::new();

        match infer_expr_help_new(subdir, arena, src) {
            Err(LoadingProblem::FormattedReport(fail)) => fail,
            Ok((module_src, type_problems, can_problems, home, interns)) => {
                let lines = LineInfo::new(&module_src);
                let src_lines: Vec<&str> = module_src.split('\n').collect();
                let mut reports = Vec::new();

                let alloc = RocDocAllocator::new(&src_lines, home, &interns);

                for problem in can_problems {
                    let report = can_problem(&alloc, &lines, filename.clone(), problem.clone());
                    reports.push(report);
                }

                for problem in type_problems {
                    if let Some(report) =
                        type_problem(&alloc, &lines, filename.clone(), problem.clone())
                    {
                        reports.push(report);
                    }
                }

                let has_reports = !reports.is_empty();

                let doc = alloc
                    .stack(reports.into_iter().map(|v| v.pretty(&alloc)))
                    .append(if has_reports {
                        alloc.line()
                    } else {
                        alloc.nil()
                    });

                finalize_render(doc, &mut buf);
                buf
            }
            Err(other) => {
                panic!("failed to load: {:?}", other);
            }
        }
    }

    fn infer_expr_help<'a>(
        arena: &'a Bump,
        expr_src: &'a str,
    ) -> Result<
        (
            Vec<solve::TypeError>,
            Vec<roc_problem::can::Problem>,
            ModuleId,
            Interns,
        ),
        ParseErrOut<'a>,
    > {
        let CanExprOut {
            loc_expr: _,
            output,
            var_store,
            var,
            constraints,
            constraint,
            home,
            interns,
            problems: can_problems,
            ..
        } = can_expr(arena, expr_src)?;
        let mut subs = Subs::new_from_varstore(var_store);

        for named in output.introduced_variables.named {
            subs.rigid_var(named.variable, named.name);
        }

        for var in output.introduced_variables.wildcards {
            subs.rigid_var(var.value, "*".into());
        }

        let mut solve_aliases = roc_solve::solve::Aliases::default();

        for (name, alias) in output.aliases {
            solve_aliases.insert(name, alias);
        }

        let mut unify_problems = Vec::new();
        let mut abilities_store = AbilitiesStore::default();
        let (_content, _subs) = infer_expr(
            subs,
            &mut unify_problems,
            &constraints,
            &constraint,
            &mut solve_aliases,
            &mut abilities_store,
            var,
        );

        Ok((unify_problems, can_problems, home, interns))
    }

    fn list_reports<F>(arena: &Bump, src: &str, buf: &mut String, callback: F)
    where
        F: FnOnce(RocDocBuilder<'_>, &mut String),
    {
        use ven_pretty::DocAllocator;

        let src_lines: Vec<&str> = src.split('\n').collect();
        let lines = LineInfo::new(src);

        let filename = filename_from_string(r"/code/proj/Main.roc");

        match infer_expr_help(arena, src) {
            Err(parse_err) => {
                let ParseErrOut {
                    fail,
                    home,
                    interns,
                } = parse_err;

                let alloc = RocDocAllocator::new(&src_lines, home, &interns);

                let problem = fail.into_file_error(filename.clone());
                let doc = parse_problem(&alloc, &lines, filename, 0, problem);

                callback(doc.pretty(&alloc).append(alloc.line()), buf)
            }
            Ok((type_problems, can_problems, home, interns)) => {
                let mut reports = Vec::new();

                let alloc = RocDocAllocator::new(&src_lines, home, &interns);

                for problem in can_problems {
                    let report = can_problem(&alloc, &lines, filename.clone(), problem.clone());
                    reports.push(report);
                }

                for problem in type_problems {
                    if let Some(report) =
                        type_problem(&alloc, &lines, filename.clone(), problem.clone())
                    {
                        reports.push(report);
                    }
                }

                let has_reports = !reports.is_empty();

                let doc = alloc
                    .stack(reports.into_iter().map(|v| v.pretty(&alloc)))
                    .append(if has_reports {
                        alloc.line()
                    } else {
                        alloc.nil()
                    });

                callback(doc, buf)
            }
        }
    }

    fn list_header_reports<F>(arena: &Bump, src: &str, buf: &mut String, callback: F)
    where
        F: FnOnce(RocDocBuilder<'_>, &mut String),
    {
        use ven_pretty::DocAllocator;

        use roc_parse::state::State;

        let state = State::new(src.as_bytes());

        let filename = filename_from_string(r"/code/proj/Main.roc");
        let src_lines: Vec<&str> = src.split('\n').collect();
        let lines = LineInfo::new(src);

        match roc_parse::module::parse_header(arena, state) {
            Err(fail) => {
                let interns = Interns::default();
                let home = crate::helpers::test_home();

                let alloc = RocDocAllocator::new(&src_lines, home, &interns);

                use roc_parse::parser::SyntaxError;
                let problem = fail
                    .map_problem(SyntaxError::Header)
                    .into_file_error(filename.clone());
                let doc = parse_problem(&alloc, &lines, filename, 0, problem);

                callback(doc.pretty(&alloc).append(alloc.line()), buf)
            }
            Ok(_) => todo!(),
        }
    }

    fn report_problem_as(src: &str, expected_rendering: &str) {
        let mut buf: String = String::new();
        let arena = Bump::new();

        let callback = |doc: RocDocBuilder<'_>, buf: &mut String| {
            doc.1
                .render_raw(70, &mut roc_reporting::report::CiWrite::new(buf))
                .expect("list_reports")
        };

        list_reports(&arena, src, &mut buf, callback);

        // convenient to copy-paste the generated message
        if buf != expected_rendering {
            for line in buf.split('\n') {
                println!("                {}", line);
            }
        }

        assert_multiline_str_eq!(expected_rendering, buf.as_str());
    }

    fn report_header_problem_as(src: &str, expected_rendering: &str) {
        let mut buf: String = String::new();
        let arena = Bump::new();

        let callback = |doc: RocDocBuilder<'_>, buf: &mut String| {
            doc.1
                .render_raw(70, &mut roc_reporting::report::CiWrite::new(buf))
                .expect("list_reports")
        };

        list_header_reports(&arena, src, &mut buf, callback);

        // convenient to copy-paste the generated message
        if buf != expected_rendering {
            for line in buf.split('\n') {
                println!("                {}", line);
            }
        }

        assert_eq!(buf, expected_rendering);
    }

    fn color_report_problem_as(src: &str, expected_rendering: &str) {
        let mut buf: String = String::new();
        let arena = Bump::new();

        let callback = |doc: RocDocBuilder<'_>, buf: &mut String| {
            doc.1
                .render_raw(
                    70,
                    &mut roc_reporting::report::ColorWrite::new(
                        &roc_reporting::report::DEFAULT_PALETTE,
                        buf,
                    ),
                )
                .expect("list_reports")
        };

        list_reports(&arena, src, &mut buf, callback);

        let readable = human_readable(&buf);

        assert_eq!(readable, expected_rendering);
    }

    fn new_report_problem_as(subdir: &str, src: &str, expected_rendering: &str) {
        let arena = Bump::new();

        let finalize_render = |doc: RocDocBuilder<'_>, buf: &mut String| {
            doc.1
                .render_raw(70, &mut roc_reporting::report::CiWrite::new(buf))
                .expect("list_reports")
        };

        let buf = list_reports_new(subdir, &arena, src, finalize_render);

        // convenient to copy-paste the generated message
        if buf != expected_rendering {
            for line in buf.split('\n') {
                println!("                {}", line);
            }
        }

        assert_multiline_str_eq!(expected_rendering, buf.as_str());
    }

    fn human_readable(str: &str) -> String {
        str.replace(ANSI_STYLE_CODES.red, "<red>")
            .replace(ANSI_STYLE_CODES.white, "<white>")
            .replace(ANSI_STYLE_CODES.blue, "<blue>")
            .replace(ANSI_STYLE_CODES.yellow, "<yellow>")
            .replace(ANSI_STYLE_CODES.green, "<green>")
            .replace(ANSI_STYLE_CODES.cyan, "<cyan>")
            .replace(ANSI_STYLE_CODES.magenta, "<magenta>")
            .replace(ANSI_STYLE_CODES.reset, "<reset>")
            .replace(ANSI_STYLE_CODES.bold, "<bold>")
            .replace(ANSI_STYLE_CODES.underline, "<underline>")
    }

    #[test]
    fn value_not_exposed() {
        report_problem_as(
            indoc!(
                r#"
                List.isempty 1 2
            "#
            ),
            indoc!(
                r#"
                ── NOT EXPOSED ─────────────────────────────────────────── /code/proj/Main.roc ─

                The List module does not expose `isempty`:

                1│  List.isempty 1 2
                    ^^^^^^^^^^^^

                Did you mean one of these?

                    List.isEmpty
                    List.set
                    List.get
                    List.keepIf
                "#
            ),
        )
    }

    #[test]
    fn report_unused_def() {
        report_problem_as(
            indoc!(
                r#"
                x = 1
                y = 2

                x
            "#
            ),
            indoc!(
                r#"
                ── UNUSED DEFINITION ───────────────────────────────────── /code/proj/Main.roc ─

                `y` is not used anywhere in your code.

                2│  y = 2
                    ^

                If you didn't intend on using `y` then remove it so future readers of
                your code don't wonder why it is there.
                "#
            ),
        )
    }

    #[test]
    fn report_shadowing() {
        report_problem_as(
            indoc!(
                r#"
               i = 1

               s = \i ->
                   i + 1

               s i
           "#
            ),
            indoc!(
                r#"
                ── DUPLICATE NAME ──────────────────────────────────────── /code/proj/Main.roc ─

                The `i` name is first defined here:

                1│  i = 1
                    ^

                But then it's defined a second time here:

                3│  s = \i ->
                         ^

                Since these variables have the same name, it's easy to use the wrong
                one on accident. Give one of them a new name.
                "#
            ),
        )
    }

    #[test]
    fn report_shadowing_in_annotation() {
        report_problem_as(
            indoc!(
                r#"
                Booly : [ Yes, No ]

                Booly : [ Yes, No, Maybe ]

                x : List Booly
                x = []

                x
           "#
            ),
            indoc!(
                r#"
                ── DUPLICATE NAME ──────────────────────────────────────── /code/proj/Main.roc ─

                The `Booly` name is first defined here:

                1│  Booly : [ Yes, No ]
                    ^^^^^^^^^^^^^^^^^^^

                But then it's defined a second time here:

                3│  Booly : [ Yes, No, Maybe ]
                    ^^^^^^^^^^^^^^^^^^^^^^^^^^

                Since these aliases have the same name, it's easy to use the wrong one
                on accident. Give one of them a new name.
                "#
            ),
        )
    }

    // #[test]
    // fn report_multi_line_shadowing_in_annotation() {
    //     report_problem_as(
    //         indoc!(
    //             r#"
    //             Booly :
    //                 [
    //                     Yes,
    //                     No
    //                 ]
    //
    //             Booly :
    //                 [
    //                     Yes,
    //                     No,
    //                     Maybe
    //                 ]
    //
    //             x =
    //                 No
    //
    //             x
    //        "#
    //         ),
    //         indoc!(
    //             r#"
    //             Booly is first defined here:
    //
    //             1│> Booly :
    //             2│>    [
    //             3│>        Yes,
    //             4│>        No
    //             5│>    ]
    //
    //             But then it's defined a second time here:
    //
    //             7 │> Booly :
    //             8 │>    [
    //             9 │>        Yes,
    //             10│>        No,
    //             11│>        Maybe
    //             12│>    ]
    //
    //             Since these variables have the same name, it's easy to use the wrong one on accident. Give one of them a new name."#
    //         ),
    //     )
    // }

    // #[test]
    // fn report_unsupported_top_level_def() {
    //     report_problem_as(
    //         indoc!(
    //             r#"
    //             x = 1
    //
    //             5 = 2 + 1
    //
    //             x
    //         "#
    //         ),
    //         indoc!(r#"     "#),
    //     )
    // }

    #[test]
    fn report_precedence_problem_single_line() {
        report_problem_as(
            indoc!(
                r#"x = 1
                y =
                    if selectedId != thisId == adminsId then
                        4

                    else
                        5

                { x, y }
                "#
            ),
            indoc!(
                r#"
                ── SYNTAX PROBLEM ──────────────────────────────────────── /code/proj/Main.roc ─

                Using != and == together requires parentheses, to clarify how they
                should be grouped.

                3│      if selectedId != thisId == adminsId then
                           ^^^^^^^^^^^^^^^^^^^^^^^^^^^^^^^^
                "#
            ),
        )
    }

    #[test]
    fn unrecognized_name() {
        report_problem_as(
            indoc!(
                r#"
                foo = { x: 1 == 1, y: 0x4 }

                baz = 3

                main : Str
                main =
                    when foo.y is
                        4 -> bar baz "yay"
                        _ -> "nay"

                main
                "#
            ),
            indoc!(
                r#"
                ── UNRECOGNIZED NAME ───────────────────────────────────── /code/proj/Main.roc ─

                I cannot find a `bar` value

                8│          4 -> bar baz "yay"
                                 ^^^

                Did you mean one of these?

                    baz
                    Str
                    Err
                    main
                "#
            ),
        )
    }

    #[test]
    fn lowercase_primitive_tag_bool() {
        report_problem_as(
            indoc!(
                r#"
                if true then 1 else 2
                "#
            ),
            indoc!(
                r#"
                ── UNRECOGNIZED NAME ───────────────────────────────────── /code/proj/Main.roc ─

                I cannot find a `true` value

                1│  if true then 1 else 2
                       ^^^^

                Did you mean one of these?

                    True
                    Str
                    Err
                    List
                "#
            ),
        )
    }

    #[test]
    fn report_precedence_problem_multiline() {
        report_problem_as(
            indoc!(
                r#"
                if
                    1
                        == 2
                        == 3
                then
                    2

                else
                    3
                "#
            ),
            indoc!(
                r#"
                ── SYNTAX PROBLEM ──────────────────────────────────────── /code/proj/Main.roc ─

                Using more than one == like this requires parentheses, to clarify how
                things should be grouped.

                2│>      1
                3│>          == 2
                4│>          == 3
                "#
            ),
        )
    }

    #[test]
    fn unused_arg_and_unused_def() {
        report_problem_as(
            indoc!(
                r#"
                 y = 9

                 box = \class, htmlChildren ->
                     div [ class ] []

                 div = \_, _ -> 4

                 box "wizard" []
             "#
            ),
            indoc!(
                r#"
                 ── UNUSED ARGUMENT ─────────────────────────────────────── /code/proj/Main.roc ─

                 `box` doesn't use `htmlChildren`.

                 3│  box = \class, htmlChildren ->
                                   ^^^^^^^^^^^^

                 If you don't need `htmlChildren`, then you can just remove it. However,
                 if you really do need `htmlChildren` as an argument of `box`, prefix it
                 with an underscore, like this: "_`htmlChildren`". Adding an underscore
                 at the start of a variable name is a way of saying that the variable
                 is not used.

                 ── UNUSED DEFINITION ───────────────────────────────────── /code/proj/Main.roc ─

                 `y` is not used anywhere in your code.

                 1│  y = 9
                     ^

                 If you didn't intend on using `y` then remove it so future readers of
                 your code don't wonder why it is there.
                "#
            ),
        );
    }

    #[test]
    fn report_value_color() {
        let src: &str = indoc!(
            r#"
                activityIndicatorLarge = div

                view activityIndicatorLarge
            "#
        );

        let arena = Bump::new();
        let (_type_problems, _can_problems, home, interns) =
            infer_expr_help(&arena, src).expect("parse error");

        let mut buf = String::new();
        let src_lines: Vec<&str> = src.split('\n').collect();

        let alloc = RocDocAllocator::new(&src_lines, home, &interns);

        let symbol = interns.symbol(test_home(), "activityIndicatorLarge".into());

        to_simple_report(alloc.symbol_unqualified(symbol)).render_color_terminal(
            &mut buf,
            &alloc,
            &DEFAULT_PALETTE,
        );

        assert_eq!(human_readable(&buf), "<blue>activityIndicatorLarge<reset>");
    }

    #[test]
    fn report_module_color() {
        let src: &str = indoc!(
            r#"
                x = 1
                y = 2

                x
            "#
        );

        let arena = Bump::new();
        let (_type_problems, _can_problems, home, mut interns) =
            infer_expr_help(&arena, src).expect("parse error");

        let mut buf = String::new();
        let src_lines: Vec<&str> = src.split('\n').collect();
        let module_id = interns.module_id(&"Util.Int".into());

        let alloc = RocDocAllocator::new(&src_lines, home, &interns);
        to_simple_report(alloc.module(module_id)).render_color_terminal(
            &mut buf,
            &alloc,
            &DEFAULT_PALETTE,
        );

        assert_eq!(human_readable(&buf), "<green>Util.Int<reset>");
    }

    #[test]
    fn report_region_in_color() {
        color_report_problem_as(
            indoc!(
                r#"
                    isDisabled = \user -> user.isAdmin

                    theAdmin
                        |> isDisabled
                "#
            ),
            indoc!(
                r#"
                <cyan>── UNRECOGNIZED NAME ───────────────────────────────────── /code/proj/Main.roc ─<reset>

                I cannot find a `theAdmin` value

                <cyan>3<reset><cyan>│<reset>  <white>theAdmin<reset>
                    <red>^^^^^^^^<reset>

                Did you mean one of these?

                    Set
                    List
                    True
                    Box
                "#
            ),
        );
    }

    // #[test]
    // fn shadowing_type_alias() {
    //     report_problem_as(
    //         indoc!(
    //             r#"
    //                 foo : I64 as I64
    //                 foo = 42

    //                 foo
    //                 "#
    //         ),
    //         indoc!(
    //             r#"
    //                 You cannot mix (!=) and (==) without parentheses

    //                 3│     if selectedId != thisId == adminsId then
    //                            ^^^^^^^^^^^^^^^^^^^^^^^^^^^^^^^^

    //                 "#
    //         ),
    //     )
    // }

    // #[test]
    // fn invalid_as_type_alias() {
    //     report_problem_as(
    //         indoc!(
    //             r#"
    //                 foo : I64 as a
    //                 foo = 42

    //                 foo
    //                 "#
    //         ),
    //         indoc!(
    //             r#"
    //                 You cannot mix (!=) and (==) without parentheses

    //                 3│     if selectedId != thisId == adminsId then
    //                            ^^^^^^^^^^^^^^^^^^^^^^^^^^^^^^^^

    //                 "#
    //         ),
    //     )
    // }

    #[test]
    fn if_condition_not_bool() {
        report_problem_as(
            indoc!(
                r#"
                if "foo" then 2 else 3
                "#
            ),
            indoc!(
                r#"
                ── TYPE MISMATCH ───────────────────────────────────────── /code/proj/Main.roc ─

                This `if` condition needs to be a Bool:

                1│  if "foo" then 2 else 3
                       ^^^^^

                Right now it’s a string of type:

                    Str

                But I need every `if` condition to evaluate to a Bool—either `True` or
                `False`.
                "#
            ),
        )
    }

    #[test]
    fn when_if_guard() {
        report_problem_as(
            indoc!(
                r#"
                when 1 is
                    2 if 1 -> 0x0
                    _ -> 0x1
                "#
            ),
            indoc!(
                r#"
                ── TYPE MISMATCH ───────────────────────────────────────── /code/proj/Main.roc ─

                This `if` guard condition needs to be a Bool:

                1│   when 1 is
                2│>      2 if 1 -> 0x0
                3│       _ -> 0x1

                Right now it’s a number of type:

                    Num a

                But I need every `if` guard condition to evaluate to a Bool—either
                `True` or `False`.
                "#
            ),
        )
    }

    #[test]
    fn if_2_branch_mismatch() {
        report_problem_as(
            indoc!(
                r#"
                if True then 2 else "foo"
                "#
            ),
            indoc!(
                r#"
                ── TYPE MISMATCH ───────────────────────────────────────── /code/proj/Main.roc ─

                This `if` has an `else` branch with a different type from its `then` branch:

                1│  if True then 2 else "foo"
                                        ^^^^^

                The `else` branch is a string of type:

                    Str

                but the `then` branch has the type:

                    Num a

                I need all branches in an `if` to have the same type!
                "#
            ),
        )
    }

    #[test]
    fn if_3_branch_mismatch() {
        report_problem_as(
            indoc!(
                r#"
                 if True then 2 else if False then 2 else "foo"
                 "#
            ),
            indoc!(
                r#"
                ── TYPE MISMATCH ───────────────────────────────────────── /code/proj/Main.roc ─

                The 3rd branch of this `if` does not match all the previous branches:

                1│  if True then 2 else if False then 2 else "foo"
                                                             ^^^^^

                The 3rd branch is a string of type:

                    Str

                But all the previous branches have type:

                    Num a

                I need all branches in an `if` to have the same type!
                "#
            ),
        )
    }

    #[test]
    fn when_branch_mismatch() {
        report_problem_as(
            indoc!(
                r#"
                when 1 is
                    2 -> "foo"
                    3 -> {}
                    _ -> ""
                "#
            ),
            indoc!(
                r#"
                ── TYPE MISMATCH ───────────────────────────────────────── /code/proj/Main.roc ─

                The 2nd branch of this `when` does not match all the previous branches:

                1│   when 1 is
                2│       2 -> "foo"
                3│>      3 -> {}
                4│       _ -> ""

                The 2nd branch is a record of type:

                    {}

                But all the previous branches have type:

                    Str

                I need all branches of a `when` to have the same type!
                "#
            ),
        )
    }

    #[test]
    fn elem_in_list() {
        report_problem_as(
            indoc!(
                r#"
                [ 1, 3, "foo" ]
                "#
            ),
            indoc!(
                r#"
                ── TYPE MISMATCH ───────────────────────────────────────── /code/proj/Main.roc ─

                This list contains elements with different types:

                1│  [ 1, 3, "foo" ]
                            ^^^^^

                Its 3rd element is a string of type:

                    Str

                However, the preceding elements in the list all have the type:

                    Num a

                I need every element in a list to have the same type!
                "#
            ),
        )
    }

    #[test]
    fn record_update_value() {
        report_problem_as(
            indoc!(
                r#"
                x : { foo : {} }
                x = { foo: {} }

                { x & foo: "bar" }
                "#
            ),
            indoc!(
                r#"
                ── TYPE MISMATCH ───────────────────────────────────────── /code/proj/Main.roc ─

                I cannot update the `.foo` field like this:

                4│  { x & foo: "bar" }
                               ^^^^^

                You are trying to update `.foo` to be a string of type:

                    Str

                But it should be:

                    {}

                Record update syntax does not allow you to change the type of fields.
                You can achieve that with record literal syntax.
                "#
            ),
        )
    }

    #[test]
    fn circular_type() {
        report_problem_as(
            indoc!(
                r#"
                f = \g -> g g

                f
                "#
            ),
            indoc!(
                r#"
                ── CIRCULAR TYPE ───────────────────────────────────────── /code/proj/Main.roc ─

                I'm inferring a weird self-referential type for `g`:

                1│  f = \g -> g g
                         ^

                Here is my best effort at writing down the type. You will see ∞ for
                parts of the type that repeat something already printed out
                infinitely.

                    ∞ -> a
                "#
            ),
        )
    }

    #[test]
    fn polymorphic_recursion() {
        report_problem_as(
            indoc!(
                r#"
                f = \x -> f [x]

                f
                "#
            ),
            indoc!(
                r#"
                ── CIRCULAR TYPE ───────────────────────────────────────── /code/proj/Main.roc ─

                I'm inferring a weird self-referential type for `f`:

                1│  f = \x -> f [x]
                    ^

                Here is my best effort at writing down the type. You will see ∞ for
                parts of the type that repeat something already printed out
                infinitely.

                    List ∞ -> a
                "#
            ),
        )
    }

    #[test]
    fn polymorphic_mutual_recursion() {
        report_problem_as(
            indoc!(
                r#"
                f = \x -> g x
                g = \x -> f [x]

                f
                "#
            ),
            indoc!(
                r#"
                ── CIRCULAR TYPE ───────────────────────────────────────── /code/proj/Main.roc ─

                I'm inferring a weird self-referential type for `f`:

                1│  f = \x -> g x
                    ^

                Here is my best effort at writing down the type. You will see ∞ for
                parts of the type that repeat something already printed out
                infinitely.

                    List ∞ -> a

                ── CIRCULAR TYPE ───────────────────────────────────────── /code/proj/Main.roc ─

                I'm inferring a weird self-referential type for `g`:

                2│  g = \x -> f [x]
                    ^

                Here is my best effort at writing down the type. You will see ∞ for
                parts of the type that repeat something already printed out
                infinitely.

                    List ∞ -> a
                "#
            ),
        )
    }

    #[test]
    fn polymorphic_mutual_recursion_annotated() {
        report_problem_as(
            indoc!(
                r#"
                f : a -> List a
                f = \x -> g x
                g = \x -> f [x]

                f
                "#
            ),
            indoc!(
                r#"
                ── TYPE MISMATCH ───────────────────────────────────────── /code/proj/Main.roc ─

                This expression is used in an unexpected way:

                2│  f = \x -> g x
                              ^^^

                This `g` call produces:

                    List List a

                But you are trying to use it as:

                    List a

                Tip: The type annotation uses the type variable `a` to say that this
                definition can produce any type of value. But in the body I see that
                it will only produce a `List` value of a single specific type. Maybe
                change the type annotation to be more specific? Maybe change the code
                to be more general?
                "#
            ),
        )
    }

    #[test]
    fn polymorphic_mutual_recursion_dually_annotated_lie() {
        report_problem_as(
            indoc!(
                r#"
                f : a -> List a
                f = \x -> g x
                g : b -> List b
                g = \x -> f [x]

                f
                "#
            ),
            indoc!(
                r#"
                ── TYPE MISMATCH ───────────────────────────────────────── /code/proj/Main.roc ─

                This expression is used in an unexpected way:

                4│  g = \x -> f [x]
                              ^^^^^

                This `f` call produces:

                    List List b

                But you are trying to use it as:

                    List b

                Tip: The type annotation uses the type variable `b` to say that this
                definition can produce any type of value. But in the body I see that
                it will only produce a `List` value of a single specific type. Maybe
                change the type annotation to be more specific? Maybe change the code
                to be more general?
                "#
            ),
        )
    }

    #[test]
    fn record_field_mismatch() {
        report_problem_as(
            indoc!(
                r#"
                bar = { bar : 0x3 }

                f : { foo : Num.Int * } -> [ Yes, No ]
                f = \_ -> Yes

                f bar
                "#
            ),
            indoc!(
                r#"
                ── TYPE MISMATCH ───────────────────────────────────────── /code/proj/Main.roc ─

                The 1st argument to `f` is not what I expect:

                6│  f bar
                      ^^^

                This `bar` value is a:

                    { bar : Int a }

                But `f` needs the 1st argument to be:

                    { foo : Int * }

                Tip: Seems like a record field typo. Maybe `bar` should be `foo`?

                Tip: Can more type annotations be added? Type annotations always help
                me give more specific messages, and I think they could help a lot in
                this case
                "#
            ),
        )
    }

    #[test]
    fn tag_mismatch() {
        report_problem_as(
            indoc!(
                r#"
                f : [ Red, Green ] -> [ Yes, No ]
                f = \_ -> Yes

                f Blue
                "#
            ),
            indoc!(
                r#"
                ── TYPE MISMATCH ───────────────────────────────────────── /code/proj/Main.roc ─

                The 1st argument to `f` is not what I expect:

                4│  f Blue
                      ^^^^

                This `Blue` tag has the type:

                    [ Blue ]a

                But `f` needs the 1st argument to be:

                    [ Green, Red ]

                Tip: Seems like a tag typo. Maybe `Blue` should be `Red`?

                Tip: Can more type annotations be added? Type annotations always help
                me give more specific messages, and I think they could help a lot in
                this case
                "#
            ),
        )
    }

    #[test]
    fn tag_with_arguments_mismatch() {
        report_problem_as(
            indoc!(
                r#"
                f : [ Red (Num.Int *), Green Str ] -> Str
                f = \_ -> "yes"

                f (Blue 3.14)
                "#
            ),
            indoc!(
                r#"
                ── TYPE MISMATCH ───────────────────────────────────────── /code/proj/Main.roc ─

                The 1st argument to `f` is not what I expect:

                4│  f (Blue 3.14)
                       ^^^^^^^^^

                This `Blue` tag application has the type:

                    [ Blue (Frac a) ]b

                But `f` needs the 1st argument to be:

                    [ Green Str, Red (Int *) ]

                Tip: Seems like a tag typo. Maybe `Blue` should be `Red`?

                Tip: Can more type annotations be added? Type annotations always help
                me give more specific messages, and I think they could help a lot in
                this case
                "#
            ),
        )
    }

    #[test]
    fn from_annotation_if() {
        report_problem_as(
            indoc!(
                r#"
                x : Num.Int *
                x = if True then 3.14 else 4

                x
                "#
            ),
            indoc!(
                r#"
                ── TYPE MISMATCH ───────────────────────────────────────── /code/proj/Main.roc ─

                Something is off with the `then` branch of this `if` expression:

                1│  x : Num.Int *
                2│  x = if True then 3.14 else 4
                                     ^^^^

                The 1st branch is a frac of type:

                    Frac a

                But the type annotation on `x` says it should be:

                    Int *

                Tip: You can convert between Int and Frac using functions like
                `Num.toFrac` and `Num.round`.
                "#
            ),
        )
    }

    #[test]
    fn from_annotation_when() {
        report_problem_as(
            indoc!(
                r#"
                x : Num.Int *
                x =
                    when True is
                        _ -> 3.14

                x
                "#
            ),
            indoc!(
                r#"
                ── TYPE MISMATCH ───────────────────────────────────────── /code/proj/Main.roc ─

                Something is off with the body of the `x` definition:

                1│   x : Num.Int *
                2│   x =
                3│>      when True is
                4│>          _ -> 3.14

                This `when` expression produces:

                    Frac a

                But the type annotation on `x` says it should be:

                    Int *

                Tip: You can convert between Int and Frac using functions like
                `Num.toFrac` and `Num.round`.
                "#
            ),
        )
    }

    #[test]
    fn from_annotation_function() {
        report_problem_as(
            indoc!(
                r#"
                x : Num.Int * -> Num.Int *
                x = \_ -> 3.14

                x
                "#
            ),
            indoc!(
                r#"
                ── TYPE MISMATCH ───────────────────────────────────────── /code/proj/Main.roc ─

                Something is off with the body of the `x` definition:

                1│  x : Num.Int * -> Num.Int *
                2│  x = \_ -> 3.14
                              ^^^^

                The body is a frac of type:

                    Frac a

                But the type annotation on `x` says it should be:

                    Int *

                Tip: You can convert between Int and Frac using functions like
                `Num.toFrac` and `Num.round`.
                "#
            ),
        )
    }

    #[test]
    fn fncall_value() {
        report_problem_as(
            indoc!(
                r#"
                x : Num.I64
                x = 42

                x 3
                "#
            ),
            indoc!(
                r#"
                ── TOO MANY ARGS ───────────────────────────────────────── /code/proj/Main.roc ─

                The `x` value is not a function, but it was given 1 argument:

                4│  x 3
                    ^

                Are there any missing commas? Or missing parentheses?
                "#
            ),
        )
    }

    #[test]
    fn fncall_overapplied() {
        report_problem_as(
            indoc!(
                r#"
                f : Num.I64 -> Num.I64
                f = \_ -> 42

                f 1 2
                "#
            ),
            indoc!(
                r#"
                ── TOO MANY ARGS ───────────────────────────────────────── /code/proj/Main.roc ─

                The `f` function expects 1 argument, but it got 2 instead:

                4│  f 1 2
                    ^

                Are there any missing commas? Or missing parentheses?
                "#
            ),
        )
    }

    #[test]
    fn fncall_underapplied() {
        report_problem_as(
            indoc!(
                r#"
                f : Num.I64, Num.I64 -> Num.I64
                f = \_, _ -> 42

                f 1
                "#
            ),
            indoc!(
                r#"
                ── TOO FEW ARGS ────────────────────────────────────────── /code/proj/Main.roc ─

                The `f` function expects 2 arguments, but it got only 1:

                4│  f 1
                    ^

                Roc does not allow functions to be partially applied. Use a closure to
                make partial application explicit.
                "#
            ),
        )
    }

    #[test]
    fn pattern_when_condition() {
        report_problem_as(
            indoc!(
                r#"
                when 1 is
                    {} -> 42
                "#
            ),
            indoc!(
                r#"
                ── TYPE MISMATCH ───────────────────────────────────────── /code/proj/Main.roc ─

                The branches of this `when` expression don't match the condition:

                1│>  when 1 is
                2│       {} -> 42

                The `when` condition is a number of type:

                    Num a

                But the branch patterns have type:

                    {}a

                The branches must be cases of the `when` condition's type!
                "#
            ),
        )
    }

    #[test]
    fn pattern_when_pattern() {
        report_problem_as(
            indoc!(
                r#"
                when 1 is
                    2 -> 3
                    {} -> 42
                "#
            ),
            indoc!(
                r#"
                ── TYPE MISMATCH ───────────────────────────────────────── /code/proj/Main.roc ─

                The 2nd pattern in this `when` does not match the previous ones:

                3│      {} -> 42
                        ^^

                The 2nd pattern is trying to match record values of type:

                    {}a

                But all the previous branches match:

                    Num a
                "#
            ),
        )
    }

    #[test]
    fn pattern_guard_mismatch_alias() {
        report_problem_as(
            indoc!(
                r#"
                 when { foo: 1 } is
                     { foo: True } -> 42
                 "#
            ),
            indoc!(
                r#"
                ── TYPE MISMATCH ───────────────────────────────────────── /code/proj/Main.roc ─

                The branches of this `when` expression don't match the condition:

                1│>  when { foo: 1 } is
                2│       { foo: True } -> 42

                The `when` condition is a record of type:

                    { foo : Num a }

                But the branch patterns have type:

                    { foo : [ True ] }

                The branches must be cases of the `when` condition's type!
                "#
            ),
        )
    }

    #[test]
    fn pattern_guard_mismatch() {
        report_problem_as(
            indoc!(
                r#"
                 when { foo: "" } is
                     { foo: True } -> 42
                 "#
            ),
            indoc!(
                r#"
                ── TYPE MISMATCH ───────────────────────────────────────── /code/proj/Main.roc ─

                The branches of this `when` expression don't match the condition:

                1│>  when { foo: "" } is
                2│       { foo: True } -> 42

                The `when` condition is a record of type:

                    { foo : Str }

                But the branch patterns have type:

                    { foo : [ True ] }

                The branches must be cases of the `when` condition's type!
                "#
            ),
        )
    }

    #[test]
    fn pattern_guard_does_not_bind_label() {
        // needs some improvement, but the principle works
        report_problem_as(
            indoc!(
                r#"
                 when { foo: 1 } is
                     { foo: _ } -> foo
                 "#
            ),
            indoc!(
                r#"
                ── UNRECOGNIZED NAME ───────────────────────────────────── /code/proj/Main.roc ─

                I cannot find a `foo` value

                2│      { foo: _ } -> foo
                                      ^^^

                Did you mean one of these?

                    Box
                    Set
                    Str
                    Ok
                "#
            ),
        )
    }

    #[test]
    fn pattern_guard_can_be_shadowed_above() {
        report_problem_as(
            indoc!(
                r#"
                foo = 3

                when { foo: 1 } is
                    { foo: 2 } -> foo
                    _ -> foo
                 "#
            ),
            // should give no error
            "",
        )
    }

    #[test]
    fn pattern_guard_can_be_shadowed_below() {
        report_problem_as(
            indoc!(
                r#"
                when { foo: 1 } is
                    { foo: 2 } ->
                        foo = 3

                        foo
                    _ -> 3
                 "#
            ),
            // should give no error
            "",
        )
    }

    #[test]
    fn pattern_or_pattern_mismatch() {
        report_problem_as(
            indoc!(
                r#"
                when { foo: 1 } is
                    {} | 1 -> 3
                "#
            ),
            // Just putting this here. We should probably handle or-patterns better
            indoc!(
                r#"
                ── TYPE MISMATCH ───────────────────────────────────────── /code/proj/Main.roc ─

                The 2nd pattern in this branch does not match the previous ones:

                2│      {} | 1 -> 3
                             ^

                The 2nd pattern is trying to match numbers:

                    Num a

                But all the previous branches match:

                    {}a
                "#
            ),
        )
    }

    #[test]
    fn pattern_let_mismatch() {
        report_problem_as(
            indoc!(
                r#"
                (Foo x) = 42

                x
                "#
            ),
            // Maybe this should specifically say the pattern doesn't work?
            indoc!(
                r#"
                ── TYPE MISMATCH ───────────────────────────────────────── /code/proj/Main.roc ─

                This expression is used in an unexpected way:

                1│  (Foo x) = 42
                              ^^

                It is a number of type:

                    Num a

                But you are trying to use it as:

                    [ Foo a ]
                "#
            ),
        )
    }

    #[test]
    fn from_annotation_complex_pattern() {
        report_problem_as(
            indoc!(
                r#"
                { x } : { x : Num.Int * }
                { x } = { x: 4.0 }

                x
                "#
            ),
            indoc!(
                r#"
                ── TYPE MISMATCH ───────────────────────────────────────── /code/proj/Main.roc ─

                Something is off with the body of this definition:

                1│  { x } : { x : Num.Int * }
                2│  { x } = { x: 4.0 }
                            ^^^^^^^^^^

                The body is a record of type:

                    { x : Frac a }

                But the type annotation says it should be:

                    { x : Int * }

                Tip: You can convert between Int and Frac using functions like
                `Num.toFrac` and `Num.round`.
                "#
            ),
        )
    }

    #[test]
    fn malformed_int_pattern() {
        report_problem_as(
            indoc!(
                r#"
                when 1 is
                    100A -> 3
                    _ -> 4
                "#
            ),
            indoc!(
                r#"
                ── SYNTAX PROBLEM ──────────────────────────────────────── /code/proj/Main.roc ─

                This integer pattern is malformed:

                2│      100A -> 3
                        ^^^^

                Tip: Learn more about number literals at TODO
                "#
            ),
        )
    }

    #[test]
    fn malformed_float_pattern() {
        report_problem_as(
            indoc!(
                r#"
                when 1 is
                    2.X -> 3
                    _ -> 4
                "#
            ),
            indoc!(
                r#"
                ── SYNTAX PROBLEM ──────────────────────────────────────── /code/proj/Main.roc ─

                This float pattern is malformed:

                2│      2.X -> 3
                        ^^^

                Tip: Learn more about number literals at TODO
                "#
            ),
        )
    }

    #[test]
    fn malformed_hex_pattern() {
        report_problem_as(
            indoc!(
                r#"
                when 1 is
                    0xZ -> 3
                    _ -> 4
                "#
            ),
            indoc!(
                r#"
                ── SYNTAX PROBLEM ──────────────────────────────────────── /code/proj/Main.roc ─

                This hex integer pattern is malformed:

                2│      0xZ -> 3
                        ^^^

                Tip: Learn more about number literals at TODO
                "#
            ),
        )
    }

    #[test]
    fn malformed_oct_pattern() {
        report_problem_as(
            indoc!(
                r#"
                when 1 is
                    0o9 -> 3
                    _ -> 4
                "#
            ),
            indoc!(
                r#"
                ── SYNTAX PROBLEM ──────────────────────────────────────── /code/proj/Main.roc ─

                This octal integer pattern is malformed:

                2│      0o9 -> 3
                        ^^^

                Tip: Learn more about number literals at TODO
                "#
            ),
        )
    }

    #[test]
    fn malformed_bin_pattern() {
        report_problem_as(
            indoc!(
                r#"
                when 1 is
                    0b4 -> 3
                    _ -> 4
                "#
            ),
            indoc!(
                r#"
                ── SYNTAX PROBLEM ──────────────────────────────────────── /code/proj/Main.roc ─

                This binary integer pattern is malformed:

                2│      0b4 -> 3
                        ^^^

                Tip: Learn more about number literals at TODO
                "#
            ),
        )
    }

    #[test]
    fn missing_fields() {
        report_problem_as(
            indoc!(
                r#"
                x : { a : Num.Int *, b : Num.Frac *, c : Str }
                x = { b: 4.0 }

                x
                "#
            ),
            indoc!(
                r#"
                ── TYPE MISMATCH ───────────────────────────────────────── /code/proj/Main.roc ─

                Something is off with the body of the `x` definition:

                1│  x : { a : Num.Int *, b : Num.Frac *, c : Str }
                2│  x = { b: 4.0 }
                        ^^^^^^^^^^

                The body is a record of type:

                    { b : Frac a }

                But the type annotation on `x` says it should be:

                    { a : Int *, b : Frac *, c : Str }

                Tip: Looks like the c and a fields are missing.
                "#
            ),
        )
    }

    #[test]
    fn bad_double_rigid() {
        // this previously reported the message below, not sure which is better
        //
        //                Something is off with the body of the `f` definition:
        //
        //                1│ f : a, b -> a
        //                2│ f = \x, y -> if True then x else y
        //                        ^^^^^^^^^^^^^^^^^^^^^^^^^^^^^^
        //
        //                The body is an anonymous function of type:
        //
        //                    a, a -> a
        //
        //                But the type annotation on `f` says it should be:
        //
        //                    a, b -> a
        report_problem_as(
            indoc!(
                r#"
                f : a, b -> a
                f = \x, y -> if True then x else y

                f
                "#
            ),
            indoc!(
                r#"
                ── TYPE MISMATCH ───────────────────────────────────────── /code/proj/Main.roc ─

                Something is off with the `else` branch of this `if` expression:

                1│  f : a, b -> a
                2│  f = \x, y -> if True then x else y
                                                     ^

                This `y` value is a:

                    b

                But the type annotation on `f` says it should be:

                    a

                Tip: Your type annotation uses `b` and `a` as separate type variables.
                Your code seems to be saying they are the same though. Maybe they
                should be the same in your type annotation? Maybe your code uses them
                in a weird way?
                "#
            ),
        )
    }

    #[test]
    fn bad_rigid_function() {
        report_problem_as(
            indoc!(
                r#"
                f : Str -> msg
                f = \_ -> Foo

                f
                "#
            ),
            indoc!(
                r#"
                ── TYPE MISMATCH ───────────────────────────────────────── /code/proj/Main.roc ─

                Something is off with the body of the `f` definition:

                1│  f : Str -> msg
                2│  f = \_ -> Foo
                              ^^^

                This `Foo` tag has the type:

                    [ Foo ]a

                But the type annotation on `f` says it should be:

                    msg

                Tip: The type annotation uses the type variable `msg` to say that this
                definition can produce any type of value. But in the body I see that
                it will only produce a tag value of a single specific type. Maybe
                change the type annotation to be more specific? Maybe change the code
                to be more general?
                "#
            ),
        )
    }

    #[test]
    fn bad_rigid_value() {
        report_problem_as(
            indoc!(
                r#"
                f : msg
                f = 0x3

                f
                "#
            ),
            indoc!(
                r#"
                ── TYPE MISMATCH ───────────────────────────────────────── /code/proj/Main.roc ─

                Something is off with the body of the `f` definition:

                1│  f : msg
                2│  f = 0x3
                        ^^^

                The body is an integer of type:

                    Int a

                But the type annotation on `f` says it should be:

                    msg

                Tip: The type annotation uses the type variable `msg` to say that this
                definition can produce any type of value. But in the body I see that
                it will only produce a `Int` value of a single specific type. Maybe
                change the type annotation to be more specific? Maybe change the code
                to be more general?
                "#
            ),
        )
    }

    #[test]
    fn typo_lowercase_ok() {
        // TODO improve tag suggestions
        report_problem_as(
            indoc!(
                r#"
                f : Str -> [ Ok Num.I64, InvalidFoo ]
                f = \_ -> ok 4

                f
                "#
            ),
            indoc!(
                r#"
                ── UNRECOGNIZED NAME ───────────────────────────────────── /code/proj/Main.roc ─

                I cannot find a `ok` value

                2│  f = \_ -> ok 4
                              ^^

                Did you mean one of these?

                    Ok
                    f
                    Box
                    Set
               "#
            ),
        )
    }

    #[test]
    fn typo_uppercase_ok() {
        // these error messages seem pretty helpful
        report_problem_as(
            indoc!(
                r#"
                f : Str -> Num.I64
                f = \_ ->
                    ok = 3

                    Ok

                f
                "#
            ),
            indoc!(
                r#"
                ── UNUSED DEFINITION ───────────────────────────────────── /code/proj/Main.roc ─

                `ok` is not used anywhere in your code.

                3│      ok = 3
                        ^^

                If you didn't intend on using `ok` then remove it so future readers of
                your code don't wonder why it is there.

                ── TYPE MISMATCH ───────────────────────────────────────── /code/proj/Main.roc ─

                Something is off with the body of the `f` definition:

                1│  f : Str -> Num.I64
                2│  f = \_ ->
                3│      ok = 3
                4│
                5│      Ok
                        ^^

                This `Ok` tag has the type:

                    [ Ok ]a

                But the type annotation on `f` says it should be:

                    I64
                "#
            ),
        )
    }

    #[test]
    fn circular_definition_self() {
        // invalid recursion
        report_problem_as(
            indoc!(
                r#"
                f = f

                f
                "#
            ),
            indoc!(
                r#"
                ── CIRCULAR DEFINITION ─────────────────────────────────── /code/proj/Main.roc ─

                The `f` value is defined directly in terms of itself, causing an
                infinite loop.
                "#
            ),
        )
    }

    #[test]
    fn circular_definition() {
        // invalid mutual recursion
        report_problem_as(
            indoc!(
                r#"
                foo = bar

                bar = foo

                foo
                "#
            ),
            indoc!(
                r#"
                ── CIRCULAR DEFINITION ─────────────────────────────────── /code/proj/Main.roc ─

                The `foo` definition is causing a very tricky infinite loop:

                1│  foo = bar
                    ^^^

                The `foo` value depends on itself through the following chain of
                definitions:

                    ┌─────┐
                    │     foo
                    │     ↓
                    │     bar
                    └─────┘
                "#
            ),
        )
    }

    #[test]
    fn update_empty_record() {
        report_problem_as(
            indoc!(
                r#"
                x = {}

                { x & foo: 3 }
                "#
            ),
            indoc!(
                r#"
                ── TYPE MISMATCH ───────────────────────────────────────── /code/proj/Main.roc ─

                This `x` record doesn’t have a `foo` field:

                3│  { x & foo: 3 }
                          ^^^^^^

                In fact, `x` is a record with no fields at all!
                "#
            ),
        )
    }

    #[test]
    fn update_record() {
        report_problem_as(
            indoc!(
                r#"
                x = { fo: 3, bar: 4 }

                { x & foo: 3 }
                "#
            ),
            // TODO also suggest fields with the correct type
            indoc!(
                r#"
                ── TYPE MISMATCH ───────────────────────────────────────── /code/proj/Main.roc ─

                This `x` record doesn’t have a `foo` field:

                3│  { x & foo: 3 }
                          ^^^^^^

                There may be a typo. These `x` fields are the most similar:

                    {
                        fo : Num b,
                        bar : Num a,
                    }

                Maybe `foo:` should be `fo:` instead?
                "#
            ),
        )
    }

    #[test]
    fn update_record_ext() {
        report_problem_as(
            indoc!(
                r#"
                f : { fo: Num.I64 }ext -> Num.I64
                f = \r ->
                    r2 = { r & foo: r.fo }

                    r2.fo

                f
                "#
            ),
            // TODO also suggest fields with the correct type
            indoc!(
                r#"
                ── TYPE MISMATCH ───────────────────────────────────────── /code/proj/Main.roc ─

                This `r` record doesn’t have a `foo` field:

                3│      r2 = { r & foo: r.fo }
                                   ^^^^^^^^^

                There may be a typo. These `r` fields are the most similar:

                    {
                        fo : I64,
                    }ext

                Maybe `foo:` should be `fo:` instead?
                "#
            ),
        )
    }

    #[test]
    fn update_record_snippet() {
        report_problem_as(
            indoc!(
                r#"
                x = { fo: 3, bar: 4, baz: 3, spam: 42, foobar: 3 }

                { x & foo: 3 }
                "#
            ),
            // TODO also suggest fields with the correct type
            indoc!(
                r#"
                ── TYPE MISMATCH ───────────────────────────────────────── /code/proj/Main.roc ─

                This `x` record doesn’t have a `foo` field:

                3│  { x & foo: 3 }
                          ^^^^^^

                There may be a typo. These `x` fields are the most similar:

                    {
                        fo : Num c,
                        foobar : Num d,
                        bar : Num a,
                        baz : Num b,
                        …
                    }

                Maybe `foo:` should be `fo:` instead?
                "#
            ),
        )
    }

    #[test]
    fn plus_on_str() {
        report_problem_as(
            indoc!(
                r#"
                0x4 + "foo"
                "#
            ),
            // TODO also suggest fields with the correct type
            indoc!(
                r#"
                ── TYPE MISMATCH ───────────────────────────────────────── /code/proj/Main.roc ─

                The 2nd argument to `add` is not what I expect:

                1│  0x4 + "foo"
                          ^^^^^

                This argument is a string of type:

                    Str

                But `add` needs the 2nd argument to be:

                    Num (Integer a)
                "#
            ),
        )
    }

    #[test]
    fn int_frac() {
        report_problem_as(
            indoc!(
                r#"
                0x4 + 3.14
                "#
            ),
            indoc!(
                r#"
                ── TYPE MISMATCH ───────────────────────────────────────── /code/proj/Main.roc ─

                The 2nd argument to `add` is not what I expect:

                1│  0x4 + 3.14
                          ^^^^

                This argument is a frac of type:

                    Frac a

                But `add` needs the 2nd argument to be:

                    Num (Integer a)

                Tip: You can convert between Int and Frac using functions like
                `Num.toFrac` and `Num.round`.
                "#
            ),
        )
    }

    #[test]
    fn boolean_tag() {
        report_problem_as(
            indoc!(
                r#"
                42 + True
                "#
            ),
            indoc!(
                r#"
                ── TYPE MISMATCH ───────────────────────────────────────── /code/proj/Main.roc ─

                The 2nd argument to `add` is not what I expect:

                1│  42 + True
                         ^^^^

                This `True` boolean has the type:

                    [ True ]a

                But `add` needs the 2nd argument to be:

                    Num a
                "#
            ),
        )
    }

    #[test]
    fn tag_missing() {
        report_problem_as(
            indoc!(
                r#"
                f : [ A ] -> [ A, B ]
                f = \a -> a

                f
                "#
            ),
            indoc!(
                r#"
                ── TYPE MISMATCH ───────────────────────────────────────── /code/proj/Main.roc ─

                Something is off with the body of the `f` definition:

                1│  f : [ A ] -> [ A, B ]
                2│  f = \a -> a
                              ^

                This `a` value is a:

                    [ A ]

                But the type annotation on `f` says it should be:

                    [ A, B ]

                Tip: Looks like a closed tag union does not have the `B` tag.

                Tip: Closed tag unions can't grow, because that might change the size
                in memory. Can you use an open tag union?
                "#
            ),
        )
    }

    #[test]
    fn tags_missing() {
        report_problem_as(
            indoc!(
                r#"
                f : [ A ] -> [ A, B, C ]
                f = \a -> a

                f
                "#
            ),
            indoc!(
                r#"
                ── TYPE MISMATCH ───────────────────────────────────────── /code/proj/Main.roc ─

                Something is off with the body of the `f` definition:

                1│  f : [ A ] -> [ A, B, C ]
                2│  f = \a -> a
                              ^

                This `a` value is a:

                    [ A ]

                But the type annotation on `f` says it should be:

                    [ A, B, C ]

                Tip: Looks like a closed tag union does not have the `C` and `B` tags.

                Tip: Closed tag unions can't grow, because that might change the size
                in memory. Can you use an open tag union?
                "#
            ),
        )
    }

    #[test]
    fn patterns_fn_not_exhaustive() {
        report_problem_as(
            indoc!(
                r#"
                Either : [ Left {}, Right Str ]

                x : Either
                x = Left {}

                f : Either -> {}
                f = \Left v -> v

                f x
                "#
            ),
            indoc!(
                r#"
                ── UNSAFE PATTERN ──────────────────────────────────────── /code/proj/Main.roc ─

                This pattern does not cover all the possibilities:

                7│  f = \Left v -> v
                         ^^^^^^

                Other possibilities include:

                    Right _

                I would have to crash if I saw one of those! So rather than pattern
                matching in function arguments, put a `when` in the function body to
                account for all possibilities.
                "#
            ),
        )
    }

    #[test]
    fn patterns_let_not_exhaustive() {
        report_problem_as(
            indoc!(
                r#"
                x : [ Left {}, Right Str ]
                x = Left {}


                (Left y) = x

                y
                "#
            ),
            indoc!(
                r#"
                ── TYPE MISMATCH ───────────────────────────────────────── /code/proj/Main.roc ─

                This expression is used in an unexpected way:

                5│  (Left y) = x
                               ^

                This `x` value is a:

                    [ Left {}, Right Str ]

                But you are trying to use it as:

                    [ Left a ]

                Tip: Looks like a closed tag union does not have the `Right` tag.

                Tip: Closed tag unions can't grow, because that might change the size
                in memory. Can you use an open tag union?
                "#
            ),
        )
    }

    #[test]
    fn patterns_when_not_exhaustive() {
        report_problem_as(
            indoc!(
                r#"
                when 0x1 is
                    2 -> 0x3
                "#
            ),
            indoc!(
                r#"
                ── UNSAFE PATTERN ──────────────────────────────────────── /code/proj/Main.roc ─

                This `when` does not cover all the possibilities:

                1│>  when 0x1 is
                2│>      2 -> 0x3

                Other possibilities include:

                    _

                I would have to crash if I saw one of those! Add branches for them!
                "#
            ),
        )
    }

    #[test]
    fn patterns_bool_not_exhaustive() {
        report_problem_as(
            indoc!(
                r#"
                x : [ Red, Green ]
                x = Green

                when x is
                    Red -> 3
                "#
            ),
            indoc!(
                r#"
                ── UNSAFE PATTERN ──────────────────────────────────────── /code/proj/Main.roc ─

                This `when` does not cover all the possibilities:

                4│>  when x is
                5│>      Red -> 3

                Other possibilities include:

                    Green

                I would have to crash if I saw one of those! Add branches for them!
                "#
            ),
        )
    }

    #[test]
    fn patterns_enum_not_exhaustive() {
        report_problem_as(
            indoc!(
                r#"
                x : [ Red, Green, Blue ]
                x = Red

                when x is
                    Red -> 0
                    Green -> 1
                "#
            ),
            indoc!(
                r#"
                ── UNSAFE PATTERN ──────────────────────────────────────── /code/proj/Main.roc ─

                This `when` does not cover all the possibilities:

                4│>  when x is
                5│>      Red -> 0
                6│>      Green -> 1

                Other possibilities include:

                    Blue

                I would have to crash if I saw one of those! Add branches for them!
                "#
            ),
        )
    }

    #[test]
    fn patterns_remote_data_not_exhaustive() {
        report_problem_as(
            indoc!(
                r#"
                RemoteData e a :  [ NotAsked, Loading, Failure e, Success a ]

                x : RemoteData Num.I64 Str

                when x is
                    NotAsked -> 3
                "#
            ),
            indoc!(
                r#"
                ── UNSAFE PATTERN ──────────────────────────────────────── /code/proj/Main.roc ─

                This `when` does not cover all the possibilities:

                5│>  when x is
                6│>      NotAsked -> 3

                Other possibilities include:

                    Failure _
                    Loading
                    Success _

                I would have to crash if I saw one of those! Add branches for them!
                "#
            ),
        )
    }

    #[test]
    fn patterns_record_not_exhaustive() {
        report_problem_as(
            indoc!(
                r#"
                x = { a: 3 }

                when x is
                    { a: 4 } -> 4
                "#
            ),
            // Tip: Looks like a record field guard is not exhaustive. Learn more about record pattern matches at TODO.
            indoc!(
                r#"
                ── UNSAFE PATTERN ──────────────────────────────────────── /code/proj/Main.roc ─

                This `when` does not cover all the possibilities:

                3│>  when x is
                4│>      { a: 4 } -> 4

                Other possibilities include:

                    { a }

                I would have to crash if I saw one of those! Add branches for them!
                "#
            ),
        )
    }

    #[test]
    fn patterns_record_guard_not_exhaustive() {
        report_problem_as(
            indoc!(
                r#"
                y : [ Nothing, Just Num.I64 ]
                y = Just 4
                x = { a: y, b: 42}

                when x is
                    { a: Nothing } -> 4
                    { a: Just 3 } -> 4
                "#
            ),
            indoc!(
                r#"
                ── UNSAFE PATTERN ──────────────────────────────────────── /code/proj/Main.roc ─

                This `when` does not cover all the possibilities:

                5│>  when x is
                6│>      { a: Nothing } -> 4
                7│>      { a: Just 3 } -> 4

                Other possibilities include:

                    { a: Just _ }

                I would have to crash if I saw one of those! Add branches for them!
                "#
            ),
        )
    }

    #[test]
    fn patterns_nested_tag_not_exhaustive() {
        report_problem_as(
            indoc!(
                r#"
                when Record Nothing 1 is
                    Record (Nothing) b -> b
                    Record (Just 3) b -> b
                "#
            ),
            indoc!(
                r#"
                ── UNSAFE PATTERN ──────────────────────────────────────── /code/proj/Main.roc ─

                This `when` does not cover all the possibilities:

                1│>  when Record Nothing 1 is
                2│>      Record (Nothing) b -> b
                3│>      Record (Just 3) b -> b

                Other possibilities include:

                    Record (Just _) _

                I would have to crash if I saw one of those! Add branches for them!
                "#
            ),
        )
    }

    #[test]
    fn patterns_int_redundant() {
        report_problem_as(
            indoc!(
                r#"
                when 0x1 is
                    2 -> 3
                    2 -> 4
                    _ -> 5
                "#
            ),
            indoc!(
                r#"
                ── REDUNDANT PATTERN ───────────────────────────────────── /code/proj/Main.roc ─

                The 2nd pattern is redundant:

                1│   when 0x1 is
                2│       2 -> 3
                3│>      2 -> 4
                4│       _ -> 5

                Any value of this shape will be handled by a previous pattern, so this
                one should be removed.
                "#
            ),
        )
    }

    #[test]
    fn unify_alias_other() {
        report_problem_as(
            indoc!(
                r#"
                Foo a : { x : Num.Int a }

                f : Foo a -> Num.Int a
                f = \r -> r.x

                f { y: 3.14 }
                "#
            ),
            // de-aliases the alias to give a better error message
            indoc!(
                r#"
                ── TYPE MISMATCH ───────────────────────────────────────── /code/proj/Main.roc ─

                The 1st argument to `f` is not what I expect:

                6│  f { y: 3.14 }
                      ^^^^^^^^^^^

                This argument is a record of type:

                    { y : Frac a }

                But `f` needs the 1st argument to be:

                    { x : Int a }

                Tip: Seems like a record field typo. Maybe `y` should be `x`?

                Tip: Can more type annotations be added? Type annotations always help
                me give more specific messages, and I think they could help a lot in
                this case
                "#
            ),
        )
    }

    #[test]
    #[ignore]
    fn cyclic_alias() {
        report_problem_as(
            indoc!(
                r#"
                Foo : { x : Bar }
                Bar : { y : Foo }

                f : Foo

                f
                "#
            ),
            // should not report Bar as unused!
            indoc!(
                r#"
                ── CYCLIC ALIAS ────────────────────────────────────────── /code/proj/Main.roc ─

                The `Foo` alias is recursive in an invalid way:

                1│  Foo : { x : Bar }
                          ^^^^^^^^^^^

                The `Foo` alias depends on itself through the following chain of
                definitions:

                    ┌─────┐
                    │     Foo
                    │     ↓
                    │     Bar
                    └─────┘

                Recursion in aliases is only allowed if recursion happens behind a
                tag.

                ── SYNTAX PROBLEM ──────────────────────────────────────── /code/proj/Main.roc ─

                `Bar` is not used anywhere in your code.

                2│  Bar : { y : Foo }
                    ^^^^^^^^^^^^^^^^^

                If you didn't intend on using `Bar` then remove it so future readers of
                your code don't wonder why it is there.
                "#
            ),
        )
    }

    #[test]
    fn self_recursive_alias() {
        report_problem_as(
            indoc!(
                r#"
                Foo : { x : Foo }

                f : Foo
                f = 3

                f
                "#
            ),
            // should not report Bar as unused!
            indoc!(
                r#"
                ── CYCLIC ALIAS ────────────────────────────────────────── /code/proj/Main.roc ─

                The `Foo` alias is self-recursive in an invalid way:

                1│  Foo : { x : Foo }
                    ^^^

                Recursion in aliases is only allowed if recursion happens behind a
                tagged union, at least one variant of which is not recursive.
                "#
            ),
        )
    }

    #[test]
    fn record_duplicate_field_same_type() {
        report_problem_as(
            indoc!(
                r#"
                { x: 4, y: 3, x: 4 }
                "#
            ),
            indoc!(
                r#"
                ── DUPLICATE FIELD NAME ────────────────────────────────── /code/proj/Main.roc ─

                This record defines the `.x` field twice!

                1│  { x: 4, y: 3, x: 4 }
                      ^^^^        ^^^^

                In the rest of the program, I will only use the latter definition:

                1│  { x: 4, y: 3, x: 4 }
                                  ^^^^

                For clarity, remove the previous `.x` definitions from this record.
                "#
            ),
        )
    }

    #[test]
    fn record_duplicate_field_different_types() {
        report_problem_as(
            indoc!(
                r#"
                { x: 4, y: 3, x: "foo" }
                "#
            ),
            indoc!(
                r#"
                ── DUPLICATE FIELD NAME ────────────────────────────────── /code/proj/Main.roc ─

                This record defines the `.x` field twice!

                1│  { x: 4, y: 3, x: "foo" }
                      ^^^^        ^^^^^^^^

                In the rest of the program, I will only use the latter definition:

                1│  { x: 4, y: 3, x: "foo" }
                                  ^^^^^^^^

                For clarity, remove the previous `.x` definitions from this record.
                "#
            ),
        )
    }

    #[test]
    fn record_duplicate_field_multiline() {
        report_problem_as(
            indoc!(
                r#"
                {
                    x: 4,
                    y: 3,
                    x: "foo"
                }
                "#
            ),
            indoc!(
                r#"
                ── DUPLICATE FIELD NAME ────────────────────────────────── /code/proj/Main.roc ─

                This record defines the `.x` field twice!

                1│   {
                2│>      x: 4,
                3│       y: 3,
                4│>      x: "foo"
                5│   }

                In the rest of the program, I will only use the latter definition:

                1│   {
                2│       x: 4,
                3│       y: 3,
                4│>      x: "foo"
                5│   }

                For clarity, remove the previous `.x` definitions from this record.
                "#
            ),
        )
    }

    #[test]
    fn record_update_duplicate_field_multiline() {
        report_problem_as(
            indoc!(
                r#"
                \r ->
                    { r &
                        x: 4,
                        y: 3,
                        x: "foo"
                    }
                "#
            ),
            indoc!(
                r#"
                ── DUPLICATE FIELD NAME ────────────────────────────────── /code/proj/Main.roc ─

                This record defines the `.x` field twice!

                2│       { r &
                3│>          x: 4,
                4│           y: 3,
                5│>          x: "foo"
                6│       }

                In the rest of the program, I will only use the latter definition:

                2│       { r &
                3│           x: 4,
                4│           y: 3,
                5│>          x: "foo"
                6│       }

                For clarity, remove the previous `.x` definitions from this record.
                "#
            ),
        )
    }

    #[test]
    fn record_type_duplicate_field() {
        report_problem_as(
            indoc!(
                r#"
                a : { foo : Num.I64, bar : {}, foo : Str }
                a = { bar: {}, foo: "foo" }

                a
                "#
            ),
            indoc!(
                r#"
                ── DUPLICATE FIELD NAME ────────────────────────────────── /code/proj/Main.roc ─

                This record type defines the `.foo` field twice!

                1│  a : { foo : Num.I64, bar : {}, foo : Str }
                          ^^^^^^^^^^^^^            ^^^^^^^^^

                In the rest of the program, I will only use the latter definition:

                1│  a : { foo : Num.I64, bar : {}, foo : Str }
                                                   ^^^^^^^^^

                For clarity, remove the previous `.foo` definitions from this record
                type.
                "#
            ),
        )
    }

    #[test]
    fn tag_union_duplicate_tag() {
        report_problem_as(
            indoc!(
                r#"
                a : [ Foo Num.I64, Bar {}, Foo Str ]
                a = Foo "foo"

                a
                "#
            ),
            indoc!(
                r#"
                ── DUPLICATE TAG NAME ──────────────────────────────────── /code/proj/Main.roc ─

                This tag union type defines the `Foo` tag twice!

                1│  a : [ Foo Num.I64, Bar {}, Foo Str ]
                          ^^^^^^^^^^^          ^^^^^^^

                In the rest of the program, I will only use the latter definition:

                1│  a : [ Foo Num.I64, Bar {}, Foo Str ]
                                               ^^^^^^^

                For clarity, remove the previous `Foo` definitions from this tag union
                type.
                "#
            ),
        )
    }

    #[test]
    fn annotation_definition_mismatch() {
        report_problem_as(
            indoc!(
                r#"
                bar : Num.I64
                foo = \x -> x

                # NOTE: neither bar or foo are defined at this point
                4
                "#
            ),
            indoc!(
                r#"
                ── NAMING PROBLEM ──────────────────────────────────────── /code/proj/Main.roc ─

                This annotation does not match the definition immediately following
                it:

                1│>  bar : Num.I64
                2│>  foo = \x -> x

                Is it a typo? If not, put either a newline or comment between them.
                "#
            ),
        )
    }

    #[test]
    fn annotation_newline_body_is_fine() {
        report_problem_as(
            indoc!(
                r#"
                bar : Num.I64

                foo = \x -> x

                foo bar
                "#
            ),
            indoc!(""),
        )
    }

    #[test]
    fn invalid_alias_rigid_var_pattern() {
        report_problem_as(
            indoc!(
                r#"
                MyAlias 1 : Num.I64

                4
                "#
            ),
            indoc!(
                r#"
                ── SYNTAX PROBLEM ──────────────────────────────────────── /code/proj/Main.roc ─

                This pattern in the definition of `MyAlias` is not what I expect:

                1│  MyAlias 1 : Num.I64
                            ^

                Only type variables like `a` or `value` can occur in this position.

                ── UNUSED DEFINITION ───────────────────────────────────── /code/proj/Main.roc ─

                `MyAlias` is not used anywhere in your code.

                1│  MyAlias 1 : Num.I64
                    ^^^^^^^^^^^^^^^^^^^

                If you didn't intend on using `MyAlias` then remove it so future readers
                of your code don't wonder why it is there.
                "#
            ),
        )
    }

    #[test]
    fn invalid_opaque_rigid_var_pattern() {
        report_problem_as(
            indoc!(
                r#"
                Age 1 := Num.I64

                a : Age
                a
                "#
            ),
            indoc!(
                r#"
                ── SYNTAX PROBLEM ──────────────────────────────────────── /code/proj/Main.roc ─

                This pattern in the definition of `Age` is not what I expect:

                1│  Age 1 := Num.I64
                        ^

                Only type variables like `a` or `value` can occur in this position.
                "#
            ),
        )
    }

    #[test]
    fn invalid_num() {
        report_problem_as(
            indoc!(
                r#"
                a : Num.Num Num.I64 Num.F64
                a = 3

                a
                "#
            ),
            indoc!(
                r#"
                ── TOO MANY TYPE ARGUMENTS ─────────────────────────────── /code/proj/Main.roc ─

                The `Num` alias expects 1 type argument, but it got 2 instead:

                1│  a : Num.Num Num.I64 Num.F64
                        ^^^^^^^^^^^^^^^^^^^^^^^

                Are there missing parentheses?
                "#
            ),
        )
    }

    #[test]
    fn invalid_num_fn() {
        report_problem_as(
            indoc!(
                r#"
                f : Str -> Num.Num Num.I64 Num.F64
                f = \_ -> 3

                f
                "#
            ),
            indoc!(
                r#"
                ── TOO MANY TYPE ARGUMENTS ─────────────────────────────── /code/proj/Main.roc ─

                The `Num` alias expects 1 type argument, but it got 2 instead:

                1│  f : Str -> Num.Num Num.I64 Num.F64
                               ^^^^^^^^^^^^^^^^^^^^^^^

                Are there missing parentheses?
                "#
            ),
        )
    }

    #[test]
    fn too_few_type_arguments() {
        report_problem_as(
            indoc!(
                r#"
                Pair a b : [ Pair a b ]

                x : Pair Num.I64
                x = Pair 2 3

                x
                "#
            ),
            indoc!(
                r#"
                ── TOO FEW TYPE ARGUMENTS ──────────────────────────────── /code/proj/Main.roc ─

                The `Pair` alias expects 2 type arguments, but it got 1 instead:

                3│  x : Pair Num.I64
                        ^^^^^^^^^^^^

                Are there missing parentheses?
                "#
            ),
        )
    }

    #[test]
    fn too_many_type_arguments() {
        report_problem_as(
            indoc!(
                r#"
                Pair a b : [ Pair a b ]

                x : Pair Num.I64 Num.I64 Num.I64
                x = 3

                x
                "#
            ),
            indoc!(
                r#"
                ── TOO MANY TYPE ARGUMENTS ─────────────────────────────── /code/proj/Main.roc ─

                The `Pair` alias expects 2 type arguments, but it got 3 instead:

                3│  x : Pair Num.I64 Num.I64 Num.I64
                        ^^^^^^^^^^^^^^^^^^^^^^^^^^^^

                Are there missing parentheses?
                "#
            ),
        )
    }

    #[test]
    fn phantom_type_variable() {
        report_problem_as(
            indoc!(
                r#"
                Foo a : [ Foo ]

                f : Foo Num.I64

                f
                "#
            ),
            indoc!(
                r#"
                ── UNUSED TYPE ALIAS PARAMETER ─────────────────────────── /code/proj/Main.roc ─

                The `a` type parameter is not used in the `Foo` alias definition:

                1│  Foo a : [ Foo ]
                        ^

                Roc does not allow unused type alias parameters!

                Tip: If you want an unused type parameter (a so-called "phantom
                type"), read the guide section on phantom values.
                "#
            ),
        )
    }

    #[test]
    fn elm_function_syntax() {
        report_problem_as(
            indoc!(
                r#"
                f x y = x
                "#
            ),
            indoc!(
                r#"
                ── ARGUMENTS BEFORE EQUALS ─────────────────────────────── /code/proj/Main.roc ─

                I am partway through parsing a definition, but I got stuck here:

                1│  f x y = x
                      ^^^

                Looks like you are trying to define a function. In roc, functions are
                always written as a lambda, like increment = \n -> n + 1.
                "#
            ),
        )
    }

    #[test]
    fn two_different_cons() {
        report_problem_as(
            indoc!(
                r#"
                ConsList a : [ Cons a (ConsList a), Nil ]

                x : ConsList {}
                x = Cons {} (Cons "foo" Nil)

                x
                "#
            ),
            indoc!(
                r#"
                ── TYPE MISMATCH ───────────────────────────────────────── /code/proj/Main.roc ─

                Something is off with the body of the `x` definition:

                3│  x : ConsList {}
                4│  x = Cons {} (Cons "foo" Nil)
                        ^^^^^^^^^^^^^^^^^^^^^^^^

                This `Cons` tag application has the type:

                    [ Cons {} [ Cons Str [ Cons {} a, Nil ] as a, Nil ], Nil ]

                But the type annotation on `x` says it should be:

                    [ Cons {} a, Nil ] as a
                "#
            ),
        )
    }

    #[test]
    fn mutually_recursive_types_with_type_error() {
        report_problem_as(
            indoc!(
                r#"
                AList a b : [ ACons a (BList a b), ANil ]
                BList a b : [ BCons a (AList a b), BNil ]

                x : AList Num.I64 Num.I64
                x = ACons 0 (BCons 1 (ACons "foo" BNil ))

                y : BList a a
                y = BNil

                { x, y }
                "#
            ),
            // TODO render tag unions across multiple lines
            // TODO do not show recursion var if the recursion var does not render on the surface of a type
            indoc!(
                r#"
                ── TYPE MISMATCH ───────────────────────────────────────── /code/proj/Main.roc ─

                Something is off with the body of the `x` definition:

                4│  x : AList Num.I64 Num.I64
                5│  x = ACons 0 (BCons 1 (ACons "foo" BNil ))
                        ^^^^^^^^^^^^^^^^^^^^^^^^^^^^^^^^^^^^^

                This `ACons` tag application has the type:

                    [ ACons (Num (Integer Signed64)) [
                    BCons (Num (Integer Signed64)) [ ACons Str [ BCons I64 [
                    ACons I64 (BList I64 I64), ANil ] as ∞, BNil ], ANil ], BNil ],
                    ANil ]

                But the type annotation on `x` says it should be:

                    [ ACons I64 (BList I64 I64), ANil ] as a
                "#
            ),
        )
    }

    #[test]
    fn integer_out_of_range() {
        report_problem_as(
            indoc!(
                r#"
                x = 170_141_183_460_469_231_731_687_303_715_884_105_728_000

                y = -170_141_183_460_469_231_731_687_303_715_884_105_728_000

                h = 0xFFFF_FFFF_FFFF_FFFF_FFFF_FFFF_FFFF_FFFF_FFFF_FFFF
                l = -0xFFFF_FFFF_FFFF_FFFF_FFFF_FFFF_FFFF_FFFF_FFFF_FFFF

                minlit = -170_141_183_460_469_231_731_687_303_715_884_105_728
                maxlit =  340_282_366_920_938_463_463_374_607_431_768_211_455

                x + y + h + l + minlit + maxlit
                "#
            ),
            indoc!(
                r#"
                ── SYNTAX PROBLEM ──────────────────────────────────────── /code/proj/Main.roc ─

                This integer literal is too big:

                1│  x = 170_141_183_460_469_231_731_687_303_715_884_105_728_000
                        ^^^^^^^^^^^^^^^^^^^^^^^^^^^^^^^^^^^^^^^^^^^^^^^^^^^^^^^

                The largest number representable in Roc is the maximum U128 value,
                340_282_366_920_938_463_463_374_607_431_768_211_455.

                Tip: Learn more about number literals at TODO

                ── SYNTAX PROBLEM ──────────────────────────────────────── /code/proj/Main.roc ─

                This integer literal is too small:

                3│  y = -170_141_183_460_469_231_731_687_303_715_884_105_728_000
                        ^^^^^^^^^^^^^^^^^^^^^^^^^^^^^^^^^^^^^^^^^^^^^^^^^^^^^^^^

                The smallest number representable in Roc is the minimum I128 value,
                -170_141_183_460_469_231_731_687_303_715_884_105_728.

                Tip: Learn more about number literals at TODO

                ── SYNTAX PROBLEM ──────────────────────────────────────── /code/proj/Main.roc ─

                This integer literal is too big:

                5│  h = 0xFFFF_FFFF_FFFF_FFFF_FFFF_FFFF_FFFF_FFFF_FFFF_FFFF
                        ^^^^^^^^^^^^^^^^^^^^^^^^^^^^^^^^^^^^^^^^^^^^^^^^^^^

                The largest number representable in Roc is the maximum U128 value,
                340_282_366_920_938_463_463_374_607_431_768_211_455.

                Tip: Learn more about number literals at TODO

                ── SYNTAX PROBLEM ──────────────────────────────────────── /code/proj/Main.roc ─

                This integer literal is too small:

                6│  l = -0xFFFF_FFFF_FFFF_FFFF_FFFF_FFFF_FFFF_FFFF_FFFF_FFFF
                        ^^^^^^^^^^^^^^^^^^^^^^^^^^^^^^^^^^^^^^^^^^^^^^^^^^^^

                The smallest number representable in Roc is the minimum I128 value,
                -170_141_183_460_469_231_731_687_303_715_884_105_728.

                Tip: Learn more about number literals at TODO
                "#
            ),
        )
    }

    #[test]
    fn float_out_of_range() {
        // have to deal with some whitespace issues because of the format! macro
        report_problem_as(
            indoc!(
                r#"
                overflow = 11.7976931348623157e308
                underflow = -11.7976931348623157e308

                overflow + underflow
                "#
            ),
            indoc!(
                r#"
                ── SYNTAX PROBLEM ──────────────────────────────────────── /code/proj/Main.roc ─

                This float literal is too big:

                1│  overflow = 11.7976931348623157e308
                               ^^^^^^^^^^^^^^^^^^^^^^^

                Roc uses signed 64-bit floating points, allowing values between
                -1.7976931348623157e308 and 1.7976931348623157e308

                Tip: Learn more about number literals at TODO

                ── SYNTAX PROBLEM ──────────────────────────────────────── /code/proj/Main.roc ─

                This float literal is too small:

                2│  underflow = -11.7976931348623157e308
                                ^^^^^^^^^^^^^^^^^^^^^^^^

                Roc uses signed 64-bit floating points, allowing values between
                -1.7976931348623157e308 and 1.7976931348623157e308

                Tip: Learn more about number literals at TODO
                "#
            ),
        )
    }

    #[test]
    fn integer_malformed() {
        // the generated messages here are incorrect. Waiting for a rust nightly feature to land,
        // see https://github.com/rust-lang/rust/issues/22639
        // this test is here to spot regressions in error reporting
        report_problem_as(
            indoc!(
                r#"
                dec = 100A

                hex = 0xZZZ

                oct = 0o9

                bin = 0b2

                dec + hex + oct + bin
                "#
            ),
            indoc!(
                r#"
                ── SYNTAX PROBLEM ──────────────────────────────────────── /code/proj/Main.roc ─

                This integer literal contains an invalid digit:

                1│  dec = 100A
                          ^^^^

                Integer literals can only contain the digits
                0-9, or have an integer suffix.

                Tip: Learn more about number literals at TODO

                ── SYNTAX PROBLEM ──────────────────────────────────────── /code/proj/Main.roc ─

                This hex integer literal contains an invalid digit:

                3│  hex = 0xZZZ
                          ^^^^^

                Hexadecimal (base-16) integer literals can only contain the digits
                0-9, a-f and A-F, or have an integer suffix.

                Tip: Learn more about number literals at TODO

                ── SYNTAX PROBLEM ──────────────────────────────────────── /code/proj/Main.roc ─

                This octal integer literal contains an invalid digit:

                5│  oct = 0o9
                          ^^^

                Octal (base-8) integer literals can only contain the digits
                0-7, or have an integer suffix.

                Tip: Learn more about number literals at TODO

                ── SYNTAX PROBLEM ──────────────────────────────────────── /code/proj/Main.roc ─

                This binary integer literal contains an invalid digit:

                7│  bin = 0b2
                          ^^^

                Binary (base-2) integer literals can only contain the digits
                0 and 1, or have an integer suffix.

                Tip: Learn more about number literals at TODO
                "#
            ),
        )
    }

    #[test]
    fn integer_empty() {
        report_problem_as(
            indoc!(
                r#"
                dec = 20

                hex = 0x

                oct = 0o

                bin = 0b

                dec + hex + oct + bin
                "#
            ),
            indoc!(
                r#"
                ── SYNTAX PROBLEM ──────────────────────────────────────── /code/proj/Main.roc ─

                This hex integer literal contains no digits:

                3│  hex = 0x
                          ^^

                Hexadecimal (base-16) integer literals must contain at least one of
                the digits 0-9, a-f and A-F, or have an integer suffix.

                Tip: Learn more about number literals at TODO

                ── SYNTAX PROBLEM ──────────────────────────────────────── /code/proj/Main.roc ─

                This octal integer literal contains no digits:

                5│  oct = 0o
                          ^^

                Octal (base-8) integer literals must contain at least one of the
                digits 0-7, or have an integer suffix.

                Tip: Learn more about number literals at TODO

                ── SYNTAX PROBLEM ──────────────────────────────────────── /code/proj/Main.roc ─

                This binary integer literal contains no digits:

                7│  bin = 0b
                          ^^

                Binary (base-2) integer literals must contain at least one of the
                digits 0 and 1, or have an integer suffix.

                Tip: Learn more about number literals at TODO
                "#
            ),
        )
    }

    #[test]
    fn float_malformed() {
        report_problem_as(
            indoc!(
                r#"
                x = 3.0A

                x
                "#
            ),
            indoc!(
                r#"
                ── SYNTAX PROBLEM ──────────────────────────────────────── /code/proj/Main.roc ─

                This float literal contains an invalid digit:

                1│  x = 3.0A
                        ^^^^

                Floating point literals can only contain the digits 0-9, or use
                scientific notation 10e4, or have a float suffix.

                Tip: Learn more about number literals at TODO
                "#
            ),
        )
    }

    #[test]
    fn invalid_record_update() {
        report_problem_as(
            indoc!(
                r#"
                foo = { bar: 3 }
                updateNestedRecord = { foo.bar & x: 4 }

                example = { age: 42 }

                # these should work
                y = { Test.example & age: 3 }
                x = { example & age: 4 }

                { updateNestedRecord, foo, x, y }
                "#
            ),
            indoc!(
                r#"
                ── SYNTAX PROBLEM ──────────────────────────────────────── /code/proj/Main.roc ─

                This expression cannot be updated:

                2│  updateNestedRecord = { foo.bar & x: 4 }
                                           ^^^^^^^

                Only variables can be updated with record update syntax.
                "#
            ),
        )
    }

    #[test]
    fn module_not_imported() {
        report_problem_as(
            indoc!(
                r#"
                Foo.test
                "#
            ),
            indoc!(
                r#"
                ── MODULE NOT IMPORTED ─────────────────────────────────── /code/proj/Main.roc ─

                The `Foo` module is not imported:

                1│  Foo.test
                    ^^^^^^^^

                Is there an import missing? Perhaps there is a typo. Did you mean one
                of these?

                    Box
                    Bool
                    Num
                    Set
                "#
            ),
        )
    }

    #[test]
    fn optional_record_default_type_error() {
        report_problem_as(
            indoc!(
                r#"
                \{ x, y ? True } -> x + y
                "#
            ),
            indoc!(
                r#"
                ── TYPE MISMATCH ───────────────────────────────────────── /code/proj/Main.roc ─

                The 2nd argument to `add` is not what I expect:

                1│  \{ x, y ? True } -> x + y
                                            ^

                This `y` value is a:

                    [ True ]a

                But `add` needs the 2nd argument to be:

                    Num a
                "#
            ),
        )
    }

    #[test]
    fn optional_record_default_with_signature() {
        report_problem_as(
            indoc!(
                r#"
                f : { x : Num.I64, y ? Num.I64 } -> Num.I64
                f = \{ x, y ? "foo" } -> (\g, _ -> g) x y

                f
                "#
            ),
            indoc!(
                r#"
                ── TYPE MISMATCH ───────────────────────────────────────── /code/proj/Main.roc ─

                The 1st argument to `f` is weird:

                2│  f = \{ x, y ? "foo" } -> (\g, _ -> g) x y
                         ^^^^^^^^^^^^^^^^

                The argument is a pattern that matches record values of type:

                    { x : I64, y ? Str }

                But the annotation on `f` says the 1st argument should be:

                    { x : I64, y ? I64 }
                "#
            ),
        )
    }

    #[test]
    fn optional_record_invalid_let_binding() {
        report_problem_as(
            indoc!(
                r#"
                \rec ->
                    { x, y } : { x : Num.I64, y ? Str }
                    { x, y } = rec

                    { x, y }
                "#
            ),
            indoc!(
                r#"
                ── TYPE MISMATCH ───────────────────────────────────────── /code/proj/Main.roc ─

                Something is off with the body of this definition:

                2│>      { x, y } : { x : Num.I64, y ? Str }
                3│>      { x, y } = rec

                The body is a value of type:

                    { x : I64, y : Str }

                But the type annotation says it should be:

                    { x : I64, y ? Str }

                Tip: To extract the `.y` field it must be non-optional, but the type
                says this field is optional. Learn more about optional fields at TODO.
                "#
            ),
        )
    }

    #[test]
    fn optional_record_invalid_function() {
        report_problem_as(
            indoc!(
                r#"
                f : { x : Num.I64, y ? Num.I64 } -> Num.I64
                f = \{ x, y } -> x + y

                f
                "#
            ),
            indoc!(
                r#"
                ── TYPE MISMATCH ───────────────────────────────────────── /code/proj/Main.roc ─

                The 1st argument to `f` is weird:

                2│  f = \{ x, y } -> x + y
                         ^^^^^^^^

                The argument is a pattern that matches record values of type:

                    { x : I64, y : I64 }

                But the annotation on `f` says the 1st argument should be:

                    { x : I64, y ? I64 }

                Tip: To extract the `.y` field it must be non-optional, but the type
                says this field is optional. Learn more about optional fields at TODO.
                "#
            ),
        )
    }

    #[test]
    fn optional_record_invalid_when() {
        report_problem_as(
            indoc!(
                r#"
                f : { x : Num.I64, y ? Num.I64 } -> Num.I64
                f = \r ->
                        when r is
                            { x, y } -> x + y

                f
                "#
            ),
            indoc!(
                r#"
                ── TYPE MISMATCH ───────────────────────────────────────── /code/proj/Main.roc ─

                The branches of this `when` expression don't match the condition:

                3│>          when r is
                4│               { x, y } -> x + y

                This `r` value is a:

                    { x : I64, y ? I64 }

                But the branch patterns have type:

                    { x : I64, y : I64 }

                The branches must be cases of the `when` condition's type!

                Tip: To extract the `.y` field it must be non-optional, but the type
                says this field is optional. Learn more about optional fields at TODO.
                "#
            ),
        )
    }

    #[test]
    fn optional_record_invalid_access() {
        report_problem_as(
            indoc!(
                r#"
                f : { x : Num.I64, y ? Num.I64 } -> Num.I64
                f = \r -> r.y

                f
                "#
            ),
            indoc!(
                r#"
                ── TYPE MISMATCH ───────────────────────────────────────── /code/proj/Main.roc ─

                This expression is used in an unexpected way:

                2│  f = \r -> r.y
                              ^^^

                This `r` value is a:

                    { x : I64, y ? I64 }

                But you are trying to use it as:

                    { x : I64, y : I64 }

                Tip: To extract the `.y` field it must be non-optional, but the type
                says this field is optional. Learn more about optional fields at TODO.
                "#
            ),
        )
    }

    #[test]
    fn optional_record_invalid_accessor() {
        report_problem_as(
            indoc!(
                r#"
                    f : { x : Num.I64, y ? Num.I64 } -> Num.I64
                    f = \r -> .y r

                    f
                    "#
            ),
            indoc!(
                r#"
                ── TYPE MISMATCH ───────────────────────────────────────── /code/proj/Main.roc ─

                The 1st argument to this function is not what I expect:

                2│  f = \r -> .y r
                                 ^

                This `r` value is a:

                    { x : I64, y ? I64 }

                But this function needs the 1st argument to be:

                    { x : I64, y : I64 }

                Tip: To extract the `.y` field it must be non-optional, but the type
                says this field is optional. Learn more about optional fields at TODO.
                "#
            ),
        )
    }

    #[test]
    fn guard_mismatch_with_annotation() {
        report_problem_as(
            indoc!(
                r#"
                f : { x : Num.I64, y : Num.I64 } -> Num.I64
                f = \r ->
                        when r is
                            { x, y : "foo" } -> x + 0
                            _ -> 0

                f
                "#
            ),
            indoc!(
                r#"
                ── TYPE MISMATCH ───────────────────────────────────────── /code/proj/Main.roc ─

                The branches of this `when` expression don't match the condition:

                3│>          when r is
                4│               { x, y : "foo" } -> x + 0
                5│               _ -> 0

                This `r` value is a:

                    { x : I64, y : I64 }

                But the branch patterns have type:

                    { x : I64, y : Str }

                The branches must be cases of the `when` condition's type!
                "#
            ),
        )
    }

    #[test]
    fn optional_field_mismatch_with_annotation() {
        report_problem_as(
            indoc!(
                r#"
                f : { x : Num.I64, y ? Num.I64 } -> Num.I64
                f = \r ->
                        when r is
                            { x, y ? "foo" } -> (\g, _ -> g) x y
                            _ -> 0

                f
                "#
            ),
            indoc!(
                r#"
                ── TYPE MISMATCH ───────────────────────────────────────── /code/proj/Main.roc ─

                The branches of this `when` expression don't match the condition:

                3│>          when r is
                4│               { x, y ? "foo" } -> (\g, _ -> g) x y
                5│               _ -> 0

                This `r` value is a:

                    { x : I64, y ? I64 }

                But the branch patterns have type:

                    { x : I64, y ? Str }

                The branches must be cases of the `when` condition's type!
                "#
            ),
        )
    }

    #[test]
    fn incorrect_optional_field() {
        report_problem_as(
            indoc!(
                r#"
                { x: 5, y ? 42 }
                "#
            ),
            indoc!(
                r#"
                ── BAD OPTIONAL VALUE ──────────────────────────────────── /code/proj/Main.roc ─

                This record uses an optional value for the `.y` field in an incorrect
                context!

                1│  { x: 5, y ? 42 }
                            ^^^^^^

                You can only use optional values in record destructuring, like:

                    { answer ? 42, otherField } = myRecord
                "#
            ),
        )
    }
    #[test]
    fn first_wildcard_is_required() {
        report_problem_as(
            indoc!(
                r#"
                when Foo 1 2 3 is
                    Foo _ 1 _ -> 1
                    _ -> 2
                "#
            ),
            "",
        )
    }

    #[test]
    fn second_wildcard_is_redundant() {
        report_problem_as(
            indoc!(
                r#"
                when Foo 1 2 3 is
                    Foo _ 1 _ -> 1
                    _ -> 2
                    _ -> 3
                "#
            ),
            indoc!(
                r#"
            ── REDUNDANT PATTERN ───────────────────────────────────── /code/proj/Main.roc ─

            The 3rd pattern is redundant:

            1│  when Foo 1 2 3 is
            2│      Foo _ 1 _ -> 1
            3│      _ -> 2
            4│      _ -> 3
                    ^

            Any value of this shape will be handled by a previous pattern, so this
            one should be removed.
            "#
            ),
        )
    }

    #[test]
    fn alias_using_alias() {
        report_problem_as(
            indoc!(
                r#"
                # The color of a node. Leaves are considered Black.
                NodeColor : [ Red, Black ]

                RBTree k v : [ Node NodeColor k v (RBTree k v) (RBTree k v), Empty ]

                # Create an empty dictionary.
                empty : RBTree k v
                empty =
                    Empty

                empty
                "#
            ),
            "",
        )
    }

    #[test]
    fn unused_argument() {
        report_problem_as(
            indoc!(
                r#"
                f = \foo -> 1

                f
                "#
            ),
            indoc!(
                r#"
            ── UNUSED ARGUMENT ─────────────────────────────────────── /code/proj/Main.roc ─

            `f` doesn't use `foo`.

            1│  f = \foo -> 1
                     ^^^

            If you don't need `foo`, then you can just remove it. However, if you
            really do need `foo` as an argument of `f`, prefix it with an underscore,
            like this: "_`foo`". Adding an underscore at the start of a variable
            name is a way of saying that the variable is not used.
            "#
            ),
        )
    }

    #[test]
    fn qualified_tag() {
        report_problem_as(
            indoc!(
                r#"
                Foo.Bar
                "#
            ),
            indoc!(
                r#"
                ── SYNTAX PROBLEM ──────────────────────────────────────── /code/proj/Main.roc ─

                I am trying to parse a qualified name here:

                1│  Foo.Bar
                           ^

                This looks like a qualified tag name to me, but tags cannot be
                qualified! Maybe you wanted a qualified name, something like
                Json.Decode.string?
            "#
            ),
        )
    }

    #[test]
    fn module_ident_ends_with_dot() {
        report_problem_as(
            indoc!(
                r#"
                Foo.Bar.
                "#
            ),
            indoc!(
                r#"
                ── SYNTAX PROBLEM ──────────────────────────────────────── /code/proj/Main.roc ─

                I am trying to parse a qualified name here:

                1│  Foo.Bar.
                            ^

                I was expecting to see an identifier next, like height. A complete
                qualified name looks something like Json.Decode.string.
            "#
            ),
        )
    }

    #[test]
    fn record_access_ends_with_dot() {
        report_problem_as(
            indoc!(
                r#"
                foo.bar.
                "#
            ),
            indoc!(
                r#"
                ── SYNTAX PROBLEM ──────────────────────────────────────── /code/proj/Main.roc ─

                I trying to parse a record field access here:

                1│  foo.bar.
                            ^

                So I expect to see a lowercase letter next, like .name or .height.
            "#
            ),
        )
    }

    #[test]
    fn type_annotation_double_colon() {
        report_problem_as(
            indoc!(
                r#"
                f :: I64
                f = 42

                f
                "#
            ),
            indoc!(
                r#"
                ── UNKNOWN OPERATOR ────────────────────────────────────── /code/proj/Main.roc ─

                This looks like an operator, but it's not one I recognize!

                1│  f :: I64
                      ^^

                I have no specific suggestion for this operator, see TODO for the full
                list of operators in Roc.
            "#
            ),
        )
    }

    #[test]
    fn double_equals_in_def() {
        // NOTE: VERY BAD ERROR MESSAGE
        //
        // looks like `x y` are considered argument to the add, even though they are
        // on a lower indentation level
        report_problem_as(
            indoc!(
                r#"
                x = 3
                y =
                    x == 5
                    Num.add 1 2

                { x,  y }
                "#
            ),
            indoc!(
                r#"
                ── TOO MANY ARGS ───────────────────────────────────────── /code/proj/Main.roc ─

                This value is not a function, but it was given 3 arguments:

                3│      x == 5
                             ^

                Are there any missing commas? Or missing parentheses?
            "#
            ),
        )
    }

    #[test]
    fn tag_union_open() {
        report_problem_as(
            indoc!(
                r#"
                f : [
                "#
            ),
            indoc!(
                r#"
                ── UNFINISHED TAG UNION TYPE ───────────────────────────── /code/proj/Main.roc ─

                I just started parsing a tag union type, but I got stuck here:

                1│  f : [
                         ^

                Tag unions look like [ Many I64, None ], so I was expecting to see a
                tag name next.
            "#
            ),
        )
    }

    #[test]
    fn tag_union_end() {
        report_problem_as(
            indoc!(
                r#"
                f : [ Yes,
                "#
            ),
            indoc!(
                r#"
                ── UNFINISHED TAG UNION TYPE ───────────────────────────── /code/proj/Main.roc ─

                I am partway through parsing a tag union type, but I got stuck here:

                1│  f : [ Yes,
                              ^

                I was expecting to see a closing square bracket before this, so try
                adding a ] and see if that helps?
            "#
            ),
        )
    }

    #[test]
    fn tag_union_lowercase_tag_name() {
        report_problem_as(
            indoc!(
                r#"
                f : [ lowercase ]
                "#
            ),
            indoc!(
                r#"
                ── WEIRD TAG NAME ──────────────────────────────────────── /code/proj/Main.roc ─

                I am partway through parsing a tag union type, but I got stuck here:

                1│  f : [ lowercase ]
                          ^

                I was expecting to see a tag name.

                Hint: Tag names start with an uppercase letter, like Err or Green.
            "#
            ),
        )
    }

    #[test]
    fn tag_union_second_lowercase_tag_name() {
        report_problem_as(
            indoc!(
                r#"
                f : [ Good, bad ]
                "#
            ),
            indoc!(
                r#"
                ── WEIRD TAG NAME ──────────────────────────────────────── /code/proj/Main.roc ─

                I am partway through parsing a tag union type, but I got stuck here:

                1│  f : [ Good, bad ]
                                ^

                I was expecting to see a tag name.

                Hint: Tag names start with an uppercase letter, like Err or Green.
            "#
            ),
        )
    }

    #[test]
    fn record_type_open() {
        report_problem_as(
            indoc!(
                r#"
                f : {
                "#
            ),
            indoc!(
                r#"
                ── UNFINISHED RECORD TYPE ──────────────────────────────── /code/proj/Main.roc ─

                I just started parsing a record type, but I got stuck here:

                1│  f : {
                         ^

                Record types look like { name : String, age : Int }, so I was
                expecting to see a field name next.
            "#
            ),
        )
    }

    #[test]
    fn record_type_open_indent() {
        report_problem_as(
            indoc!(
                r#"
                f : {
                foo : I64,
                "#
            ),
            indoc!(
                r#"
                ── UNFINISHED RECORD TYPE ──────────────────────────────── /code/proj/Main.roc ─

                I am partway through parsing a record type, but I got stuck here:

                1│  f : {
                         ^

                I was expecting to see a closing curly brace before this, so try
                adding a } and see if that helps?

                Note: I may be confused by indentation
            "#
            ),
        )
    }

    #[test]
    fn record_type_end() {
        report_problem_as(
            indoc!(
                r#"
                f : { a: Int,
                "#
            ),
            indoc!(
                r#"
                ── UNFINISHED RECORD TYPE ──────────────────────────────── /code/proj/Main.roc ─

                I am partway through parsing a record type, but I got stuck here:

                1│  f : { a: Int,
                                 ^

                I was expecting to see a closing curly brace before this, so try
                adding a } and see if that helps?
            "#
            ),
        )
    }

    #[test]
    fn record_type_keyword_field_name() {
        report_problem_as(
            indoc!(
                r#"
                f : { if : I64 }
                "#
            ),
            indoc!(
                r#"
                ── UNFINISHED RECORD TYPE ──────────────────────────────── /code/proj/Main.roc ─

                I just started parsing a record type, but I got stuck on this field
                name:

                1│  f : { if : I64 }
                          ^^

                Looks like you are trying to use `if` as a field name, but that is a
                reserved word. Try using a different name!
            "#
            ),
        )
    }

    #[test]
    fn record_type_missing_comma() {
        // a case where the message cannot be as good as elm's
        report_problem_as(
            indoc!(
                r#"
                f : { foo  bar }
                "#
            ),
            indoc!(
                r#"
                ── UNFINISHED RECORD TYPE ──────────────────────────────── /code/proj/Main.roc ─

                I am partway through parsing a record type, but I got stuck here:

                1│  f : { foo  bar }
                               ^

                I was expecting to see a colon, question mark, comma or closing curly
                brace.
            "#
            ),
        )
    }

    #[test]
    fn record_type_tab() {
        // a case where the message cannot be as good as elm's
        report_problem_as(
            "f : { foo \t }",
            indoc!(
                r#"
                ── TAB CHARACTER ───────────────────────────────────────── /code/proj/Main.roc ─

                I encountered a tab character

                1│  f : { foo 	 }
                              ^

                Tab characters are not allowed.
            "#
            ),
        )
    }

    #[test]
    fn comment_with_tab() {
        report_problem_as(
            "# comment with a \t\n4",
            indoc!(
                "
                ── TAB CHARACTER ───────────────────────────────────────── /code/proj/Main.roc ─

                I encountered a tab character

                1│  # comment with a \t
                                     ^

                Tab characters are not allowed.
            "
            ),
        )
    }

    #[test]
    fn type_in_parens_start() {
        // TODO bad error message
        report_problem_as(
            indoc!(
                r#"
                f : (
                "#
            ),
            indoc!(
                r#"
                ── UNFINISHED TYPE ─────────────────────────────────────── /code/proj/Main.roc ─

                I just started parsing a type, but I got stuck here:

                1│  f : (
                         ^

                I am expecting a type next, like Bool or List a.
            "#
            ),
        )
    }

    #[test]
    fn type_in_parens_end() {
        report_problem_as(
            indoc!(
                r#"
                f : ( I64
                "#
            ),
            indoc!(
                r#"
                ── UNFINISHED PARENTHESES ──────────────────────────────── /code/proj/Main.roc ─

                I am partway through parsing a type in parentheses, but I got stuck
                here:

                1│  f : ( I64
                             ^

                I was expecting to see a parenthesis before this, so try adding a )
                and see if that helps?

                Note: I may be confused by indentation
            "#
            ),
        )
    }

    #[test]
    fn type_apply_double_dot() {
        report_problem_as(
            indoc!(
                r#"
                f : Foo..Bar

                f
                "#
            ),
            indoc!(
                r#"
                ── SYNTAX PROBLEM ──────────────────────────────────────── /code/proj/Main.roc ─

                I am confused by this type name:

                1│  f : Foo..Bar
                        ^^^^^^^^

                Type names start with an uppercase letter, and can optionally be
                qualified by a module name, like Bool or Http.Request.Request.
            "#
            ),
        )

        //                ── DOUBLE DOT ──────────────────────────────────────────────────────────────────
        //
        //                I encountered two dots in a row:
        //
        //                1│  f : Foo..Bar
        //                            ^
        //
        //                Try removing one of them.
    }

    #[test]
    fn type_apply_trailing_dot() {
        report_problem_as(
            indoc!(
                r#"
                f : Foo.Bar.

                f
                "#
            ),
            indoc!(
                r#"
                ── SYNTAX PROBLEM ──────────────────────────────────────── /code/proj/Main.roc ─

                I am confused by this type name:

                1│  f : Foo.Bar.
                        ^^^^^^^^

                Type names start with an uppercase letter, and can optionally be
                qualified by a module name, like Bool or Http.Request.Request.
            "#
            ),
        )

        //                ── TRAILING DOT ────────────────────────────────────────────────────────────────
        //
        //                I encountered a dot with nothing after it:
        //
        //                1│  f : Foo.Bar.
        //                                ^
        //
        //                Dots are used to refer to a type in a qualified way, like
        //                Num.I64 or List.List a. Try adding a type name next.
    }

    #[test]
    fn type_apply_stray_dot() {
        report_problem_as(
            indoc!(
                r#"
                f : .
                "#
            ),
            indoc!(
                r#"
                ── UNFINISHED TYPE ─────────────────────────────────────── /code/proj/Main.roc ─

                I just started parsing a type, but I got stuck here:

                1│  f : .
                        ^

                I am expecting a type next, like Bool or List a.
            "#
            ),
        )
    }

    #[test]
    fn type_apply_start_with_number() {
        report_problem_as(
            indoc!(
                r#"
                f : Foo.1

                f
                "#
            ),
            indoc!(
                r#"
                ── SYNTAX PROBLEM ──────────────────────────────────────── /code/proj/Main.roc ─

                I am confused by this type name:

                1│  f : Foo.1
                        ^^^^^

                Type names start with an uppercase letter, and can optionally be
                qualified by a module name, like Bool or Http.Request.Request.
            "#
            ),
        )

        //                ── WEIRD QUALIFIED NAME ────────────────────────────────────────────────────────
        //
        //                I encountered a number at the start of a qualified name segment:
        //
        //                1│  f : Foo.1
        //                            ^
        //
        //                All parts of a qualified type name must start with an uppercase
        //                letter, like Num.I64 or List.List a.
    }

    #[test]
    fn type_apply_start_with_lowercase() {
        report_problem_as(
            indoc!(
                r#"
                f : Foo.foo

                f
                "#
            ),
            indoc!(
                r#"
                ── SYNTAX PROBLEM ──────────────────────────────────────── /code/proj/Main.roc ─

                I am confused by this type name:

                1│  f : Foo.foo
                        ^^^^^^^

                Type names start with an uppercase letter, and can optionally be
                qualified by a module name, like Bool or Http.Request.Request.
            "#
            ),
        )
    }

    #[test]
    fn def_missing_final_expression() {
        report_problem_as(
            indoc!(
                r#"
                f : Foo.foo
                "#
            ),
            indoc!(
                r#"
                ── MISSING FINAL EXPRESSION ────────────────────────────── /code/proj/Main.roc ─

                I am partway through parsing a definition's final expression, but I
                got stuck here:

                1│  f : Foo.foo
                               ^

                This definition is missing a final expression. A nested definition
                must be followed by either another definition, or an expression

                    x = 4
                    y = 2

                    x + y
            "#
            ),
        )
    }

    #[test]
    fn type_inline_alias() {
        report_problem_as(
            indoc!(
                r#"
                f : I64 as
                f = 0

                f
                "#
            ),
            indoc!(
                r#"
                ── UNFINISHED INLINE ALIAS ─────────────────────────────── /code/proj/Main.roc ─

                I just started parsing an inline type alias, but I got stuck here:

                1│  f : I64 as
                              ^

                Note: I may be confused by indentation
            "#
            ),
        )
    }

    #[test]
    fn type_double_comma() {
        report_problem_as(
            indoc!(
                r#"
                f : I64,,I64 -> I64
                f = 0

                f
                "#
            ),
            indoc!(
                r#"
                ── DOUBLE COMMA ────────────────────────────────────────── /code/proj/Main.roc ─

                I just started parsing a function argument type, but I encountered two
                commas in a row:

                1│  f : I64,,I64 -> I64
                            ^

                Try removing one of them.
            "#
            ),
        )
    }

    #[test]
    fn type_argument_no_arrow() {
        report_problem_as(
            indoc!(
                r#"
                f : I64, I64
                f = 0

                f
                "#
            ),
            indoc!(
                r#"
                ── UNFINISHED TYPE ─────────────────────────────────────── /code/proj/Main.roc ─

                I am partway through parsing a type, but I got stuck here:

                1│  f : I64, I64
                                ^

                Note: I may be confused by indentation
            "#
            ),
        )
    }

    #[test]
    fn type_argument_arrow_then_nothing() {
        // TODO could do better by pointing out we're parsing a function type
        report_problem_as(
            indoc!(
                r#"
                f : I64, I64 ->
                f = 0

                f
                "#
            ),
            indoc!(
                r#"
                ── UNFINISHED TYPE ─────────────────────────────────────── /code/proj/Main.roc ─

                I just started parsing a type, but I got stuck here:

                1│  f : I64, I64 ->
                                   ^

                Note: I may be confused by indentation
            "#
            ),
        )
    }

    #[test]
    fn dict_type_formatting() {
        // TODO could do better by pointing out we're parsing a function type
        report_problem_as(
            indoc!(
                r#"
                myDict : Dict Num.I64 Str
                myDict = Dict.insert Dict.empty "foo" 42

                myDict
                "#
            ),
            indoc!(
                r#"
                ── TYPE MISMATCH ───────────────────────────────────────── /code/proj/Main.roc ─

                Something is off with the body of the `myDict` definition:

                1│  myDict : Dict Num.I64 Str
                2│  myDict = Dict.insert Dict.empty "foo" 42
                             ^^^^^^^^^^^^^^^^^^^^^^^^^^^^^^^

                This `insert` call produces:

                    Dict Str (Num a)

                But the type annotation on `myDict` says it should be:

                    Dict I64 Str
            "#
            ),
        )
    }

    #[test]
    fn alias_type_diff() {
        report_problem_as(
            indoc!(
                r#"
                HSet a : Set a

                foo : Str -> HSet {}

                myDict : HSet Str
                myDict = foo "bar"

                myDict
                "#
            ),
            indoc!(
                r#"
                ── TYPE MISMATCH ───────────────────────────────────────── /code/proj/Main.roc ─

                Something is off with the body of the `myDict` definition:

                5│  myDict : HSet Str
                6│  myDict = foo "bar"
                             ^^^^^^^^^

                This `foo` call produces:

                    HSet {}

                But the type annotation on `myDict` says it should be:

                    HSet Str
            "#
            ),
        )
    }

    #[test]
    fn if_guard_without_condition() {
        // this should get better with time
        report_problem_as(
            indoc!(
                r#"
                when Just 4 is
                    Just if ->
                        4

                    _ ->
                        2
                "#
            ),
            indoc!(
                r#"
                ── IF GUARD NO CONDITION ───────────────────────────────── /code/proj/Main.roc ─

                I just started parsing an if guard, but there is no guard condition:

                1│  when Just 4 is
                2│      Just if ->
                                ^

                Try adding an expression before the arrow!
            "#
            ),
        )
    }

    #[test]
    fn empty_or_pattern() {
        report_problem_as(
            indoc!(
                r#"
                when Just 4 is
                    Just 4 | ->
                        4

                    _ ->
                        2
                "#
            ),
            indoc!(
                r#"
                ── UNFINISHED PATTERN ──────────────────────────────────── /code/proj/Main.roc ─

                I just started parsing a pattern, but I got stuck here:

                2│      Just 4 | ->
                                 ^

                Note: I may be confused by indentation
                "#
            ),
        )
    }

    #[test]
    fn pattern_binds_keyword() {
        // TODO check if "what_is_next" is a keyword
        report_problem_as(
            indoc!(
                r#"
                when Just 4 is
                    Just when ->
                        4

                    _ ->
                        2
                "#
            ),
            indoc!(
                r#"
                ── MISSING EXPRESSION ──────────────────────────────────── /code/proj/Main.roc ─

                I am partway through parsing a definition, but I got stuck here:

                1│  when Just 4 is
                2│      Just when ->
                             ^

                I was expecting to see an expression like 42 or "hello".
            "#
            ),
        )
    }

    #[test]
    fn when_missing_arrow() {
        // this should get better with time
        report_problem_as(
            indoc!(
                r#"
                when 5 is
                    1 -> 2
                    _
                "#
            ),
            indoc!(
                r#"
                ── MISSING ARROW ───────────────────────────────────────── /code/proj/Main.roc ─

                I am partway through parsing a `when` expression, but got stuck here:

                2│      1 -> 2
                3│      _
                         ^

                I was expecting to see an arrow next.

                Note: Sometimes I get confused by indentation, so try to make your `when`
                look something like this:

                    when List.first plants is
                      Ok n ->
                        n

                      Err _ ->
                        200

                Notice the indentation. All patterns are aligned, and each branch is
                indented a bit more than the corresponding pattern. That is important!
            "#
            ),
        )
    }

    #[test]
    fn lambda_double_comma() {
        report_problem_as(
            indoc!(
                r#"
                \a,,b -> 1
                "#
            ),
            indoc!(
                r#"
                ── UNFINISHED ARGUMENT LIST ────────────────────────────── /code/proj/Main.roc ─

                I am partway through parsing a function argument list, but I got stuck
                at this comma:

                1│  \a,,b -> 1
                       ^

                I was expecting an argument pattern before this, so try adding an
                argument before the comma and see if that helps?
            "#
            ),
        )
    }

    #[test]
    fn lambda_leading_comma() {
        report_problem_as(
            indoc!(
                r#"
                \,b -> 1
                "#
            ),
            indoc!(
                r#"
                ── UNFINISHED ARGUMENT LIST ────────────────────────────── /code/proj/Main.roc ─

                I am partway through parsing a function argument list, but I got stuck
                at this comma:

                1│  \,b -> 1
                     ^

                I was expecting an argument pattern before this, so try adding an
                argument before the comma and see if that helps?
            "#
            ),
        )
    }

    #[test]
    fn when_outdented_branch() {
        // this should get better with time
        report_problem_as(
            indoc!(
                r#"
                when 4 is
                    5 -> 2
                 2 -> 2
                "#
            ),
            indoc!(
                r#"
                ── SYNTAX PROBLEM ──────────────────────────────────────── /code/proj/Main.roc ─

                I got stuck here:

                1│  when 4 is
                2│      5 -> 2
                              ^

                Whatever I am running into is confusing me a lot! Normally I can give
                fairly specific hints, but something is really tripping me up this
                time.
                "#
            ),
            // TODO this formerly gave
            //
            //                ── UNFINISHED WHEN ─────────────────────────────────────────────────────────────
            //
            //                I was partway through parsing a `when` expression, but I got stuck here:
            //
            //                3│    _ -> 2
            //                        ^
            //
            //                I suspect this is a pattern that is not indented enough? (by 2 spaces)
            //
            // but that requires parsing the next pattern blindly, irrespective of indentation. Can
            // we find an efficient solution that doesn't require parsing an extra pattern for
            // every `when`, i.e. we want a good error message for the test case above, but for
            // a valid `when`, we don't want to do extra work, e.g. here
            //
            //  x
            //      when x is
            //          n -> n
            //
            //  4
            //
            // We don't want to parse the `4` and say it's an outdented pattern!
        )
    }

    #[test]
    fn when_over_indented_underscore() {
        report_problem_as(
            indoc!(
                r#"
                when 4 is
                    5 -> 2
                     _ -> 2
                "#
            ),
            indoc!(
                r#"
                ── SYNTAX PROBLEM ──────────────────────────────────────── /code/proj/Main.roc ─

                I got stuck here:

                1│  when 4 is
                2│      5 -> 2
                              ^

                Whatever I am running into is confusing me a lot! Normally I can give
                fairly specific hints, but something is really tripping me up this
                time.
            "#
            ),
        )
    }

    #[test]
    fn when_over_indented_int() {
        report_problem_as(
            indoc!(
                r#"
                when 4 is
                    5 -> Num.neg
                     2 -> 2
                "#
            ),
            indoc!(
                r#"
                ── UNEXPECTED ARROW ────────────────────────────────────── /code/proj/Main.roc ─

                I am parsing a `when` expression right now, but this arrow is confusing
                me:

                3│       2 -> 2
                           ^^

                It makes sense to see arrows around here, so I suspect it is something
                earlier.Maybe this pattern is indented a bit farther from the previous
                patterns?

                Note: Here is an example of a valid `when` expression for reference.

                    when List.first plants is
                      Ok n ->
                        n

                      Err _ ->
                        200

                Notice the indentation. All patterns are aligned, and each branch is
                indented a bit more than the corresponding pattern. That is important!
            "#
            ),
        )
    }

    #[test]
    fn if_outdented_then() {
        // TODO I think we can do better here
        report_problem_as(
            indoc!(
                r#"
                x =
                    if 5 == 5
                then 2 else 3

                x
                "#
            ),
            indoc!(
                r#"
                ── UNFINISHED IF ───────────────────────────────────────── /code/proj/Main.roc ─

                I was partway through parsing an `if` expression, but I got stuck here:

                2│      if 5 == 5
                                 ^

                I was expecting to see the `then` keyword next.
            "#
            ),
        )
    }

    #[test]
    fn if_missing_else() {
        // this should get better with time
        report_problem_as(
            indoc!(
                r#"
                if 5 == 5 then 2
                "#
            ),
            indoc!(
                r#"
                ── UNFINISHED IF ───────────────────────────────────────── /code/proj/Main.roc ─

                I was partway through parsing an `if` expression, but I got stuck here:

                1│  if 5 == 5 then 2
                                    ^

                I was expecting to see the `else` keyword next.
            "#
            ),
        )
    }

    #[test]
    fn list_double_comma() {
        report_problem_as(
            indoc!(
                r#"
                [ 1, 2, , 3 ]
                "#
            ),
            indoc!(
                r#"
                ── UNFINISHED LIST ─────────────────────────────────────── /code/proj/Main.roc ─

                I am partway through started parsing a list, but I got stuck here:

                1│  [ 1, 2, , 3 ]
                            ^

                I was expecting to see a list entry before this comma, so try adding a
                list entry and see if that helps?
            "#
            ),
        )
    }

    #[test]
    fn list_without_end() {
        report_problem_as(
            indoc!(
                r#"
                [ 1, 2,
                "#
            ),
            indoc!(
                r#"
                ── UNFINISHED LIST ─────────────────────────────────────── /code/proj/Main.roc ─

                I am partway through started parsing a list, but I got stuck here:

                1│  [ 1, 2,
                           ^

                I was expecting to see a closing square bracket before this, so try
                adding a ] and see if that helps?

                Note: When I get stuck like this, it usually means that there is a
                missing parenthesis or bracket somewhere earlier. It could also be a
                stray keyword or operator.
            "#
            ),
        )
    }

    #[test]
    fn number_double_dot() {
        report_problem_as(
            indoc!(
                r#"
                1.1.1
                "#
            ),
            indoc!(
                r#"
                ── SYNTAX PROBLEM ──────────────────────────────────────── /code/proj/Main.roc ─

                This float literal contains an invalid digit:

                1│  1.1.1
                    ^^^^^

                Floating point literals can only contain the digits 0-9, or use
                scientific notation 10e4, or have a float suffix.

                Tip: Learn more about number literals at TODO
            "#
            ),
        )
    }

    #[test]
    fn unicode_not_hex() {
        report_problem_as(
            r#""abc\u(zzzz)def""#,
            indoc!(
                r#"
                ── WEIRD CODE POINT ────────────────────────────────────── /code/proj/Main.roc ─

                I am partway through parsing a unicode code point, but I got stuck
                here:

                1│  "abc\u(zzzz)def"
                           ^

                I was expecting a hexadecimal number, like \u(1100) or \u(00FF).

                Learn more about working with unicode in roc at TODO
            "#
            ),
        )
    }

    #[test]
    fn interpolate_not_identifier() {
        report_problem_as(
            r#""abc\(32)def""#,
            indoc!(
                r#"
                ── SYNTAX PROBLEM ──────────────────────────────────────── /code/proj/Main.roc ─

                This string interpolation is invalid:

                1│  "abc\(32)def"
                          ^^

                I was expecting an identifier, like \u(message) or
                \u(LoremIpsum.text).

                Learn more about string interpolation at TODO
            "#
            ),
        )
    }

    #[test]
    fn unicode_too_large() {
        report_problem_as(
            r#""abc\u(110000)def""#,
            indoc!(
                r#"
                ── INVALID UNICODE ─────────────────────────────────────── /code/proj/Main.roc ─

                This unicode code point is invalid:

                1│  "abc\u(110000)def"
                           ^^^^^^

                Learn more about working with unicode in roc at TODO
            "#
            ),
        )
    }

    #[test]
    fn weird_escape() {
        report_problem_as(
            r#""abc\qdef""#,
            indoc!(
                r#"
                ── WEIRD ESCAPE ────────────────────────────────────────── /code/proj/Main.roc ─

                I was partway through parsing a  string literal, but I got stuck here:

                1│  "abc\qdef"
                        ^^

                This is not an escape sequence I recognize. After a backslash, I am
                looking for one of these:

                    - A newline: \n
                    - A caret return: \r
                    - A tab: \t
                    - An escaped quote: \"
                    - An escaped backslash: \\
                    - A unicode code point: \u(00FF)
                    - An interpolated string: \(myVariable)
            "#
            ),
        )
    }

    #[test]
    fn single_no_end() {
        report_problem_as(
            r#""there is no end"#,
            indoc!(
                r#"
                ── ENDLESS STRING ──────────────────────────────────────── /code/proj/Main.roc ─

                I cannot find the end of this string:

                1│  "there is no end
                     ^

                You could change it to something like "to be or not to be" or even
                just "".
            "#
            ),
        )
    }

    #[test]
    fn multi_no_end() {
        report_problem_as(
            r#""""there is no end"#,
            indoc!(
                r#"
                ── ENDLESS STRING ──────────────────────────────────────── /code/proj/Main.roc ─

                I cannot find the end of this block string:

                1│  """there is no end
                       ^

                You could change it to something like """to be or not to be""" or even
                just """""".
            "#
            ),
        )
    }

    #[test]
    // https://github.com/rtfeldman/roc/issues/1714
    fn interpolate_concat_is_transparent_1714() {
        report_problem_as(
            indoc!(
                r#"
                greeting = "Privet"

                if True then 1 else "\(greeting), World!"
                "#,
            ),
            indoc!(
                r#"
                ── TYPE MISMATCH ───────────────────────────────────────── /code/proj/Main.roc ─

                This `if` has an `else` branch with a different type from its `then` branch:

                3│  if True then 1 else "\(greeting), World!"
                                        ^^^^^^^^^^^^^^^^^^^^^

                The `else` branch is a string of type:

                    Str

                but the `then` branch has the type:

                    Num a

                I need all branches in an `if` to have the same type!
                "#
            ),
        )
    }

    macro_rules! comparison_binop_transparency_tests {
        ($($op:expr, $name:ident),* $(,)?) => {
            $(
            #[test]
            fn $name() {
                report_problem_as(
                    &format!(r#"if True then "abc" else 1 {} 2"#, $op),
                    &format!(
r#"── TYPE MISMATCH ───────────────────────────────────────── /code/proj/Main.roc ─

This `if` has an `else` branch with a different type from its `then` branch:

1│  if True then "abc" else 1 {} 2
                            ^^{}^^

This comparison produces:

    Bool

but the `then` branch has the type:

    Str

I need all branches in an `if` to have the same type!
"#,
                        $op, "^".repeat($op.len())
                    ),
                )
            }
            )*
        }
    }

    comparison_binop_transparency_tests! {
        "<", lt_binop_is_transparent,
        ">", gt_binop_is_transparent,
        "==", eq_binop_is_transparent,
        "!=", neq_binop_is_transparent,
        "<=", leq_binop_is_transparent,
        ">=", geq_binop_is_transparent,
    }

    #[test]
    fn keyword_record_field_access() {
        report_problem_as(
            indoc!(
                r#"
                foo = {}

                foo.if
                "#
            ),
            indoc!(
                r#"
                ── TYPE MISMATCH ───────────────────────────────────────── /code/proj/Main.roc ─

                This `foo` record doesn’t have a `if` field:

                3│  foo.if
                    ^^^^^^

                In fact, `foo` is a record with no fields at all!
            "#
            ),
        )
    }

    #[test]
    fn keyword_qualified_import() {
        report_problem_as(
            indoc!(
                r#"
                Num.if
                "#
            ),
            indoc!(
                r#"
                ── NOT EXPOSED ─────────────────────────────────────────── /code/proj/Main.roc ─

                The Num module does not expose `if`:

                1│  Num.if
                    ^^^^^^

                Did you mean one of these?

                    Num.sin
                    Num.div
                    Num.abs
                    Num.neg
            "#
            ),
        )
    }

    #[test]
    fn stray_dot_expr() {
        report_problem_as(
            indoc!(
                r#"
                Num.add . 23
                "#
            ),
            indoc!(
                r#"
                ── SYNTAX PROBLEM ──────────────────────────────────────── /code/proj/Main.roc ─

                I trying to parse a record field access here:

                1│  Num.add . 23
                             ^

                So I expect to see a lowercase letter next, like .name or .height.
            "#
            ),
        )
    }

    #[test]
    fn opaque_ref_field_access() {
        report_problem_as(
            indoc!(
                r#"
                @UUID.bar
                "#
            ),
            indoc!(
                r#"
                ── SYNTAX PROBLEM ──────────────────────────────────────── /code/proj/Main.roc ─

                I am very confused by this field access:

                1│  @UUID.bar
                         ^^^^

                It looks like a record field access on an opaque reference.
            "#
            ),
        )
    }

    #[test]
    fn weird_accessor() {
        report_problem_as(
            indoc!(
                r#"
                .foo.bar
                "#
            ),
            indoc!(
                r#"
                ── SYNTAX PROBLEM ──────────────────────────────────────── /code/proj/Main.roc ─

                I am very confused by this field access

                1│  .foo.bar
                    ^^^^^^^^

                It looks like a field access on an accessor. I parse.client.name as
                (.client).name. Maybe use an anonymous function like
                (\r -> r.client.name) instead?
            "#
            ),
        )
    }

    #[test]
    fn part_starts_with_number() {
        report_problem_as(
            indoc!(
                r#"
                foo.100
                "#
            ),
            indoc!(
                r#"
                ── SYNTAX PROBLEM ──────────────────────────────────────── /code/proj/Main.roc ─

                I trying to parse a record field access here:

                1│  foo.100
                        ^

                So I expect to see a lowercase letter next, like .name or .height.
            "#
            ),
        )
    }

    #[test]
    fn closure_underscore_ident() {
        report_problem_as(
            indoc!(
                r#"
                \the_answer -> 100
                "#
            ),
            indoc!(
                r#"
                ── NAMING PROBLEM ──────────────────────────────────────── /code/proj/Main.roc ─

                I am trying to parse an identifier here:

                1│  \the_answer -> 100
                        ^

                Underscores are not allowed in identifiers. Use camelCase instead!
            "#
            ),
        )
    }

    #[test]
    #[ignore]
    fn double_binop() {
        report_problem_as(
            indoc!(
                r#"
                key >= 97 && <= 122
                "#
            ),
            indoc!(
                r#"
                "#
            ),
        )
    }

    #[test]
    #[ignore]
    fn case_of() {
        report_problem_as(
            indoc!(
                r#"
                case 1 of
                    1 -> True
                    _ -> False
                "#
            ),
            indoc!(
                r#"
                "#
            ),
        )
    }

    #[test]
    fn argument_without_space() {
        report_problem_as(
            indoc!(
                r#"
                [ "foo", bar("") ]
                "#
            ),
            indoc!(
                r#"
                ── UNRECOGNIZED NAME ───────────────────────────────────── /code/proj/Main.roc ─

                I cannot find a `bar` value

                1│  [ "foo", bar("") ]
                             ^^^

                Did you mean one of these?

                    Str
                    Err
                    Box
                    Set
                "#
            ),
        )
    }

    #[test]
    fn invalid_operator() {
        report_problem_as(
            indoc!(
                r#"
                main =
                    5 ** 3
                "#
            ),
            indoc!(
                r#"
                ── UNKNOWN OPERATOR ────────────────────────────────────── /code/proj/Main.roc ─

                This looks like an operator, but it's not one I recognize!

                1│  main =
                2│      5 ** 3
                          ^^

                I have no specific suggestion for this operator, see TODO for the full
                list of operators in Roc.
            "#
            ),
        )
    }

    #[test]
    fn double_plus() {
        report_problem_as(
            indoc!(
                r#"
                main =
                    [] ++ []
                "#
            ),
            indoc!(
                r#"
                ── UNKNOWN OPERATOR ────────────────────────────────────── /code/proj/Main.roc ─

                This looks like an operator, but it's not one I recognize!

                1│  main =
                2│      [] ++ []
                           ^^

                To concatenate two lists or strings, try using List.concat or
                Str.concat instead.
            "#
            ),
        )
    }

    #[test]
    fn inline_hastype() {
        report_problem_as(
            indoc!(
                r#"
                main =
                    (\x -> x) : I64

                    3
                "#
            ),
            indoc!(
                r#"
                ── UNKNOWN OPERATOR ────────────────────────────────────── /code/proj/Main.roc ─

                This looks like an operator, but it's not one I recognize!

                1│  main =
                2│      (\x -> x) : I64
                                  ^

                The has-type operator : can only occur in a definition's type
                signature, like

                    increment : I64 -> I64
                    increment = \x -> x + 1
            "#
            ),
        )
    }

    #[test]
    fn wild_case_arrow() {
        // this is still bad, but changing the order and progress of other parsers should improve it
        // down the line
        report_problem_as(
            indoc!(
                r#"
                main = 5 -> 3
                "#
            ),
            indoc!(
                r#"
                ── UNKNOWN OPERATOR ────────────────────────────────────── /code/proj/Main.roc ─

                This looks like an operator, but it's not one I recognize!

                1│  main = 5 -> 3
                             ^^

                The arrow -> is only used to define cases in a `when`.

                    when color is
                        Red -> "stop!"
                        Green -> "go!"
            "#
            ),
        )
    }

    #[test]
    fn provides_to_identifier() {
        report_header_problem_as(
            indoc!(
                r#"
                app "test-base64"
                    packages { pf: "platform" }
                    imports [pf.Task, Base64 ]
                    provides [ main, @Foo ] to pf
                "#
            ),
            indoc!(
                r#"
                ── WEIRD PROVIDES ──────────────────────────────────────── /code/proj/Main.roc ─

                I am partway through parsing a provides list, but I got stuck here:

                3│      imports [pf.Task, Base64 ]
                4│      provides [ main, @Foo ] to pf
                                         ^

                I was expecting a type name, value name or function name next, like

                    provides [ Animal, default, tame ]
            "#
            ),
        )
    }

    #[test]
    fn platform_requires_rigids() {
        report_header_problem_as(
            indoc!(
                r#"
                platform "folkertdev/foo"
                    requires { main : Effect {} }
                    exposes []
                    packages {}
                    imports [Task]
                    provides [ mainForHost ]
                    effects fx.Effect
                         {
                             putChar : I64 -> Effect {},
                             putLine : Str -> Effect {},
                             getLine : Effect Str
                         }
                "#
            ),
            indoc!(
                r#"
                ── BAD REQUIRES ────────────────────────────────────────── /code/proj/Main.roc ─

                I am partway through parsing a header, but I got stuck here:

                1│  platform "folkertdev/foo"
                2│      requires { main : Effect {} }
                                   ^

                I am expecting a list of type names like `{}` or `{ Model }` next. A full
                `requires` definition looks like

                    requires { Model, Msg } {main : Effect {}}
            "#
            ),
        )
    }

    #[test]
    fn missing_imports() {
        report_header_problem_as(
            indoc!(
                r#"
                interface Foobar
                    exposes [ main, Foo ]
                "#
            ),
            indoc!(
                r#"
                ── WEIRD IMPORTS ───────────────────────────────────────── /code/proj/Main.roc ─

                I am partway through parsing a header, but I got stuck here:

                2│      exposes [ main, Foo ]
                                             ^

                I am expecting the `imports` keyword next, like

                    imports [ Animal, default, tame ]
                "#
            ),
        )
    }

    #[test]
    fn exposes_identifier() {
        report_header_problem_as(
            indoc!(
                r#"
                interface Foobar
                    exposes [ main, @Foo ]
                    imports [pf.Task, Base64 ]
                "#
            ),
            indoc!(
                r#"
                ── WEIRD EXPOSES ───────────────────────────────────────── /code/proj/Main.roc ─

                I am partway through parsing an `exposes` list, but I got stuck here:

                1│  interface Foobar
                2│      exposes [ main, @Foo ]
                                        ^

                I was expecting a type name, value name or function name next, like

                    exposes [ Animal, default, tame ]
            "#
            ),
        )
    }

    #[test]
    fn invalid_module_name() {
        report_header_problem_as(
            indoc!(
                r#"
                interface foobar
                    exposes [ main, @Foo ]
                    imports [pf.Task, Base64 ]
                "#
            ),
            indoc!(
                r#"
                ── WEIRD MODULE NAME ───────────────────────────────────── /code/proj/Main.roc ─

                I am partway through parsing a header, but got stuck here:

                1│  interface foobar
                              ^

                I am expecting a module name next, like BigNum or Main. Module names
                must start with an uppercase letter.
            "#
            ),
        )
    }

    #[test]
    fn invalid_app_name() {
        report_header_problem_as(
            indoc!(
                r#"
                app foobar
                    exposes [ main, @Foo ]
                    imports [pf.Task, Base64 ]
                "#
            ),
            indoc!(
                r#"
                ── WEIRD APP NAME ──────────────────────────────────────── /code/proj/Main.roc ─

                I am partway through parsing a header, but got stuck here:

                1│  app foobar
                        ^

                I am expecting an application name next, like app "main" or
                app "editor". App names are surrounded by quotation marks.
            "#
            ),
        )
    }

    #[test]
    fn apply_unary_negative() {
        report_problem_as(
            indoc!(
                r#"
                foo = 3

                -foo 1 2
                "#
            ),
            indoc!(
                r#"
                ── TOO MANY ARGS ───────────────────────────────────────── /code/proj/Main.roc ─

                This value is not a function, but it was given 2 arguments:

                3│  -foo 1 2
                    ^^^^

                Are there any missing commas? Or missing parentheses?
            "#
            ),
        )
    }

    #[test]
    fn apply_unary_not() {
        report_problem_as(
            indoc!(
                r#"
                foo = True

                !foo 1 2
                "#
            ),
            indoc!(
                r#"
                ── TOO MANY ARGS ───────────────────────────────────────── /code/proj/Main.roc ─

                This value is not a function, but it was given 2 arguments:

                3│  !foo 1 2
                    ^^^^

                Are there any missing commas? Or missing parentheses?
            "#
            ),
        )
    }

    #[test]
    fn applied_tag_function() {
        report_problem_as(
            indoc!(
                r#"
                x : List [ Foo Str ]
                x = List.map [ 1, 2 ] Foo

                x
                "#
            ),
            indoc!(
                r#"
                ── TYPE MISMATCH ───────────────────────────────────────── /code/proj/Main.roc ─

                Something is off with the body of the `x` definition:

                1│  x : List [ Foo Str ]
                2│  x = List.map [ 1, 2 ] Foo
                        ^^^^^^^^^^^^^^^^^^^^^

                This `map` call produces:

                    List [ Foo Num a ]

                But the type annotation on `x` says it should be:

                    List [ Foo Str ]
                "#
            ),
        )
    }

    #[test]
    fn pattern_in_parens_open() {
        report_problem_as(
            indoc!(
                r#"
                \( a
                "#
            ),
            indoc!(
                r#"
                ── UNFINISHED PARENTHESES ──────────────────────────────── /code/proj/Main.roc ─

                I am partway through parsing a pattern in parentheses, but I got stuck
                here:

                1│  \( a
                        ^

                I was expecting to see a closing parenthesis before this, so try
                adding a ) and see if that helps?
            "#
            ),
        )
    }

    #[test]
    fn pattern_in_parens_end_comma() {
        report_problem_as(
            indoc!(
                r#"
                \( a,
                "#
            ),
            indoc!(
                r#"
                ── UNFINISHED PARENTHESES ──────────────────────────────── /code/proj/Main.roc ─

                I am partway through parsing a pattern in parentheses, but I got stuck
                here:

                1│  \( a,
                        ^

                I was expecting to see a closing parenthesis before this, so try
                adding a ) and see if that helps?
            "#
            ),
        )
    }

    #[test]
    fn pattern_in_parens_end() {
        report_problem_as(
            indoc!(
                r#"
                \( a
                "#
            ),
            indoc!(
                r#"
                ── UNFINISHED PARENTHESES ──────────────────────────────── /code/proj/Main.roc ─

                I am partway through parsing a pattern in parentheses, but I got stuck
                here:

                1│  \( a
                        ^

                I was expecting to see a closing parenthesis before this, so try
                adding a ) and see if that helps?
            "#
            ),
        )
    }

    #[test]
    fn pattern_in_parens_indent_end() {
        report_problem_as(
            indoc!(
                r#"
                x = \( a
                )
                "#
            ),
            indoc!(
                r#"
                ── NEED MORE INDENTATION ───────────────────────────────── /code/proj/Main.roc ─

                I am partway through parsing a pattern in parentheses, but I got stuck
                here:

                1│  x = \( a
                2│  )
                    ^

                I need this parenthesis to be indented more. Try adding more spaces
                before it!
            "#
            ),
        )
    }

    #[test]
    fn pattern_in_parens_indent_open() {
        report_problem_as(
            indoc!(
                r#"
                \(
                "#
            ),
            indoc!(
                r#"
                ── UNFINISHED PATTERN ──────────────────────────────────── /code/proj/Main.roc ─

                I just started parsing a pattern, but I got stuck here:

                1│  \(
                      ^

                Note: I may be confused by indentation
            "#
            ),
        )
    }

    #[test]
    fn outdented_in_parens() {
        report_problem_as(
            indoc!(
                r#"
                Box : (
                    Str
                )

                4
                "#
            ),
            indoc!(
                r#"
                ── NEED MORE INDENTATION ───────────────────────────────── /code/proj/Main.roc ─

                I am partway through parsing a type in parentheses, but I got stuck
                here:

                1│  Box : (
                2│      Str
                3│  )
                    ^

                I need this parenthesis to be indented more. Try adding more spaces
                before it!
            "#
            ),
        )
    }

    #[test]
    fn backpassing_type_error() {
        report_problem_as(
            indoc!(
                r#"
                x <- List.map [ "a", "b" ]

                x + 1
                "#
            ),
            indoc!(
                r#"
                ── TYPE MISMATCH ───────────────────────────────────────── /code/proj/Main.roc ─

                The 2nd argument to `map` is not what I expect:

                1│>  x <- List.map [ "a", "b" ]
                2│>
                3│>  x + 1

                This argument is an anonymous function of type:

                    Num a -> Num a

                But `map` needs the 2nd argument to be:

                    Str -> Num a
            "#
            ),
        )
    }

    #[test]
    fn underscore_let() {
        report_problem_as(
            indoc!(
                r#"
                _ = 3

                4
                "#
            ),
            indoc!(
                r#"
                ── SYNTAX PROBLEM ──────────────────────────────────────── /code/proj/Main.roc ─

                Underscore patterns are not allowed in definitions

                1│  _ = 3
                    ^
            "#
            ),
        )
    }

    #[test]
    fn expect_expr_type_error() {
        report_problem_as(
            indoc!(
                r#"
                expect "foobar"

                4
                "#
            ),
            indoc!(
                r#"
                ── TYPE MISMATCH ───────────────────────────────────────── /code/proj/Main.roc ─

                This `expect` condition needs to be a Bool:

                1│  expect "foobar"
                           ^^^^^^^^

                Right now it’s a string of type:

                    Str

                But I need every `expect` condition to evaluate to a Bool—either `True`
                or `False`.
            "#
            ),
        )
    }

    #[test]
    fn num_too_general_wildcard() {
        report_problem_as(
            indoc!(
                r#"
                mult : Num.Num *, Num.F64 -> Num.F64
                mult = \a, b -> a * b

                mult 0 0
                "#
            ),
            indoc!(
                r#"
                ── TYPE MISMATCH ───────────────────────────────────────── /code/proj/Main.roc ─

                The 2nd argument to `mul` is not what I expect:

                2│  mult = \a, b -> a * b
                                        ^

                This `b` value is a:

                    F64

                But `mul` needs the 2nd argument to be:

                    Num *

                ── TYPE MISMATCH ───────────────────────────────────────── /code/proj/Main.roc ─

                Something is off with the body of the `mult` definition:

                1│  mult : Num.Num *, Num.F64 -> Num.F64
                2│  mult = \a, b -> a * b
                                    ^^^^^

                This `mul` call produces:

                    Num *

                But the type annotation on `mult` says it should be:

                    F64
            "#
            ),
        )
    }

    #[test]
    fn num_too_general_named() {
        report_problem_as(
            indoc!(
                r#"
                mult : Num.Num a, Num.F64 -> Num.F64
                mult = \a, b -> a * b

                mult 0 0
                "#
            ),
            indoc!(
                r#"
                ── TYPE MISMATCH ───────────────────────────────────────── /code/proj/Main.roc ─

                The 2nd argument to `mul` is not what I expect:

                2│  mult = \a, b -> a * b
                                        ^

                This `b` value is a:

                    F64

                But `mul` needs the 2nd argument to be:

                    Num a

                ── TYPE MISMATCH ───────────────────────────────────────── /code/proj/Main.roc ─

                Something is off with the body of the `mult` definition:

                1│  mult : Num.Num a, Num.F64 -> Num.F64
                2│  mult = \a, b -> a * b
                                    ^^^^^

                This `mul` call produces:

                    Num a

                But the type annotation on `mult` says it should be:

                    F64
            "#
            ),
        )
    }

    #[test]
    fn inference_var_not_enough_in_alias() {
        report_problem_as(
            indoc!(
                r#"
                Result a b : [ Ok a, Err b ]

                canIGo : _ -> Result _
                canIGo = \color ->
                    when color is
                        "green" -> Ok "go!"
                        "yellow" -> Err (SlowIt "whoa, let's slow down!")
                        "red" -> Err (StopIt "absolutely not")
                        _ -> Err (UnknownColor "this is a weird stoplight")
                canIGo
                "#
            ),
            indoc!(
                r#"
                ── TOO FEW TYPE ARGUMENTS ──────────────────────────────── /code/proj/Main.roc ─

                The `Result` alias expects 2 type arguments, but it got 1 instead:

                3│  canIGo : _ -> Result _
                                  ^^^^^^^^

                Are there missing parentheses?
                "#
            ),
        )
    }

    #[test]
    fn inference_var_too_many_in_alias() {
        report_problem_as(
            indoc!(
                r#"
                Result a b : [ Ok a, Err b ]

                canIGo : _ -> Result _ _ _
                canIGo = \color ->
                    when color is
                        "green" -> Ok "go!"
                        "yellow" -> Err (SlowIt "whoa, let's slow down!")
                        "red" -> Err (StopIt "absolutely not")
                        _ -> Err (UnknownColor "this is a weird stoplight")
                canIGo
                "#
            ),
            indoc!(
                r#"
                ── TOO MANY TYPE ARGUMENTS ─────────────────────────────── /code/proj/Main.roc ─

                The `Result` alias expects 2 type arguments, but it got 3 instead:

                3│  canIGo : _ -> Result _ _ _
                                  ^^^^^^^^^^^^

                Are there missing parentheses?
                "#
            ),
        )
    }

    #[test]
    fn inference_var_conflict_in_rigid_links() {
        report_problem_as(
            indoc!(
                r#"
                f : a -> (_ -> b)
                f = \x -> \y -> if x == y then x else y
                f
                "#
            ),
            // TODO: We should tell the user that we inferred `_` as `a`
            indoc!(
                r#"
                ── TYPE MISMATCH ───────────────────────────────────────── /code/proj/Main.roc ─

                Something is off with the body of the `f` definition:

                1│  f : a -> (_ -> b)
                2│  f = \x -> \y -> if x == y then x else y
                              ^^^^^^^^^^^^^^^^^^^^^^^^^^^^^

                The body is an anonymous function of type:

                    a -> a

                But the type annotation on `f` says it should be:

                    a -> b

                Tip: Your type annotation uses `a` and `b` as separate type variables.
                Your code seems to be saying they are the same though. Maybe they
                should be the same in your type annotation? Maybe your code uses them
                in a weird way?
                "#
            ),
        )
    }

    #[test]
    fn error_wildcards_are_related() {
        report_problem_as(
            indoc!(
                r#"
                f : * -> *
                f = \x -> x

                f
                "#
            ),
            indoc!(
                r#"
                ── TYPE MISMATCH ───────────────────────────────────────── /code/proj/Main.roc ─

                Something is off with the body of the `f` definition:

                1│  f : * -> *
                2│  f = \x -> x
                              ^

                The type annotation on `f` says this `x` value should have the type:

                    *

                However, the type of this `x` value is connected to another type in a
                way that isn't reflected in this annotation.

                Tip: Any connection between types must use a named type variable, not
                a `*`! Maybe the annotation  on `f` should have a named type variable in
                place of the `*`?
                "#
            ),
        )
    }

    #[test]
    fn error_nested_wildcards_are_related() {
        report_problem_as(
            indoc!(
                r#"
                f : a, b, * -> {x: a, y: b, z: *}
                f = \x, y, z -> {x, y, z}

                f
                "#
            ),
            indoc!(
                r#"
                ── TYPE MISMATCH ───────────────────────────────────────── /code/proj/Main.roc ─

                Something is off with the body of the `f` definition:

                1│  f : a, b, * -> {x: a, y: b, z: *}
                2│  f = \x, y, z -> {x, y, z}
                                    ^^^^^^^^^

                The type annotation on `f` says the body is a record should have the
                type:

                    { x : a, y : b, z : * }

                However, the type of the body is a record is connected to another type
                in a way that isn't reflected in this annotation.

                Tip: Any connection between types must use a named type variable, not
                a `*`! Maybe the annotation  on `f` should have a named type variable in
                place of the `*`?
                "#
            ),
        )
    }

    #[test]
    fn error_wildcards_are_related_in_nested_defs() {
        report_problem_as(
            indoc!(
                r#"
                f : a, b, * -> *
                f = \_, _, x2 ->
                    inner : * -> *
                    inner = \y -> y
                    inner x2

                f
                "#
            ),
            indoc!(
                r#"
                ── TYPE MISMATCH ───────────────────────────────────────── /code/proj/Main.roc ─

                Something is off with the body of the `inner` definition:

                3│      inner : * -> *
                4│      inner = \y -> y
                                      ^

                The type annotation on `inner` says this `y` value should have the type:

                    *

                However, the type of this `y` value is connected to another type in a
                way that isn't reflected in this annotation.

                Tip: Any connection between types must use a named type variable, not
                a `*`! Maybe the annotation  on `inner` should have a named type variable
                in place of the `*`?
                "#
            ),
        )
    }

    #[test]
    fn error_inline_alias_not_an_alias() {
        report_problem_as(
            indoc!(
                r#"
                f : List elem -> [ Nil, Cons elem a ] as a
                "#
            ),
            indoc!(
                r#"
                ── NOT AN INLINE ALIAS ─────────────────────────────────── /code/proj/Main.roc ─

                The inline type after this `as` is not a type alias:

                1│  f : List elem -> [ Nil, Cons elem a ] as a
                                                             ^

                Inline alias types must start with an uppercase identifier and be
                followed by zero or more type arguments, like Point or List a.
                "#
            ),
        )
    }

    #[test]
    fn error_inline_alias_qualified() {
        report_problem_as(
            indoc!(
                r#"
                f : List elem -> [ Nil, Cons elem a ] as Module.LinkedList a
                "#
            ),
            indoc!(
                r#"
                ── QUALIFIED ALIAS NAME ────────────────────────────────── /code/proj/Main.roc ─

                This type alias has a qualified name:

                1│  f : List elem -> [ Nil, Cons elem a ] as Module.LinkedList a
                                                             ^

                An alias introduces a new name to the current scope, so it must be
                unqualified.
                "#
            ),
        )
    }

    #[test]
    fn error_inline_alias_argument_uppercase() {
        report_problem_as(
            indoc!(
                r#"
                f : List elem -> [ Nil, Cons elem a ] as LinkedList U
                "#
            ),
            indoc!(
                r#"
                ── TYPE ARGUMENT NOT LOWERCASE ─────────────────────────── /code/proj/Main.roc ─

                This alias type argument is not lowercase:

                1│  f : List elem -> [ Nil, Cons elem a ] as LinkedList U
                                                                        ^

                All type arguments must be lowercase.
                "#
            ),
        )
    }

    #[test]
    fn mismatched_single_tag_arg() {
        report_problem_as(
            indoc!(
                r#"
                isEmpty =
                    \email ->
                        Email str = email
                        Str.isEmpty str

                isEmpty (Name "boo")
                "#
            ),
            indoc!(
                r#"
                ── TYPE MISMATCH ───────────────────────────────────────── /code/proj/Main.roc ─

                The 1st argument to `isEmpty` is not what I expect:

                6│  isEmpty (Name "boo")
                             ^^^^^^^^^^

                This `Name` tag application has the type:

                    [ Name Str ]a

                But `isEmpty` needs the 1st argument to be:

                    [ Email Str ]

                Tip: Seems like a tag typo. Maybe `Name` should be `Email`?

                Tip: Can more type annotations be added? Type annotations always help
                me give more specific messages, and I think they could help a lot in
                this case
                "#
            ),
        )
    }

    #[test]
    fn issue_2326() {
        report_problem_as(
            indoc!(
                r#"
                C a b : a -> D a b
                D a b : { a, b }

                f : C a Num.Nat -> D a Num.Nat
                f = \c -> c 6
                f
                "#
            ),
            indoc!(
                r#"
                ── TYPE MISMATCH ───────────────────────────────────────── /code/proj/Main.roc ─

                The 1st argument to `c` is not what I expect:

                5│  f = \c -> c 6
                                ^

                This argument is a number of type:

                    Num a

                But `c` needs the 1st argument to be:

                    a

                Tip: The type annotation uses the type variable `a` to say that this
                definition can produce any type of value. But in the body I see that
                it will only produce a `Num` value of a single specific type. Maybe
                change the type annotation to be more specific? Maybe change the code
                to be more general?
                "#
            ),
        )
    }

    #[test]
    fn issue_2380_annotations_only() {
        report_problem_as(
            indoc!(
                r#"
                F : F
                a : F
                a
                "#
            ),
            indoc!(
                r#"
                ── CYCLIC ALIAS ────────────────────────────────────────── /code/proj/Main.roc ─

                The `F` alias is self-recursive in an invalid way:

                1│  F : F
                    ^

                Recursion in aliases is only allowed if recursion happens behind a
                tagged union, at least one variant of which is not recursive.
                "#
            ),
        )
    }

    #[test]
    fn issue_2380_typed_body() {
        report_problem_as(
            indoc!(
                r#"
                F : F
                a : F
                a = 1
                a
                "#
            ),
            indoc!(
                r#"
                ── CYCLIC ALIAS ────────────────────────────────────────── /code/proj/Main.roc ─

                The `F` alias is self-recursive in an invalid way:

                1│  F : F
                    ^

                Recursion in aliases is only allowed if recursion happens behind a
                tagged union, at least one variant of which is not recursive.
                "#
            ),
        )
    }

    #[test]
    fn issue_2380_alias_with_vars() {
        report_problem_as(
            indoc!(
                r#"
                F a b : F a b
                a : F Str Str
                a
                "#
            ),
            indoc!(
                r#"
                ── CYCLIC ALIAS ────────────────────────────────────────── /code/proj/Main.roc ─

                The `F` alias is self-recursive in an invalid way:

                1│  F a b : F a b
                    ^

                Recursion in aliases is only allowed if recursion happens behind a
                tagged union, at least one variant of which is not recursive.
                "#
            ),
        )
    }

    #[test]
    fn issue_2167_record_field_optional_and_required_mismatch() {
        report_problem_as(
            indoc!(
                r#"
                Job : [ Job { inputs : List Str } ]
                job : { inputs ? List Str } -> Job
                job = \{ inputs } ->
                    Job { inputs }

                job { inputs: [ "build", "test" ] }
                "#
            ),
            indoc!(
                r#"
                ── TYPE MISMATCH ───────────────────────────────────────── /code/proj/Main.roc ─

                The 1st argument to `job` is weird:

                3│  job = \{ inputs } ->
                           ^^^^^^^^^^

                The argument is a pattern that matches record values of type:

                    { inputs : List Str }

                But the annotation on `job` says the 1st argument should be:

                    { inputs ? List Str }

                Tip: To extract the `.inputs` field it must be non-optional, but the
                type says this field is optional. Learn more about optional fields at
                TODO.
                "#
            ),
        )
    }

    #[test]
    fn unify_recursive_with_nonrecursive() {
        report_problem_as(
            indoc!(
                r#"
                Job : [ Job { inputs : List Job } ]

                job : { inputs : List Str } -> Job
                job = \{ inputs } ->
                    Job { inputs }

                job { inputs: [ "build", "test" ] }
                "#
            ),
            indoc!(
                r#"
                ── TYPE MISMATCH ───────────────────────────────────────── /code/proj/Main.roc ─

                Something is off with the body of the `job` definition:

                3│  job : { inputs : List Str } -> Job
                4│  job = \{ inputs } ->
                5│      Job { inputs }
                        ^^^^^^^^^^^^^^

                This `Job` tag application has the type:

                    [ Job { inputs : List Str } ]

                But the type annotation on `job` says it should be:

                    [ Job { inputs : List a } ] as a
                "#
            ),
        )
    }

    #[test]
    fn nested_datatype() {
        report_problem_as(
            indoc!(
                r#"
                Nested a : [ Chain a (Nested (List a)), Term ]

                s : Nested Str

                s
                "#
            ),
            indoc!(
                r#"
                ── NESTED DATATYPE ─────────────────────────────────────── /code/proj/Main.roc ─

                `Nested` is a nested datatype. Here is one recursive usage of it:

                1│  Nested a : [ Chain a (Nested (List a)), Term ]
                                          ^^^^^^^^^^^^^^^

                But recursive usages of `Nested` must match its definition:

                1│  Nested a : [ Chain a (Nested (List a)), Term ]
                    ^^^^^^^^

                Nested datatypes are not supported in Roc.

                Hint: Consider rewriting the definition of `Nested` to use the recursive type with the same arguments.
                "#
            ),
        )
    }

    #[test]
    fn nested_datatype_inline() {
        report_problem_as(
            indoc!(
                r#"
                f : {} -> [ Chain a (Nested (List a)), Term ] as Nested a

                f
                "#
            ),
            indoc!(
                r#"
                ── NESTED DATATYPE ─────────────────────────────────────── /code/proj/Main.roc ─

                `Nested` is a nested datatype. Here is one recursive usage of it:

                1│  f : {} -> [ Chain a (Nested (List a)), Term ] as Nested a
                                         ^^^^^^^^^^^^^^^

                But recursive usages of `Nested` must match its definition:

                1│  f : {} -> [ Chain a (Nested (List a)), Term ] as Nested a
                                                                     ^^^^^^^^

                Nested datatypes are not supported in Roc.

                Hint: Consider rewriting the definition of `Nested` to use the recursive type with the same arguments.
                "#
            ),
        )
    }

    macro_rules! mismatched_suffix_tests {
        ($($number:expr, $suffix:expr, $name:ident)*) => {$(
            #[test]
            fn $name() {
                let number = $number.to_string();
                let mut typ = $suffix.to_string();
                typ.get_mut(0..1).unwrap().make_ascii_uppercase();
                let bad_type = if $suffix == "u8" { "I8" } else { "U8" };
                let carets = "^".repeat(number.len() + $suffix.len());
                let kind = match $suffix {
                    "dec"|"f32"|"f64" => "a frac",
                    _ => "an integer",
                };

                report_problem_as(
                    &format!(indoc!(
                        r#"
                        use : Num.{} -> Num.U8
                        use {}{}
                        "#
                    ), bad_type, number, $suffix),
                    &format!(indoc!(
                        r#"
                        ── TYPE MISMATCH ───────────────────────────────────────── /code/proj/Main.roc ─

                        The 1st argument to `use` is not what I expect:

                        2│  use {}{}
                                {}

                        This argument is {} of type:

                            {}

                        But `use` needs the 1st argument to be:

                            {}
                        "#
                    ), number, $suffix, carets, kind, typ, bad_type),
                )
            }
        )*}
    }

    mismatched_suffix_tests! {
        1, "u8",   mismatched_suffix_u8
        1, "u16",  mismatched_suffix_u16
        1, "u32",  mismatched_suffix_u32
        1, "u64",  mismatched_suffix_u64
        1, "u128", mismatched_suffix_u128
        1, "i8",   mismatched_suffix_i8
        1, "i16",  mismatched_suffix_i16
        1, "i32",  mismatched_suffix_i32
        1, "i64",  mismatched_suffix_i64
        1, "i128", mismatched_suffix_i128
        1, "nat",  mismatched_suffix_nat
        1, "dec",  mismatched_suffix_dec
        1, "f32",  mismatched_suffix_f32
        1, "f64",  mismatched_suffix_f64
    }

    macro_rules! mismatched_suffix_tests_in_pattern {
        ($($number:expr, $suffix:expr, $name:ident)*) => {$(
            #[test]
            fn $name() {
                let number = $number.to_string();
                let mut typ = $suffix.to_string();
                typ.get_mut(0..1).unwrap().make_ascii_uppercase();
                let bad_suffix = if $suffix == "u8" { "i8" } else { "u8" };
                let bad_type = if $suffix == "u8" { "I8" } else { "U8" };

                report_problem_as(
                    &format!(indoc!(
                        r#"
                        when {}{} is
                            {}{} -> 1
                            _ -> 1
                        "#
                    ), number, bad_suffix, number, $suffix),
                    &format!(indoc!(
                        r#"
                        ── TYPE MISMATCH ───────────────────────────────────────── /code/proj/Main.roc ─

                        The branches of this `when` expression don't match the condition:

                        1│>  when {}{} is
                        2│       {}{} -> 1
                        3│       _ -> 1

                        The `when` condition is an integer of type:

                            {}

                        But the branch patterns have type:

                            {}

                        The branches must be cases of the `when` condition's type!
                        "#
                    ), number, bad_suffix, number, $suffix, bad_type, typ),
                )
            }
        )*}
    }

    mismatched_suffix_tests_in_pattern! {
        1, "u8",   mismatched_suffix_u8_pattern
        1, "u16",  mismatched_suffix_u16_pattern
        1, "u32",  mismatched_suffix_u32_pattern
        1, "u64",  mismatched_suffix_u64_pattern
        1, "u128", mismatched_suffix_u128_pattern
        1, "i8",   mismatched_suffix_i8_pattern
        1, "i16",  mismatched_suffix_i16_pattern
        1, "i32",  mismatched_suffix_i32_pattern
        1, "i64",  mismatched_suffix_i64_pattern
        1, "i128", mismatched_suffix_i128_pattern
        1, "nat",  mismatched_suffix_nat_pattern
        1, "dec",  mismatched_suffix_dec_pattern
        1, "f32",  mismatched_suffix_f32_pattern
        1, "f64",  mismatched_suffix_f64_pattern
    }

    #[test]
    fn bad_numeric_literal_suffix() {
        report_problem_as(
            indoc!(
                r#"
                1u256
                "#
            ),
            // TODO: link to number suffixes
            indoc!(
                r#"
                ── SYNTAX PROBLEM ──────────────────────────────────────── /code/proj/Main.roc ─

                This integer literal contains an invalid digit:

                1│  1u256
                    ^^^^^

                Integer literals can only contain the digits
                0-9, or have an integer suffix.

                Tip: Learn more about number literals at TODO
                "#
            ),
        )
    }

    #[test]
    fn numer_literal_multi_suffix() {
        report_problem_as(
            indoc!(
                r#"
                1u8u8
                "#
            ),
            // TODO: link to number suffixes
            indoc!(
                r#"
                ── SYNTAX PROBLEM ──────────────────────────────────────── /code/proj/Main.roc ─

                This integer literal contains an invalid digit:

                1│  1u8u8
                    ^^^^^

                Integer literals can only contain the digits
                0-9, or have an integer suffix.

                Tip: Learn more about number literals at TODO
                "#
            ),
        )
    }

    #[test]
    fn int_literal_has_float_suffix() {
        report_problem_as(
            indoc!(
                r#"
                0b1f32
                "#
            ),
            indoc!(
                r#"
                ── CONFLICTING NUMBER SUFFIX ───────────────────────────── /code/proj/Main.roc ─

                This number literal is an integer, but it has a float suffix:

                1│  0b1f32
                    ^^^^^^
                "#
            ),
        )
    }

    #[test]
    fn float_literal_has_int_suffix() {
        report_problem_as(
            indoc!(
                r#"
                1.0u8
                "#
            ),
            indoc!(
                r#"
                ── CONFLICTING NUMBER SUFFIX ───────────────────────────── /code/proj/Main.roc ─

                This number literal is a float, but it has an integer suffix:

                1│  1.0u8
                    ^^^^^
                "#
            ),
        )
    }

    #[test]
    fn u8_overflow() {
        report_problem_as(
            "256u8",
            indoc!(
                r#"
                ── NUMBER OVERFLOWS SUFFIX ─────────────────────────────── /code/proj/Main.roc ─

                This integer literal overflows the type indicated by its suffix:

                1│  256u8
                    ^^^^^

                Tip: The suffix indicates this integer is a U8, whose maximum value is
                255.
                "#
            ),
        )
    }

    #[test]
    fn negative_u8() {
        report_problem_as(
            "-1u8",
            indoc!(
                r#"
                ── NUMBER UNDERFLOWS SUFFIX ────────────────────────────── /code/proj/Main.roc ─

                This integer literal underflows the type indicated by its suffix:

                1│  -1u8
                    ^^^^

                Tip: The suffix indicates this integer is a U8, whose minimum value is
                0.
                "#
            ),
        )
    }

    #[test]
    fn u16_overflow() {
        report_problem_as(
            "65536u16",
            indoc!(
                r#"
                ── NUMBER OVERFLOWS SUFFIX ─────────────────────────────── /code/proj/Main.roc ─

                This integer literal overflows the type indicated by its suffix:

                1│  65536u16
                    ^^^^^^^^

                Tip: The suffix indicates this integer is a U16, whose maximum value
                is 65535.
                "#
            ),
        )
    }

    #[test]
    fn negative_u16() {
        report_problem_as(
            "-1u16",
            indoc!(
                r#"
                ── NUMBER UNDERFLOWS SUFFIX ────────────────────────────── /code/proj/Main.roc ─

                This integer literal underflows the type indicated by its suffix:

                1│  -1u16
                    ^^^^^

                Tip: The suffix indicates this integer is a U16, whose minimum value
                is 0.
                "#
            ),
        )
    }

    #[test]
    fn u32_overflow() {
        report_problem_as(
            "4_294_967_296u32",
            indoc!(
                r#"
                ── NUMBER OVERFLOWS SUFFIX ─────────────────────────────── /code/proj/Main.roc ─

                This integer literal overflows the type indicated by its suffix:

                1│  4_294_967_296u32
                    ^^^^^^^^^^^^^^^^

                Tip: The suffix indicates this integer is a U32, whose maximum value
                is 4_294_967_295.
                "#
            ),
        )
    }

    #[test]
    fn negative_u32() {
        report_problem_as(
            "-1u32",
            indoc!(
                r#"
                ── NUMBER UNDERFLOWS SUFFIX ────────────────────────────── /code/proj/Main.roc ─

                This integer literal underflows the type indicated by its suffix:

                1│  -1u32
                    ^^^^^

                Tip: The suffix indicates this integer is a U32, whose minimum value
                is 0.
                "#
            ),
        )
    }

    #[test]
    fn u64_overflow() {
        report_problem_as(
            "18_446_744_073_709_551_616u64",
            indoc!(
                r#"
                ── NUMBER OVERFLOWS SUFFIX ─────────────────────────────── /code/proj/Main.roc ─

                This integer literal overflows the type indicated by its suffix:

                1│  18_446_744_073_709_551_616u64
                    ^^^^^^^^^^^^^^^^^^^^^^^^^^^^^

                Tip: The suffix indicates this integer is a U64, whose maximum value
                is 18_446_744_073_709_551_615.
                "#
            ),
        )
    }

    #[test]
    fn negative_u64() {
        report_problem_as(
            "-1u64",
            indoc!(
                r#"
                ── NUMBER UNDERFLOWS SUFFIX ────────────────────────────── /code/proj/Main.roc ─

                This integer literal underflows the type indicated by its suffix:

                1│  -1u64
                    ^^^^^

                Tip: The suffix indicates this integer is a U64, whose minimum value
                is 0.
                "#
            ),
        )
    }

    #[test]
    fn negative_u128() {
        report_problem_as(
            "-1u128",
            indoc!(
                r#"
                ── NUMBER UNDERFLOWS SUFFIX ────────────────────────────── /code/proj/Main.roc ─

                This integer literal underflows the type indicated by its suffix:

                1│  -1u128
                    ^^^^^^

                Tip: The suffix indicates this integer is a U128, whose minimum value
                is 0.
                "#
            ),
        )
    }

    #[test]
    fn i8_overflow() {
        report_problem_as(
            "128i8",
            indoc!(
                r#"
                ── NUMBER OVERFLOWS SUFFIX ─────────────────────────────── /code/proj/Main.roc ─

                This integer literal overflows the type indicated by its suffix:

                1│  128i8
                    ^^^^^

                Tip: The suffix indicates this integer is a I8, whose maximum value is
                127.
                "#
            ),
        )
    }

    #[test]
    fn i8_underflow() {
        report_problem_as(
            "-129i8",
            indoc!(
                r#"
                ── NUMBER UNDERFLOWS SUFFIX ────────────────────────────── /code/proj/Main.roc ─

                This integer literal underflows the type indicated by its suffix:

                1│  -129i8
                    ^^^^^^

                Tip: The suffix indicates this integer is a I8, whose minimum value is
                -128.
                "#
            ),
        )
    }

    #[test]
    fn i16_overflow() {
        report_problem_as(
            "32768i16",
            indoc!(
                r#"
                ── NUMBER OVERFLOWS SUFFIX ─────────────────────────────── /code/proj/Main.roc ─

                This integer literal overflows the type indicated by its suffix:

                1│  32768i16
                    ^^^^^^^^

                Tip: The suffix indicates this integer is a I16, whose maximum value
                is 32767.
                "#
            ),
        )
    }

    #[test]
    fn i16_underflow() {
        report_problem_as(
            "-32769i16",
            indoc!(
                r#"
                ── NUMBER UNDERFLOWS SUFFIX ────────────────────────────── /code/proj/Main.roc ─

                This integer literal underflows the type indicated by its suffix:

                1│  -32769i16
                    ^^^^^^^^^

                Tip: The suffix indicates this integer is a I16, whose minimum value
                is -32768.
                "#
            ),
        )
    }

    #[test]
    fn i32_overflow() {
        report_problem_as(
            "2_147_483_648i32",
            indoc!(
                r#"
                ── NUMBER OVERFLOWS SUFFIX ─────────────────────────────── /code/proj/Main.roc ─

                This integer literal overflows the type indicated by its suffix:

                1│  2_147_483_648i32
                    ^^^^^^^^^^^^^^^^

                Tip: The suffix indicates this integer is a I32, whose maximum value
                is 2_147_483_647.
                "#
            ),
        )
    }

    #[test]
    fn i32_underflow() {
        report_problem_as(
            "-2_147_483_649i32",
            indoc!(
                r#"
                ── NUMBER UNDERFLOWS SUFFIX ────────────────────────────── /code/proj/Main.roc ─

                This integer literal underflows the type indicated by its suffix:

                1│  -2_147_483_649i32
                    ^^^^^^^^^^^^^^^^^

                Tip: The suffix indicates this integer is a I32, whose minimum value
                is -2_147_483_648.
                "#
            ),
        )
    }

    #[test]
    fn i64_overflow() {
        report_problem_as(
            "9_223_372_036_854_775_808i64",
            indoc!(
                r#"
                ── NUMBER OVERFLOWS SUFFIX ─────────────────────────────── /code/proj/Main.roc ─

                This integer literal overflows the type indicated by its suffix:

                1│  9_223_372_036_854_775_808i64
                    ^^^^^^^^^^^^^^^^^^^^^^^^^^^^

                Tip: The suffix indicates this integer is a I64, whose maximum value
                is 9_223_372_036_854_775_807.
                "#
            ),
        )
    }

    #[test]
    fn i64_underflow() {
        report_problem_as(
            "-9_223_372_036_854_775_809i64",
            indoc!(
                r#"
                ── NUMBER UNDERFLOWS SUFFIX ────────────────────────────── /code/proj/Main.roc ─

                This integer literal underflows the type indicated by its suffix:

                1│  -9_223_372_036_854_775_809i64
                    ^^^^^^^^^^^^^^^^^^^^^^^^^^^^^

                Tip: The suffix indicates this integer is a I64, whose minimum value
                is -9_223_372_036_854_775_808.
                "#
            ),
        )
    }

    #[test]
    fn i128_overflow() {
        report_problem_as(
            "170_141_183_460_469_231_731_687_303_715_884_105_728i128",
            indoc!(
                r#"
                ── NUMBER OVERFLOWS SUFFIX ─────────────────────────────── /code/proj/Main.roc ─

                This integer literal overflows the type indicated by its suffix:

                1│  170_141_183_460_469_231_731_687_303_715_884_105_728i128
                    ^^^^^^^^^^^^^^^^^^^^^^^^^^^^^^^^^^^^^^^^^^^^^^^^^^^^^^^

                Tip: The suffix indicates this integer is a I128, whose maximum value
                is 170_141_183_460_469_231_731_687_303_715_884_105_727.
                "#
            ),
        )
    }

    #[test]
    fn list_get_negative_number() {
        report_problem_as(
            indoc!(
                r#"
                 List.get [1,2,3] -1
                 "#
            ),
            // TODO: this error message could be improved, e.g. something like "This argument can
            // be used as ... because of its literal value"
            indoc!(
                r#"
                ── TYPE MISMATCH ───────────────────────────────────────── /code/proj/Main.roc ─

                The 2nd argument to `get` is not what I expect:

                1│  List.get [1,2,3] -1
                                     ^^

                This argument is a number of type:

                    I8, I16, I32, I64, I128, F32, F64, or Dec

                But `get` needs the 2nd argument to be:

                    Nat
                "#
            ),
        )
    }

    #[test]
    fn list_get_negative_number_indirect() {
        report_problem_as(
            indoc!(
                r#"
                 a = -9_223_372_036_854
                 List.get [1,2,3] a
                 "#
            ),
            indoc!(
                r#"
                ── TYPE MISMATCH ───────────────────────────────────────── /code/proj/Main.roc ─

                The 2nd argument to `get` is not what I expect:

                2│  List.get [1,2,3] a
                                     ^

                This `a` value is a:

                    I64, I128, F32, F64, or Dec

                But `get` needs the 2nd argument to be:

                    Nat
                "#
            ),
        )
    }

    #[test]
    fn list_get_negative_number_double_indirect() {
        report_problem_as(
            indoc!(
                r#"
                 a = -9_223_372_036_854
                 b = a
                 List.get [1,2,3] b
                 "#
            ),
            indoc!(
                r#"
                ── TYPE MISMATCH ───────────────────────────────────────── /code/proj/Main.roc ─

                The 2nd argument to `get` is not what I expect:

                3│  List.get [1,2,3] b
                                     ^

                This `b` value is a:

                    I64, I128, F32, F64, or Dec

                But `get` needs the 2nd argument to be:

                    Nat
                "#
            ),
        )
    }

    #[test]
    fn compare_unsigned_to_signed() {
        report_problem_as(
            indoc!(
                r#"
                when -1 is
                   1u8 -> 1
                   _ -> 1
                "#
            ),
            indoc!(
                r#"
                ── TYPE MISMATCH ───────────────────────────────────────── /code/proj/Main.roc ─

                The branches of this `when` expression don't match the condition:

                1│>  when -1 is
                2│      1u8 -> 1
                3│      _ -> 1

                The `when` condition is a number of type:

                    I8, I16, I32, I64, I128, F32, F64, or Dec

                But the branch patterns have type:

                    U8

                The branches must be cases of the `when` condition's type!
                "#
            ),
        )
    }

    #[test]
    fn recursive_type_alias_is_newtype() {
        report_problem_as(
            indoc!(
                r#"
                R a : [ Only (R a) ]

                v : R Str
                v
                "#
            ),
            indoc!(
                r#"
                ── CYCLIC ALIAS ────────────────────────────────────────── /code/proj/Main.roc ─

                The `R` alias is self-recursive in an invalid way:

                1│  R a : [ Only (R a) ]
                    ^

                Recursion in aliases is only allowed if recursion happens behind a
                tagged union, at least one variant of which is not recursive.
                "#
            ),
        )
    }

    #[test]
    fn recursive_type_alias_is_newtype_deep() {
        report_problem_as(
            indoc!(
                r#"
                R a : [ Only { very: [ Deep (R a) ] } ]

                v : R Str
                v
                "#
            ),
            indoc!(
                r#"
                ── CYCLIC ALIAS ────────────────────────────────────────── /code/proj/Main.roc ─

                The `R` alias is self-recursive in an invalid way:

                1│  R a : [ Only { very: [ Deep (R a) ] } ]
                    ^

                Recursion in aliases is only allowed if recursion happens behind a
                tagged union, at least one variant of which is not recursive.
                "#
            ),
        )
    }

    #[test]
    fn recursive_type_alias_is_newtype_mutual() {
        report_problem_as(
            indoc!(
                r#"
                Foo a : [ Thing (Bar a) ]
                Bar a : [ Stuff (Foo a) ]

                v : Bar Str
                v
                "#
            ),
            indoc!(
                r#"
                ── CYCLIC ALIAS ────────────────────────────────────────── /code/proj/Main.roc ─

                The `Foo` alias is recursive in an invalid way:

                1│  Foo a : [ Thing (Bar a) ]
                    ^^^

                The `Foo` alias depends on itself through the following chain of
                definitions:

                    ┌─────┐
                    │     Foo
                    │     ↓
                    │     Bar
                    └─────┘

                Recursion in aliases is only allowed if recursion happens behind a
                tagged union, at least one variant of which is not recursive.
                "#
            ),
        )
    }

    #[test]
    fn issue_2458() {
        report_problem_as(
            indoc!(
                r#"
                Result a b : [ Ok a, Err b ]

                Foo a : [ Blah (Result (Bar a) []) ]
                Bar a : Foo a

                v : Bar Str
                v
                "#
            ),
            "",
        )
    }

    #[test]
    fn opaque_type_not_in_scope() {
        report_problem_as(
            indoc!(
                r#"
                @Age 21
                "#
            ),
            indoc!(
                r#"
                ── OPAQUE TYPE NOT DEFINED ─────────────────────────────── /code/proj/Main.roc ─

                The opaque type Age referenced here is not defined:

                1│  @Age 21
                    ^^^^

                Note: It looks like there are no opaque types declared in this scope yet!
                "#
            ),
        )
    }

    #[test]
    fn opaque_reference_not_opaque_type() {
        report_problem_as(
            indoc!(
                r#"
                Age : Num.U8

                @Age 21
                "#
            ),
            indoc!(
                r#"
                ── OPAQUE TYPE NOT DEFINED ─────────────────────────────── /code/proj/Main.roc ─

                The opaque type Age referenced here is not defined:

                3│  @Age 21
                    ^^^^

                Note: There is an alias of the same name:

                1│  Age : Num.U8
                    ^^^

                Note: It looks like there are no opaque types declared in this scope yet!

                ── UNUSED DEFINITION ───────────────────────────────────── /code/proj/Main.roc ─

                `Age` is not used anywhere in your code.

                1│  Age : Num.U8
                    ^^^^^^^^^^^^

                If you didn't intend on using `Age` then remove it so future readers of
                your code don't wonder why it is there.
                "#
            ),
        )
    }

    #[test]
    fn qualified_opaque_reference() {
        report_problem_as(
            indoc!(
                r#"
                OtherModule.@Age 21
                "#
            ),
            // TODO: get rid of the first error. Consider parsing OtherModule.@Age to completion
            // and checking it during can. The reason the error appears is because it is parsed as
            // Apply(Error(OtherModule), [ @Age, 21 ])
            indoc!(
                r#"
                ── OPAQUE TYPE NOT APPLIED ─────────────────────────────── /code/proj/Main.roc ─

                This opaque type is not applied to an argument:

                1│  OtherModule.@Age 21
                                ^^^^

                Note: Opaque types always wrap exactly one argument!

                ── SYNTAX PROBLEM ──────────────────────────────────────── /code/proj/Main.roc ─

                I am trying to parse a qualified name here:

                1│  OtherModule.@Age 21
                                ^

                I was expecting to see an identifier next, like height. A complete
                qualified name looks something like Json.Decode.string.
                "#
            ),
        )
    }

    #[test]
    fn opaque_used_outside_declaration_scope() {
        report_problem_as(
            indoc!(
                r#"
                age =
                    Age := Num.U8
                    21u8

                @Age age
                "#
            ),
            // TODO(opaques): there is a potential for a better error message here, if the usage of
            // `@Age` can be linked to the declaration of `Age` inside `age`, and a suggestion to
            // raise that declaration to the outer scope.
            indoc!(
                r#"
                ── UNUSED DEFINITION ───────────────────────────────────── /code/proj/Main.roc ─

                `Age` is not used anywhere in your code.

                2│      Age := Num.U8
                        ^^^^^^^^^^^^^

                If you didn't intend on using `Age` then remove it so future readers of
                your code don't wonder why it is there.

                ── OPAQUE TYPE NOT DEFINED ─────────────────────────────── /code/proj/Main.roc ─

                The opaque type Age referenced here is not defined:

                5│  @Age age
                    ^^^^

                Note: It looks like there are no opaque types declared in this scope yet!
                "#
            ),
        )
    }

    #[test]
    fn unimported_modules_reported() {
        report_problem_as(
            indoc!(
                r#"
                main : Task.Task {} []
                main = "whatever man you don't even know my type"
                main
                "#
            ),
            indoc!(
                r#"
                ── MODULE NOT IMPORTED ─────────────────────────────────── /code/proj/Main.roc ─

                The `Task` module is not imported:

                1│  main : Task.Task {} []
                           ^^^^^^^^^^^^^^^

                Is there an import missing? Perhaps there is a typo. Did you mean one
                of these?

                    Test
                    List
                    Num
                    Box
                "#
            ),
        )
    }

    #[test]
    fn opaque_mismatch_check() {
        report_problem_as(
            indoc!(
                r#"
                Age := Num.U8

                n : Age
                n = @Age ""

                n
                "#
            ),
            // TODO(opaques): error could be improved by saying that the opaque definition demands
            // that the argument be a U8, and linking to the definitin!
            indoc!(
                r#"
                ── TYPE MISMATCH ───────────────────────────────────────── /code/proj/Main.roc ─

                This expression is used in an unexpected way:

                4│  n = @Age ""
                             ^^

                This argument to an opaque type has type:

                    Str

                But you are trying to use it as:

                    U8
                "#
            ),
        )
    }

    #[test]
    fn opaque_mismatch_infer() {
        report_problem_as(
            indoc!(
                r#"
                F n := n

                if True
                then @F ""
                else @F {}
                "#
            ),
            indoc!(
                r#"
                ── TYPE MISMATCH ───────────────────────────────────────── /code/proj/Main.roc ─

                This expression is used in an unexpected way:

                5│  else @F {}
                            ^^

                This argument to an opaque type has type:

                    {}

                But you are trying to use it as:

                    Str
                "#
            ),
        )
    }

    #[test]
    fn opaque_creation_is_not_wrapped() {
        report_problem_as(
            indoc!(
                r#"
                F n := n

                v : F Str
                v = ""

                v
                "#
            ),
            indoc!(
                r#"
                ── TYPE MISMATCH ───────────────────────────────────────── /code/proj/Main.roc ─

                Something is off with the body of the `v` definition:

                3│  v : F Str
                4│  v = ""
                        ^^

                The body is a string of type:

                    Str

                But the type annotation on `v` says it should be:

                    F Str

                Tip: Type comparisons between an opaque type are only ever equal if
                both types are the same opaque type. Did you mean to create an opaque
                type by wrapping it? If I have an opaque type Age := U32 I can create
                an instance of this opaque type by doing @Age 23.
                "#
            ),
        )
    }

    #[test]
    fn opaque_mismatch_pattern_check() {
        report_problem_as(
            indoc!(
                r#"
                Age := Num.U8

                f : Age -> Num.U8
                f = \Age n -> n

                f
                "#
            ),
            // TODO(opaques): error could be improved by saying that the user-provided pattern
            // probably wants to change "Age" to "@Age"!
            indoc!(
                r#"
                ── TYPE MISMATCH ───────────────────────────────────────── /code/proj/Main.roc ─

                The 1st argument to `f` is weird:

                4│  f = \Age n -> n
                         ^^^^^

                The argument is a pattern that matches a `Age` tag of type:

                    [ Age a ]

                But the annotation on `f` says the 1st argument should be:

                    Age

                Tip: Type comparisons between an opaque type are only ever equal if
                both types are the same opaque type. Did you mean to create an opaque
                type by wrapping it? If I have an opaque type Age := U32 I can create
                an instance of this opaque type by doing @Age 23.
                "#
            ),
        )
    }

    #[test]
    fn opaque_mismatch_pattern_infer() {
        report_problem_as(
            indoc!(
                r#"
                F n := n

                \x ->
                    when x is
                        @F A -> ""
                        @F {} -> ""
                "#
            ),
            indoc!(
                r#"
                ── TYPE MISMATCH ───────────────────────────────────────── /code/proj/Main.roc ─

                The 2nd pattern in this `when` does not match the previous ones:

                6│          @F {} -> ""
                            ^^^^^

                The 2nd pattern is trying to matchF unwrappings of type:

                    F {}a

                But all the previous branches match:

                    F [ A ]a
                "#
            ),
        )
    }

    #[test]
    fn opaque_pattern_match_not_exhaustive_tag() {
        report_problem_as(
            indoc!(
                r#"
                F n := n

                v : F [ A, B, C ]

                when v is
                    @F A -> ""
                    @F B -> ""
                "#
            ),
            indoc!(
                r#"
                ── TYPE MISMATCH ───────────────────────────────────────── /code/proj/Main.roc ─

                The branches of this `when` expression don't match the condition:

                5│>  when v is
                6│       @F A -> ""
                7│       @F B -> ""

                This `v` value is a:

                    F [ A, B, C ]

                But the branch patterns have type:

                    F [ A, B ]

                The branches must be cases of the `when` condition's type!

                Tip: Looks like the branches are missing coverage of the `C` tag.

                Tip: Maybe you need to add a catch-all branch, like `_`?
                "#
            ),
        )
    }

    #[test]
    fn opaque_pattern_match_not_exhaustive_int() {
        report_problem_as(
            indoc!(
                r#"
                F n := n

                v : F Num.U8

                when v is
                    @F 1 -> ""
                    @F 2 -> ""
                "#
            ),
            indoc!(
                r#"
                ── UNSAFE PATTERN ──────────────────────────────────────── /code/proj/Main.roc ─

                This `when` does not cover all the possibilities:

                5│>  when v is
                6│>      @F 1 -> ""
                7│>      @F 2 -> ""

                Other possibilities include:

                    @F _

                I would have to crash if I saw one of those! Add branches for them!
                "#
            ),
        )
    }

    #[test]
    fn let_polymorphism_with_scoped_type_variables() {
        report_problem_as(
            indoc!(
                r#"
                f : a -> a
                f = \x ->
                    y : a -> a
                    y = \z -> z

                    n = y 1u8
                    x1 = y x
                    (\_ -> x1) n

                f
                "#
            ),
            indoc!(
                r#"
                ── TYPE MISMATCH ───────────────────────────────────────── /code/proj/Main.roc ─

                The 1st argument to `y` is not what I expect:

                6│      n = y 1u8
                              ^^^

                This argument is an integer of type:

                    U8

                But `y` needs the 1st argument to be:

                    a

                Tip: The type annotation uses the type variable `a` to say that this
                definition can produce any type of value. But in the body I see that
                it will only produce a `U8` value of a single specific type. Maybe
                change the type annotation to be more specific? Maybe change the code
                to be more general?
                "#
            ),
        )
    }

    #[test]
    fn non_exhaustive_with_guard() {
        report_problem_as(
            indoc!(
                r#"
                x : [A]
                when x is
                    A if True -> ""
                "#
            ),
            indoc!(
                r#"
                ── UNSAFE PATTERN ──────────────────────────────────────── /code/proj/Main.roc ─

                This `when` does not cover all the possibilities:

                2│>  when x is
                3│>      A if True -> ""

                Other possibilities include:

                    A    (note the lack of an if clause)

                I would have to crash if I saw one of those! Add branches for them!
                "#
            ),
        )
    }

    #[test]
    fn invalid_record_extension_type() {
        report_problem_as(
            indoc!(
                r#"
                f : { x : Num.Nat }[]
                f
                "#
            ),
            indoc!(
                r#"
                ── INVALID_EXTENSION_TYPE ──────────────────────────────── /code/proj/Main.roc ─

                This record extension type is invalid:

                1│  f : { x : Num.Nat }[]
                                       ^^

                Note: A record extension variable can only contain a type variable or
                another record.
                "#
            ),
        )
    }

    #[test]
    fn invalid_tag_extension_type() {
        report_problem_as(
            indoc!(
                r#"
                f : [ A ]Str
                f
                "#
            ),
            indoc!(
                r#"
                ── INVALID_EXTENSION_TYPE ──────────────────────────────── /code/proj/Main.roc ─

                This tag union extension type is invalid:

                1│  f : [ A ]Str
                             ^^^

                Note: A tag union extension variable can only contain a type variable
                or another tag union.
                "#
            ),
        )
    }

    #[test]
    fn unknown_type() {
        report_problem_as(
            indoc!(
                r#"
                Type : [ Constructor UnknownType ]

                insertHelper : UnknownType, Type -> Type
                insertHelper = \h, m ->
                    when m is
                        Constructor _ -> Constructor h

                insertHelper
                "#
            ),
            indoc!(
                r#"
                ── UNRECOGNIZED NAME ───────────────────────────────────── /code/proj/Main.roc ─

                I cannot find a `UnknownType` value

                1│  Type : [ Constructor UnknownType ]
                                         ^^^^^^^^^^^

                Did you mean one of these?

                    Type
                    True
                    Box
                    Ok

                ── UNRECOGNIZED NAME ───────────────────────────────────── /code/proj/Main.roc ─

                I cannot find a `UnknownType` value

                3│  insertHelper : UnknownType, Type -> Type
                                   ^^^^^^^^^^^

                Did you mean one of these?

                    Type
                    True
                    insertHelper
                    Box
                "#
            ),
        )
    }

    #[test]
    fn ability_first_demand_not_indented_enough() {
        report_problem_as(
            indoc!(
                r#"
                Eq has
                eq : a, a -> U64 | a has Eq

                1
                "#
            ),
            indoc!(
                r#"
                ── UNFINISHED ABILITY ──────────────────────────────────── /code/proj/Main.roc ─

                I was partway through parsing an ability definition, but I got stuck
                here:

                1│  Eq has
                2│  eq : a, a -> U64 | a has Eq
                    ^

                I suspect this line is not indented enough (by 1 spaces)
                "#
            ),
        )
    }

    #[test]
    fn ability_demands_not_indented_with_first() {
        new_report_problem_as(
            "ability_demands_not_indented_with_first",
            indoc!(
                r#"
                Eq has
                    eq : a, a -> U64 | a has Eq
                        neq : a, a -> U64 | a has Eq

                1
                "#
            ),
            indoc!(
                r#"
                ── UNFINISHED ABILITY ─── tmp/ability_demands_not_indented_with_first/Test.roc ─

                I was partway through parsing an ability definition, but I got stuck
                here:

                5│          eq : a, a -> U64 | a has Eq
                6│              neq : a, a -> U64 | a has Eq
                                ^

                I suspect this line is indented too much (by 4 spaces)"#
            ),
        )
    }

    #[test]
    fn ability_demand_value_has_args() {
        new_report_problem_as(
            "ability_demand_value_has_args",
            indoc!(
                r#"
                Eq has
                    eq b c : a, a -> U64 | a has Eq

                1
                "#
            ),
            indoc!(
                r#"
                ── UNFINISHED ABILITY ───────────── tmp/ability_demand_value_has_args/Test.roc ─

                I was partway through parsing an ability definition, but I got stuck
                here:

                5│          eq b c : a, a -> U64 | a has Eq
                               ^

                I was expecting to see a : annotating the signature of this value
                next."#
            ),
        )
    }

    #[test]
    fn ability_non_signature_expression() {
        report_problem_as(
            indoc!(
                r#"
                Eq has
                    123

                1
                "#
            ),
            indoc!(
                r#"
                ── UNFINISHED ABILITY ──────────────────────────────────── /code/proj/Main.roc ─

                I was partway through parsing an ability definition, but I got stuck
                here:

                1│  Eq has
                2│      123
                        ^

                I was expecting to see a value signature next.
                "#
            ),
        )
    }

    #[test]
    fn wildcard_in_alias() {
        report_problem_as(
            indoc!(
                r#"
                I : Num.Int *
                a : I
                a
                "#
            ),
            indoc!(
                r#"
                ── UNBOUND TYPE VARIABLE ───────────────────────────────── /code/proj/Main.roc ─

                The definition of `I` has an unbound type variable:

                1│  I : Num.Int *
                                ^

                Tip: Type variables must be bound before the `:`. Perhaps you intended
                to add a type parameter to this type?
                "#
            ),
        )
    }

    #[test]
    fn wildcard_in_opaque() {
        report_problem_as(
            indoc!(
                r#"
                I := Num.Int *
                a : I
                a
                "#
            ),
            indoc!(
                r#"
                ── UNBOUND TYPE VARIABLE ───────────────────────────────── /code/proj/Main.roc ─

                The definition of `I` has an unbound type variable:

                1│  I := Num.Int *
                                 ^

                Tip: Type variables must be bound before the `:=`. Perhaps you intended
                to add a type parameter to this type?
                "#
            ),
        )
    }

    #[test]
    fn multiple_wildcards_in_alias() {
        report_problem_as(
            indoc!(
                r#"
                I : [ A (Num.Int *), B (Num.Int *) ]
                a : I
                a
                "#
            ),
            indoc!(
                r#"
                ── UNBOUND TYPE VARIABLE ───────────────────────────────── /code/proj/Main.roc ─

                The definition of `I` has 2 unbound type variables.

                Here is one occurrence:

                1│  I : [ A (Num.Int *), B (Num.Int *) ]
                                     ^

                Tip: Type variables must be bound before the `:`. Perhaps you intended
                to add a type parameter to this type?
                "#
            ),
        )
    }

    #[test]
    fn inference_var_in_alias() {
        report_problem_as(
            indoc!(
                r#"
                I : Num.Int _
                a : I
                a
                "#
            ),
            indoc!(
                r#"
                ── UNBOUND TYPE VARIABLE ───────────────────────────────── /code/proj/Main.roc ─

                The definition of `I` has an unbound type variable:

                1│  I : Num.Int _
                                ^

                Tip: Type variables must be bound before the `:`. Perhaps you intended
                to add a type parameter to this type?
                "#
            ),
        )
    }

    #[test]
    fn unbound_var_in_alias() {
        report_problem_as(
            indoc!(
                r#"
                I : Num.Int a
                a : I
                a
                "#
            ),
            indoc!(
                r#"
                ── UNBOUND TYPE VARIABLE ───────────────────────────────── /code/proj/Main.roc ─

                The definition of `I` has an unbound type variable:

                1│  I : Num.Int a
                                ^

                Tip: Type variables must be bound before the `:`. Perhaps you intended
                to add a type parameter to this type?
                "#
            ),
        )
    }

    #[test]
    fn ability_bad_type_parameter() {
        new_report_problem_as(
            "ability_bad_type_parameter",
            indoc!(
                r#"
                app "test" provides [] to "./platform"

                Hash a b c has
                  hash : a -> U64 | a has Hash
                "#
            ),
            indoc!(
                r#"
                ── ABILITY HAS TYPE VARIABLES ──────────────────────────── /code/proj/Main.roc ─

                The definition of the `Hash` ability includes type variables:

                3│  Hash a b c has
                         ^^^^^

                Abilities cannot depend on type variables, but their member values
                can!

                ── UNUSED DEFINITION ───────────────────────────────────── /code/proj/Main.roc ─

                `Hash` is not used anywhere in your code.

                3│  Hash a b c has
                    ^^^^

                If you didn't intend on using `Hash` then remove it so future readers of
                your code don't wonder why it is there.
                "#
            ),
        )
    }

    #[test]
    fn alias_in_has_clause() {
        new_report_problem_as(
            "alias_in_has_clause",
            indoc!(
                r#"
                app "test" provides [ hash ] to "./platform"

                Hash has hash : a, b -> Num.U64 | a has Hash, b has Bool.Bool
                "#
            ),
            indoc!(
                r#"
                ── HAS CLAUSE IS NOT AN ABILITY ────────────────────────── /code/proj/Main.roc ─

                The type referenced in this "has" clause is not an ability:

                3│  Hash has hash : a, b -> Num.U64 | a has Hash, b has Bool.Bool
                                                                        ^^^^^^^^^
                "#
            ),
        )
    }

    #[test]
    fn shadowed_type_variable_in_has_clause() {
        new_report_problem_as(
            "shadowed_type_variable_in_has_clause",
            indoc!(
                r#"
                app "test" provides [ ab1 ] to "./platform"

                Ab1 has ab1 : a -> {} | a has Ab1, a has Ab1
                "#
            ),
            indoc!(
                r#"
                ── DUPLICATE NAME ──────────────────────────────────────── /code/proj/Main.roc ─

                The `a` name is first defined here:

                3│  Ab1 has ab1 : a -> {} | a has Ab1, a has Ab1
                                            ^^^^^^^^^

                But then it's defined a second time here:

                3│  Ab1 has ab1 : a -> {} | a has Ab1, a has Ab1
                                                       ^^^^^^^^^

                Since these variables have the same name, it's easy to use the wrong
                one on accident. Give one of them a new name.
                "#
            ),
        )
    }

    #[test]
    fn ability_shadows_ability() {
        new_report_problem_as(
            "ability_shadows_ability",
            indoc!(
                r#"
                app "test" provides [ ab ] to "./platform"

                Ability has ab : a -> U64 | a has Ability

                Ability has ab1 : a -> U64 | a has Ability
                "#
            ),
            indoc!(
                r#"
                ── DUPLICATE NAME ──────────────────────────────────────── /code/proj/Main.roc ─

                The `Ability` name is first defined here:

                3│  Ability has ab : a -> U64 | a has Ability
                    ^^^^^^^

                But then it's defined a second time here:

                5│  Ability has ab1 : a -> U64 | a has Ability
                    ^^^^^^^

                Since these abilities have the same name, it's easy to use the wrong
                one on accident. Give one of them a new name.
                "#
            ),
        )
    }

    #[test]
    fn ability_member_does_not_bind_ability() {
        new_report_problem_as(
            "ability_member_does_not_bind_ability",
            indoc!(
                r#"
                app "test" provides [ ] to "./platform"

                Ability has ab : {} -> {}
                "#
            ),
            indoc!(
                r#"
                ── ABILITY MEMBER MISSING HAS CLAUSE ───────────────────── /code/proj/Main.roc ─

                The definition of the ability member `ab` does not include a `has` clause
                binding a type variable to the ability `Ability`:

                3│  Ability has ab : {} -> {}
                                ^^

                Ability members must include a `has` clause binding a type variable to
                an ability, like

                    a has Ability

                Otherwise, the function does not need to be part of the ability!

                ── UNUSED DEFINITION ───────────────────────────────────── /code/proj/Main.roc ─

                `Ability` is not used anywhere in your code.

                3│  Ability has ab : {} -> {}
                    ^^^^^^^

                If you didn't intend on using `Ability` then remove it so future readers
                of your code don't wonder why it is there.
                "#
            ),
        )
    }

    #[test]
    fn ability_member_binds_parent_twice() {
        new_report_problem_as(
            "ability_member_binds_parent_twice",
            indoc!(
                r#"
                app "test" provides [ ] to "./platform"

                Eq has eq : a, b -> Bool.Bool | a has Eq, b has Eq
                "#
            ),
            indoc!(
                r#"
                ── ABILITY MEMBER BINDS MULTIPLE VARIABLES ─────────────── /code/proj/Main.roc ─

                The definition of the ability member `eq` includes multiple variables
                bound to the `Eq`` ability:`

                3│  Eq has eq : a, b -> Bool.Bool | a has Eq, b has Eq
                                                    ^^^^^^^^^^^^^^^^^^

                Ability members can only bind one type variable to their parent
                ability. Otherwise, I wouldn't know what type implements an ability by
                looking at specializations!

                Hint: Did you mean to only bind `a` to `Eq`?
                "#
            ),
        )
    }

    #[test]
    fn has_clause_not_on_toplevel() {
        new_report_problem_as(
            "has_clause_outside_of_ability",
            indoc!(
                r#"
                app "test" provides [ f ] to "./platform"

                Hash has hash : (a | a has Hash) -> Num.U64

                f : a -> Num.U64 | a has Hash
                "#
            ),
            indoc!(
                r#"
                ── ILLEGAL HAS CLAUSE ──────────────────────────────────── /code/proj/Main.roc ─

                A `has` clause is not allowed here:

                3│  Hash has hash : (a | a has Hash) -> Num.U64
                                         ^^^^^^^^^^

                `has` clauses can only be specified on the top-level type annotations.

                ── ABILITY MEMBER MISSING HAS CLAUSE ───────────────────── /code/proj/Main.roc ─

                The definition of the ability member `hash` does not include a `has`
                clause binding a type variable to the ability `Hash`:

                3│  Hash has hash : (a | a has Hash) -> Num.U64
                             ^^^^

                Ability members must include a `has` clause binding a type variable to
                an ability, like

                    a has Hash

                Otherwise, the function does not need to be part of the ability!
                "#
            ),
        )
    }

    #[test]
    fn ability_specialization_with_non_implementing_type() {
        new_report_problem_as(
            "ability_specialization_with_non_implementing_type",
            indoc!(
                r#"
                app "test" provides [ hash ] to "./platform"

                Hash has hash : a -> Num.U64 | a has Hash

                hash = \{} -> 0u64
                "#
            ),
            indoc!(
                r#"
                ── TYPE MISMATCH ───────────────────────────────────────── /code/proj/Main.roc ─

                Something is off with this specialization of `hash`:

                5│  hash = \{} -> 0u64
                    ^^^^

                This value is a declared specialization of type:

                    {}a -> U64

                But the type annotation on `hash` says it must match:

                    a -> U64 | a has Hash

                Note: Some types in this specialization don't implement the abilities
                they are expected to. I found the following missing implementations:

                    {}a does not implement Hash
                "#
            ),
        )
    }

    #[test]
    fn ability_specialization_does_not_match_type() {
        new_report_problem_as(
            "ability_specialization_does_not_match_type",
            indoc!(
                r#"
                app "test" provides [ hash ] to "./platform"

                Hash has hash : a -> U64 | a has Hash

                Id := U32

                hash = \@Id n -> n
                "#
            ),
            indoc!(
                r#"
                ── TYPE MISMATCH ───────────────────────────────────────── /code/proj/Main.roc ─

                Something is off with this specialization of `hash`:

                7│  hash = \@Id n -> n
                    ^^^^

                This value is a declared specialization of type:

                    Id -> U32

                But the type annotation on `hash` says it must match:

                    Id -> U64
                "#
            ),
        )
    }

    #[test]
    fn ability_specialization_is_incomplete() {
        new_report_problem_as(
            "ability_specialization_is_incomplete",
            indoc!(
                r#"
                app "test" provides [ eq, le ] to "./platform"

                Eq has
                    eq : a, a -> Bool | a has Eq
                    le : a, a -> Bool | a has Eq

                Id := U64

                eq = \@Id m, @Id n -> m == n
                "#
            ),
            indoc!(
                r#"
                ── INCOMPLETE ABILITY IMPLEMENTATION ───────────────────── /code/proj/Main.roc ─

                The type `Id` does not fully implement the ability `Eq`. The following
                specializations are missing:

                A specialization for `le`, which is defined here:

                5│      le : a, a -> Bool | a has Eq
                        ^^

                Note: `Id` specializes the following members of `Eq`:

                `eq`, specialized here:

                9│  eq = \@Id m, @Id n -> m == n
                    ^^
                "#
            ),
        )
    }

    #[test]
    fn ability_specialization_overly_generalized() {
        new_report_problem_as(
            "ability_specialization_overly_generalized",
            indoc!(
                r#"
                app "test" provides [ hash ] to "./platform"

                Hash has
                    hash : a -> U64 | a has Hash

                hash = \_ -> 0u64
                "#
            ),
            indoc!(
                r#"
                ── TYPE MISMATCH ───────────────────────────────────────── /code/proj/Main.roc ─

                This specialization of `hash` is overly general:

                6│  hash = \_ -> 0u64
                    ^^^^

                This value is a declared specialization of type:

                    a -> U64

                But the type annotation on `hash` says it must match:

                    a -> U64 | a has Hash

                Note: The specialized type is too general, and does not provide a
                concrete type where a type variable is bound to an ability.

                Specializations can only be made for concrete types. If you have a
                generic implementation for this value, perhaps you don't need an
                ability?
                "#
            ),
        )
    }

    #[test]
    fn ability_specialization_conflicting_specialization_types() {
        new_report_problem_as(
            "ability_specialization_conflicting_specialization_types",
            indoc!(
                r#"
                app "test" provides [ eq ] to "./platform"

                Eq has
                    eq : a, a -> Bool | a has Eq

                You := {}
                AndI := {}

                eq = \@You {}, @AndI {} -> False
                "#
            ),
            indoc!(
                r#"
                ── TYPE MISMATCH ───────────────────────────────────────── /code/proj/Main.roc ─

                Something is off with this specialization of `eq`:

                9│  eq = \@You {}, @AndI {} -> False
                    ^^

                This value is a declared specialization of type:

                    You, AndI -> [ False, True ]

                But the type annotation on `eq` says it must match:

                    You, You -> Bool

                Tip: Type comparisons between an opaque type are only ever equal if
                both types are the same opaque type. Did you mean to create an opaque
                type by wrapping it? If I have an opaque type Age := U32 I can create
                an instance of this opaque type by doing @Age 23.
                "#
            ),
        )
    }

    #[test]
    fn ability_specialization_checked_against_annotation() {
        new_report_problem_as(
            "ability_specialization_checked_against_annotation",
            indoc!(
                r#"
                app "test" provides [ hash ] to "./platform"

                Hash has
                    hash : a -> U64 | a has Hash

                Id := U64

                hash : Id -> U32
                hash = \@Id n -> n
                "#
            ),
            indoc!(
                r#"
                ── TYPE MISMATCH ───────────────────────────────────────── /code/proj/Main.roc ─

                Something is off with the body of the `hash` definition:

                8│  hash : Id -> U32
                9│  hash = \@Id n -> n
                                     ^

                This `n` value is a:

                    U64

                But the type annotation on `hash` says it should be:

                    U32

                ── TYPE MISMATCH ───────────────────────────────────────── /code/proj/Main.roc ─

                Something is off with this specialization of `hash`:

                9│  hash = \@Id n -> n
                           ^^^^^^^^^^^

                This value is a declared specialization of type:

                    Id -> U32

                But the type annotation on `hash` says it must match:

                    Id -> U64
                "#
            ),
        )
    }

    #[test]
    fn ability_specialization_called_with_non_specializing() {
        new_report_problem_as(
            "ability_specialization_called_with_non_specializing",
            indoc!(
                r#"
                app "test" provides [ noGoodVeryBadTerrible ] to "./platform"

                Hash has
                    hash : a -> U64 | a has Hash

                Id := U64

                hash = \@Id n -> n

                User := {}

                noGoodVeryBadTerrible =
                    {
                        nope: hash (@User {}),
                        notYet: hash (A 1),
                    }
                "#
            ),
            indoc!(
                r#"
                ── TYPE MISMATCH ───────────────────────────────────────── /code/proj/Main.roc ─

                The 1st argument to `hash` is not what I expect:

                15│          notYet: hash (A 1),
                                           ^^^

                This `A` tag application has the type:

                    [ A (Num a) ]b

                But `hash` needs the 1st argument to be:

                    a | a has Hash

                ── TYPE MISMATCH ───────────────────────────────────────── /code/proj/Main.roc ─

                This expression has a type that does not implement the abilities it's expected to:

                14│          nope: hash (@User {}),
                                         ^^^^^^^^

                This User opaque wrapping has the type:

                    User

                The ways this expression is used requires that the following types
                implement the following abilities, which they do not:

                    User does not implement Hash

                The type `User` does not fully implement the ability `Hash`. The following
                specializations are missing:

                A specialization for `hash`, which is defined here:

                4│      hash : a -> U64 | a has Hash
                        ^^^^
                "#
            ),
        )
    }

    #[test]
    fn ability_not_on_toplevel() {
        new_report_problem_as(
            "ability_not_on_toplevel",
            indoc!(
                r#"
                app "test" provides [ main ] to "./platform"

                main =
                    Hash has
                        hash : a -> U64 | a has Hash

                    123
                "#
            ),
            indoc!(
                r#"
                ── ABILITY NOT ON TOP-LEVEL ────────────────────────────── /code/proj/Main.roc ─

                This ability definition is not on the top-level of a module:

                4│>      Hash has
                5│>          hash : a -> U64 | a has Hash

                Abilities can only be defined on the top-level of a Roc module.
                "#
            ),
        )
    }

    #[test]
    fn expression_generalization_to_ability_is_an_error() {
        new_report_problem_as(
            "expression_generalization_to_ability_is_an_error",
            indoc!(
                r#"
                app "test" provides [ hash, hashable ] to "./platform"

                Hash has
                    hash : a -> U64 | a has Hash

                Id := U64
                hash = \@Id n -> n

                hashable : a | a has Hash
                hashable = @Id 15
                "#
            ),
            indoc!(
                r#"
                ── TYPE MISMATCH ───────────────────────────────────────── /code/proj/Main.roc ─

                Something is off with the body of the `hashable` definition:

                 9│  hashable : a | a has Hash
                10│  hashable = @Id 15
                                ^^^^^^

                This Id opaque wrapping has the type:

                    Id

                But the type annotation on `hashable` says it should be:

                    a | a has Hash

                Tip: The type annotation uses the type variable `a` to say that this
                definition can produce any value implementing the `Hash` ability. But in
                the body I see that it will only produce a `Id` value of a single
                specific type. Maybe change the type annotation to be more specific?
                Maybe change the code to be more general?
                "#
            ),
        )
    }

    #[test]
    fn ability_value_annotations_are_an_error() {
        new_report_problem_as(
            "ability_value_annotations_are_an_error",
            indoc!(
                r#"
                app "test" provides [ result ] to "./platform"

                Hash has
                    hash : a -> U64 | a has Hash

                mulHashes : Hash, Hash -> U64
                mulHashes = \x, y -> hash x * hash y

                Id := U64
                hash = \@Id n -> n

                Three := {}
                hash = \@Three _ -> 3

                result = mulHashes (@Id 100) (@Three {})
                "#
            ),
            indoc!(
                r#"
                ── ABILITY USED AS TYPE ────────────────────────────────── /code/proj/Main.roc ─

                You are attempting to use the ability `Hash` as a type directly:

                6│  mulHashes : Hash, Hash -> U64
                                ^^^^

                Abilities can only be used in type annotations to constrain type
                variables.

                Hint: Perhaps you meant to include a `has` annotation, like

                    a has Hash

                ── ABILITY USED AS TYPE ────────────────────────────────── /code/proj/Main.roc ─

                You are attempting to use the ability `Hash` as a type directly:

                6│  mulHashes : Hash, Hash -> U64
                                      ^^^^

                Abilities can only be used in type annotations to constrain type
                variables.

                Hint: Perhaps you meant to include a `has` annotation, like

                    b has Hash
                "#
            ),
        )
    }

    #[test]
    fn branches_have_more_cases_than_condition() {
        new_report_problem_as(
            "branches_have_more_cases_than_condition",
            indoc!(
                r#"
                foo : Bool -> Str
                foo = \bool ->
                    when bool is
                        True -> "true"
                        False -> "false"
                        Wat -> "surprise!"
                foo
                "#
            ),
            indoc!(
                r#"
                ── TYPE MISMATCH ───────────────────────────────────────── /code/proj/Main.roc ─

                The branches of this `when` expression don't match the condition:

                6│>          when bool is
                7│               True -> "true"
                8│               False -> "false"
                9│               Wat -> "surprise!"

                This `bool` value is a:

                    Bool

                But the branch patterns have type:

                    [ False, True, Wat ]

                The branches must be cases of the `when` condition's type!
                "#
            ),
        )
    }

    #[test]
    fn always_function() {
        // from https://github.com/rtfeldman/roc/commit/1372737f5e53ee5bb96d7e1b9593985e5537023a
        // There was a bug where this reported UnusedArgument("val")
        // since it was used only in the returned function only.
        //
        // we want this to not give any warnings/errors!
        report_problem_as(
            indoc!(
                r#"
                always = \val -> \_ -> val

                always
                "#
            ),
            "",
        )
    }

    #[test]
    fn imports_missing_comma() {
        new_report_problem_as(
            "imports_missing_comma",
            indoc!(
                r#"
                app "test-missing-comma"
                    packages { pf: "platform" }
                    imports [ pf.Task Base64 ]
                    provides [ main, @Foo ] to pf
                "#
            ),
            indoc!(
                r#"
                ── WEIRD IMPORTS ────────────────────────── tmp/imports_missing_comma/Test.roc ─

                I am partway through parsing a imports list, but I got stuck here:

                2│      packages { pf: "platform" }
                3│      imports [ pf.Task Base64 ]
                                          ^

                I am expecting a comma or end of list, like

                    imports [ Math, Util ]"#
            ),
        )
    }

    #[test]
    fn not_enough_cases_for_open_union() {
        new_report_problem_as(
            "branches_have_more_cases_than_condition",
            indoc!(
                r#"
                foo : [A, B]a -> Str
                foo = \it ->
                    when it is
                        A -> ""
                foo
                "#
            ),
            indoc!(
                r#"
                ── UNSAFE PATTERN ──────────────────────────────────────── /code/proj/Main.roc ─

                This `when` does not cover all the possibilities:

                6│>          when it is
                7│>              A -> ""

                Other possibilities include:

                    B
                    _

                I would have to crash if I saw one of those! Add branches for them!
                "#
            ),
        )
    }

    #[test]
    fn issue_2778_specialization_is_not_a_redundant_pattern() {
        new_report_problem_as(
            "issue_2778_specialization_is_not_a_redundant_pattern",
            indoc!(
                r#"
                formatColor = \color ->
                  when color is
                    Red -> "red"
                    Yellow -> "yellow"
                    _ -> "unknown"

                Red |> formatColor |> Str.concat (formatColor Orange)
                "#
            ),
            "", // no problem
        )
    }

    #[test]
    fn nested_specialization() {
        new_report_problem_as(
            "nested_specialization",
            indoc!(
                r#"
                app "test" provides [ main ] to "./platform"

                Default has default : {} -> a | a has Default

                main =
                    A := {}
                    default = \{} -> @A {}
                    default {}
                "#
            ),
            indoc!(
                r#"
                ── SPECIALIZATION NOT ON TOP-LEVEL ─────────────────────── /code/proj/Main.roc ─

                This specialization of the `default` ability member is in a nested
                scope:

                7│      default = \{} -> @A {}
                        ^^^^^^^

                Specializations can only be defined on the top-level of a module.
                "#
            ),
        )
    }

    #[test]
<<<<<<< HEAD
    fn shadowing_top_level_scope() {
        new_report_problem_as(
            "shadowing_top_level_scope",
            indoc!(
                r#"
                app "test" provides [ main ] to "./platform"

                main = 1

                main = \n -> n + 2
=======
    fn recursion_var_specialization_error() {
        new_report_problem_as(
            "recursion_var_specialization_error",
            indoc!(
                r#"
                Job a : [ Job (List (Job a)) ]

                job : Job Str

                when job is
                    Job lst -> lst == ""
>>>>>>> 79b76935
                "#
            ),
            indoc!(
                r#"
<<<<<<< HEAD
                ── DUPLICATE NAME ──────────────────────────────────────── /code/proj/Main.roc ─
                
                The `main` name is first defined here:
                
                3│  main = 1
                    ^^^^
                
                But then it's defined a second time here:
                
                5│  main = \n -> n + 2
                    ^^^^
                
                Since these variables have the same name, it's easy to use the wrong
                one on accident. Give one of them a new name.
=======
                ── TYPE MISMATCH ───────────────────────────────────────── /code/proj/Main.roc ─

                The 2nd argument to `isEq` is not what I expect:

                9│          Job lst -> lst == ""
                                              ^^

                This argument is a string of type:

                    Str

                But `isEq` needs the 2nd argument to be:

                    List [ Job ∞ ] as ∞
                "#
            ),
        )
    }

    #[test]
    fn type_error_in_apply_is_circular() {
        new_report_problem_as(
            "type_error_in_apply_is_circular",
            indoc!(
                r#"
                app "test" provides [ go ] to "./platform"

                S a : { set : Set a }

                go : a, S a -> Result (List a) *
                go = \goal, model ->
                        if goal == goal
                        then Ok []
                        else
                            new = { model & set : Set.remove goal model.set }
                            go goal new
                "#
            ),
            indoc!(
                r#"
                ── TYPE MISMATCH ───────────────────────────────────────── /code/proj/Main.roc ─

                The 1st argument to `remove` is not what I expect:

                10│              new = { model & set : Set.remove goal model.set }
                                                                  ^^^^

                This `goal` value is a:

                    a

                But `remove` needs the 1st argument to be:

                    Set a

                Tip: The type annotation uses the type variable `a` to say that this
                definition can produce any type of value. But in the body I see that
                it will only produce a `Set` value of a single specific type. Maybe
                change the type annotation to be more specific? Maybe change the code
                to be more general?

                ── CIRCULAR TYPE ───────────────────────────────────────── /code/proj/Main.roc ─

                I'm inferring a weird self-referential type for `new`:

                10│              new = { model & set : Set.remove goal model.set }
                                 ^^^

                Here is my best effort at writing down the type. You will see ∞ for
                parts of the type that repeat something already printed out
                infinitely.

                    { set : Set ∞ }

                ── CIRCULAR TYPE ───────────────────────────────────────── /code/proj/Main.roc ─

                I'm inferring a weird self-referential type for `model`:

                6│  go = \goal, model ->
                                ^^^^^

                Here is my best effort at writing down the type. You will see ∞ for
                parts of the type that repeat something already printed out
                infinitely.

                    S (Set ∞)

                ── CIRCULAR TYPE ───────────────────────────────────────── /code/proj/Main.roc ─

                I'm inferring a weird self-referential type for `goal`:

                6│  go = \goal, model ->
                          ^^^^

                Here is my best effort at writing down the type. You will see ∞ for
                parts of the type that repeat something already printed out
                infinitely.

                    Set ∞
                "#
            ),
        )
    }

    #[test]
    fn cycle_through_non_function() {
        new_report_problem_as(
            "cycle_through_non_function",
            indoc!(
                r#"
                force : ({} -> I64) -> I64
                force = \eval -> eval {}

                t1 = \_ -> force (\_ -> t2)

                t2 = t1 {}

                t2
                "#
            ),
            indoc!(
                r#"
                ── CIRCULAR DEFINITION ─────────────────────────────────── /code/proj/Main.roc ─

                The `t1` definition is causing a very tricky infinite loop:

                7│      t1 = \_ -> force (\_ -> t2)
                        ^^

                The `t1` value depends on itself through the following chain of
                definitions:

                    ┌─────┐
                    │     t1
                    │     ↓
                    │     t2
                    └─────┘
>>>>>>> 79b76935
                "#
            ),
        )
    }
}<|MERGE_RESOLUTION|>--- conflicted
+++ resolved
@@ -9910,7 +9910,164 @@
     }
 
     #[test]
-<<<<<<< HEAD
+    fn recursion_var_specialization_error() {
+        new_report_problem_as(
+            "recursion_var_specialization_error",
+            indoc!(
+                r#"
+                Job a : [ Job (List (Job a)) ]
+
+                job : Job Str
+
+                when job is
+                    Job lst -> lst == ""
+                "#
+            ),
+            indoc!(
+                r#"
+                ── TYPE MISMATCH ───────────────────────────────────────── /code/proj/Main.roc ─
+
+                The 2nd argument to `isEq` is not what I expect:
+
+                9│          Job lst -> lst == ""
+                                              ^^
+
+                This argument is a string of type:
+
+                    Str
+
+                But `isEq` needs the 2nd argument to be:
+
+                    List [ Job ∞ ] as ∞
+                "#
+            ),
+        )
+    }
+
+    #[test]
+    fn type_error_in_apply_is_circular() {
+        new_report_problem_as(
+            "type_error_in_apply_is_circular",
+            indoc!(
+                r#"
+                app "test" provides [ go ] to "./platform"
+
+                S a : { set : Set a }
+
+                go : a, S a -> Result (List a) *
+                go = \goal, model ->
+                        if goal == goal
+                        then Ok []
+                        else
+                            new = { model & set : Set.remove goal model.set }
+                            go goal new
+                "#
+            ),
+            indoc!(
+                r#"
+                ── TYPE MISMATCH ───────────────────────────────────────── /code/proj/Main.roc ─
+
+                The 1st argument to `remove` is not what I expect:
+
+                10│              new = { model & set : Set.remove goal model.set }
+                                                                  ^^^^
+
+                This `goal` value is a:
+
+                    a
+
+                But `remove` needs the 1st argument to be:
+
+                    Set a
+
+                Tip: The type annotation uses the type variable `a` to say that this
+                definition can produce any type of value. But in the body I see that
+                it will only produce a `Set` value of a single specific type. Maybe
+                change the type annotation to be more specific? Maybe change the code
+                to be more general?
+
+                ── CIRCULAR TYPE ───────────────────────────────────────── /code/proj/Main.roc ─
+
+                I'm inferring a weird self-referential type for `new`:
+
+                10│              new = { model & set : Set.remove goal model.set }
+                                 ^^^
+
+                Here is my best effort at writing down the type. You will see ∞ for
+                parts of the type that repeat something already printed out
+                infinitely.
+
+                    { set : Set ∞ }
+
+                ── CIRCULAR TYPE ───────────────────────────────────────── /code/proj/Main.roc ─
+
+                I'm inferring a weird self-referential type for `model`:
+
+                6│  go = \goal, model ->
+                                ^^^^^
+
+                Here is my best effort at writing down the type. You will see ∞ for
+                parts of the type that repeat something already printed out
+                infinitely.
+
+                    S (Set ∞)
+
+                ── CIRCULAR TYPE ───────────────────────────────────────── /code/proj/Main.roc ─
+
+                I'm inferring a weird self-referential type for `goal`:
+
+                6│  go = \goal, model ->
+                          ^^^^
+
+                Here is my best effort at writing down the type. You will see ∞ for
+                parts of the type that repeat something already printed out
+                infinitely.
+
+                    Set ∞
+                "#
+            ),
+        )
+    }
+
+    #[test]
+    fn cycle_through_non_function() {
+        new_report_problem_as(
+            "cycle_through_non_function",
+            indoc!(
+                r#"
+                force : ({} -> I64) -> I64
+                force = \eval -> eval {}
+
+                t1 = \_ -> force (\_ -> t2)
+
+                t2 = t1 {}
+
+                t2
+                "#
+            ),
+            indoc!(
+                r#"
+                ── CIRCULAR DEFINITION ─────────────────────────────────── /code/proj/Main.roc ─
+
+                The `t1` definition is causing a very tricky infinite loop:
+
+                7│      t1 = \_ -> force (\_ -> t2)
+                        ^^
+
+                The `t1` value depends on itself through the following chain of
+                definitions:
+
+                    ┌─────┐
+                    │     t1
+                    │     ↓
+                    │     t2
+                    └─────┘
+                "#
+            ),
+        )
+    }
+
+    #[test]
     fn shadowing_top_level_scope() {
         new_report_problem_as(
             "shadowing_top_level_scope",
@@ -9921,24 +10078,10 @@
                 main = 1
 
                 main = \n -> n + 2
-=======
-    fn recursion_var_specialization_error() {
-        new_report_problem_as(
-            "recursion_var_specialization_error",
-            indoc!(
-                r#"
-                Job a : [ Job (List (Job a)) ]
-
-                job : Job Str
-
-                when job is
-                    Job lst -> lst == ""
->>>>>>> 79b76935
-                "#
-            ),
-            indoc!(
-                r#"
-<<<<<<< HEAD
+                "#
+            ),
+            indoc!(
+                r#"
                 ── DUPLICATE NAME ──────────────────────────────────────── /code/proj/Main.roc ─
                 
                 The `main` name is first defined here:
@@ -9953,145 +10096,6 @@
                 
                 Since these variables have the same name, it's easy to use the wrong
                 one on accident. Give one of them a new name.
-=======
-                ── TYPE MISMATCH ───────────────────────────────────────── /code/proj/Main.roc ─
-
-                The 2nd argument to `isEq` is not what I expect:
-
-                9│          Job lst -> lst == ""
-                                              ^^
-
-                This argument is a string of type:
-
-                    Str
-
-                But `isEq` needs the 2nd argument to be:
-
-                    List [ Job ∞ ] as ∞
-                "#
-            ),
-        )
-    }
-
-    #[test]
-    fn type_error_in_apply_is_circular() {
-        new_report_problem_as(
-            "type_error_in_apply_is_circular",
-            indoc!(
-                r#"
-                app "test" provides [ go ] to "./platform"
-
-                S a : { set : Set a }
-
-                go : a, S a -> Result (List a) *
-                go = \goal, model ->
-                        if goal == goal
-                        then Ok []
-                        else
-                            new = { model & set : Set.remove goal model.set }
-                            go goal new
-                "#
-            ),
-            indoc!(
-                r#"
-                ── TYPE MISMATCH ───────────────────────────────────────── /code/proj/Main.roc ─
-
-                The 1st argument to `remove` is not what I expect:
-
-                10│              new = { model & set : Set.remove goal model.set }
-                                                                  ^^^^
-
-                This `goal` value is a:
-
-                    a
-
-                But `remove` needs the 1st argument to be:
-
-                    Set a
-
-                Tip: The type annotation uses the type variable `a` to say that this
-                definition can produce any type of value. But in the body I see that
-                it will only produce a `Set` value of a single specific type. Maybe
-                change the type annotation to be more specific? Maybe change the code
-                to be more general?
-
-                ── CIRCULAR TYPE ───────────────────────────────────────── /code/proj/Main.roc ─
-
-                I'm inferring a weird self-referential type for `new`:
-
-                10│              new = { model & set : Set.remove goal model.set }
-                                 ^^^
-
-                Here is my best effort at writing down the type. You will see ∞ for
-                parts of the type that repeat something already printed out
-                infinitely.
-
-                    { set : Set ∞ }
-
-                ── CIRCULAR TYPE ───────────────────────────────────────── /code/proj/Main.roc ─
-
-                I'm inferring a weird self-referential type for `model`:
-
-                6│  go = \goal, model ->
-                                ^^^^^
-
-                Here is my best effort at writing down the type. You will see ∞ for
-                parts of the type that repeat something already printed out
-                infinitely.
-
-                    S (Set ∞)
-
-                ── CIRCULAR TYPE ───────────────────────────────────────── /code/proj/Main.roc ─
-
-                I'm inferring a weird self-referential type for `goal`:
-
-                6│  go = \goal, model ->
-                          ^^^^
-
-                Here is my best effort at writing down the type. You will see ∞ for
-                parts of the type that repeat something already printed out
-                infinitely.
-
-                    Set ∞
-                "#
-            ),
-        )
-    }
-
-    #[test]
-    fn cycle_through_non_function() {
-        new_report_problem_as(
-            "cycle_through_non_function",
-            indoc!(
-                r#"
-                force : ({} -> I64) -> I64
-                force = \eval -> eval {}
-
-                t1 = \_ -> force (\_ -> t2)
-
-                t2 = t1 {}
-
-                t2
-                "#
-            ),
-            indoc!(
-                r#"
-                ── CIRCULAR DEFINITION ─────────────────────────────────── /code/proj/Main.roc ─
-
-                The `t1` definition is causing a very tricky infinite loop:
-
-                7│      t1 = \_ -> force (\_ -> t2)
-                        ^^
-
-                The `t1` value depends on itself through the following chain of
-                definitions:
-
-                    ┌─────┐
-                    │     t1
-                    │     ↓
-                    │     t2
-                    └─────┘
->>>>>>> 79b76935
                 "#
             ),
         )
