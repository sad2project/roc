--- conflicted
+++ resolved
@@ -1110,12 +1110,9 @@
         52 LIST_ALL: "all"
         53 LIST_DROP_IF: "dropIf"
         54 LIST_DROP_IF_PREDICATE: "#dropIfPred"
-<<<<<<< HEAD
-        55 LIST_SORT_DESC: "sortDesc"
-        56 LIST_SORT_DESC_COMPARE: "#sortDescCompare"
-=======
         55 LIST_SORT_ASC: "sortAsc"
->>>>>>> e7aa65bf
+        56 LIST_SORT_DESC: "sortDesc"
+        57 LIST_SORT_DESC_COMPARE: "#sortDescCompare"
     }
     5 RESULT: "Result" => {
         0 RESULT_RESULT: "Result" imported // the Result.Result type alias
