--- conflicted
+++ resolved
@@ -13,12 +13,8 @@
     StrCountGraphemes,
     StrFromInt,
     StrFromUtf8,
-<<<<<<< HEAD
     StrFromUtf8Range,
-    StrToBytes,
-=======
     StrToUtf8,
->>>>>>> 192b1f3d
     StrFromFloat,
     ListLen,
     ListGetUnsafe,
@@ -114,96 +110,8 @@
         use LowLevel::*;
 
         match self {
-<<<<<<< HEAD
-            StrConcat
-            | StrJoinWith
-            | StrIsEmpty
-            | StrStartsWith
-            | StrStartsWithCodePoint
-            | StrEndsWith
-            | StrSplit
-            | StrCountGraphemes
-            | StrFromInt
-            | StrFromUtf8
-            | StrFromUtf8Range
-            | StrToBytes
-            | StrFromFloat
-            | ListLen
-            | ListGetUnsafe
-            | ListSet
-            | ListDrop
-            | ListSingle
-            | ListRepeat
-            | ListReverse
-            | ListConcat
-            | ListContains
-            | ListAppend
-            | ListPrepend
-            | ListJoin
-            | ListRange
-            | ListSwap
-            | DictSize
-            | DictEmpty
-            | DictInsert
-            | DictRemove
-            | DictContains
-            | DictGetUnsafe
-            | DictKeys
-            | DictValues
-            | DictUnion
-            | DictIntersection
-            | DictDifference
-            | SetFromList
-            | NumAdd
-            | NumAddWrap
-            | NumAddChecked
-            | NumSub
-            | NumSubWrap
-            | NumSubChecked
-            | NumMul
-            | NumMulWrap
-            | NumMulChecked
-            | NumGt
-            | NumGte
-            | NumLt
-            | NumLte
-            | NumCompare
-            | NumDivUnchecked
-            | NumRemUnchecked
-            | NumIsMultipleOf
-            | NumAbs
-            | NumNeg
-            | NumSin
-            | NumCos
-            | NumSqrtUnchecked
-            | NumLogUnchecked
-            | NumRound
-            | NumToFloat
-            | NumPow
-            | NumCeiling
-            | NumPowInt
-            | NumFloor
-            | NumIsFinite
-            | NumAtan
-            | NumAcos
-            | NumAsin
-            | NumBitwiseAnd
-            | NumBitwiseXor
-            | NumBitwiseOr
-            | NumShiftLeftBy
-            | NumShiftRightBy
-            | NumShiftRightZfBy
-            | NumIntCast
-            | Eq
-            | NotEq
-            | And
-            | Or
-            | Not
-            | Hash
-            | ExpectTrue => false,
-=======
             StrConcat | StrJoinWith | StrIsEmpty | StrStartsWith | StrStartsWithCodePt
-            | StrEndsWith | StrSplit | StrCountGraphemes | StrFromInt | StrFromUtf8 | StrToUtf8
+            | StrEndsWith | StrSplit | StrCountGraphemes | StrFromInt | StrFromUtf8 | StrFromUtf8Range | StrToUtf8
             | StrFromFloat | ListLen | ListGetUnsafe | ListSet | ListDrop | ListSingle
             | ListRepeat | ListReverse | ListConcat | ListContains | ListAppend | ListPrepend
             | ListJoin | ListRange | ListSwap | DictSize | DictEmpty | DictInsert | DictRemove
@@ -218,7 +126,6 @@
             | NumShiftRightZfBy | NumIntCast | Eq | NotEq | And | Or | Not | Hash | ExpectTrue => {
                 false
             }
->>>>>>> 192b1f3d
 
             ListMap | ListMap2 | ListMap3 | ListMapWithIndex | ListKeepIf | ListWalk
             | ListWalkUntil | ListWalkBackwards | ListKeepOks | ListKeepErrs | ListSortWith
