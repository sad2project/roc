--- conflicted
+++ resolved
@@ -17,14 +17,8 @@
     use roc_types::types;
     use std::path::PathBuf;
     // use roc_region::all;
-<<<<<<< HEAD
-    use crate::helpers::{assert_correct_variable_usage, can_expr, infer_expr, CanExprOut};
-    use roc_problem::can::Problem;
-    use roc_reporting::report::ReportText::{Batch, EmText, Plain, Region, Type, Url, Value};
-=======
     use crate::helpers::{can_expr, infer_expr, CanExprOut};
-    use roc_reporting::report::ReportText::{EmText, Plain, Region, Type, Url, Value};
->>>>>>> 41568e4f
+    use roc_reporting::report::ReportText::{Batch, EmText, Region, Type, Url, Value};
     use roc_types::subs::Content::{FlexVar, RigidVar, Structure};
     use roc_types::subs::FlatType::EmptyRecord;
 
@@ -239,8 +233,7 @@
                 r#"
                     1 | y = 2
                     2 | f = \a ->  a + 4
-                    3 |
-                "#
+                    3 |"#
             ),
         );
     }
