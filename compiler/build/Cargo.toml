--- conflicted
+++ resolved
@@ -24,12 +24,8 @@
 roc_gen_wasm = { path = "../gen_wasm", optional = true }
 roc_gen_dev = { path = "../gen_dev", default-features = false }
 roc_reporting = { path = "../../reporting" }
-<<<<<<< HEAD
 roc_error_macros = { path = "../../error_macros" }
-roc_std = { path = "../../roc_std" }
-=======
 roc_std = { path = "../../roc_std", default-features = false }
->>>>>>> d3acf344
 bumpalo = { version = "3.8.0", features = ["collections"] }
 libloading = "0.7.1"
 tempfile = "3.2.0"
