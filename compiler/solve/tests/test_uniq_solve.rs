--- conflicted
+++ resolved
@@ -2113,13 +2113,8 @@
                 f
                 "#
             ),
-<<<<<<< HEAD
-            "Attr * (Attr (* | a | b) { p : (Attr b *), q : (Attr a *) }* -> Attr * (Num (Attr * *)))"
-            //"Attr * (Attr (* | a | b) { p : (Attr a *), q : (Attr b *) }* -> Attr * (Num (Attr * *)))",
-=======
-            "Attr * (Attr (* | a | b) { p : (Attr b *), q : (Attr a *) }* -> Attr * Int)",
-            // "Attr * (Attr (* | a | b) { p : (Attr a *), q : (Attr b *) }* -> Attr * Int)",
->>>>>>> 15670470
+            "Attr * (Attr (* | a | b) { p : (Attr a *), q : (Attr b *) }* -> Attr * (Num (Attr * *)))",
+            //"Attr * (Attr (* | a | b) { p : (Attr b *), q : (Attr a *) }* -> Attr * (Num (Attr * *)))"
         );
     }
 
