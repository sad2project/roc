use roc_can::constraint::Constraint::{self, *};
use roc_can::expected::{Expected, PExpected};
use roc_collections::all::{default_hasher, MutMap};
use roc_module::symbol::Symbol;
use roc_region::all::{Located, Region};
use roc_types::solved_types::Solved;
use roc_types::subs::{Content, Descriptor, FlatType, Mark, OptVariable, Rank, Subs, Variable};
use roc_types::types::Type::{self, *};
use roc_types::types::{Alias, Category, ErrorType, PatternCategory};
use roc_unify::unify::unify;
use roc_unify::unify::Unified::*;

// Type checking system adapted from Elm by Evan Czaplicki, BSD-3-Clause Licensed
// https://github.com/elm/compiler
// Thank you, Evan!

// A lot of energy was put into making type inference fast. That means it's pretty intimidating.
//
// Fundamentally, type inference assigns very general types based on syntax, and then tries to
// make all the pieces fit together. For instance when writing
//
// > f x
//
// We know that `f` is a function, and thus must have some type `a -> b`.
// `x` is just a variable, that gets the type `c`
//
// Next comes constraint generation. For `f x` to be well-typed,
// it must be the case that `c = a`, So a constraint `Eq(c, a)` is generated.
// But `Eq` is a bit special: `c` does not need to equal `a` exactly, but they need to be equivalent.
// This allows for instance the use of aliases. `c` could be an alias, and so looks different from
// `a`, but they still represent the same type.
//
// Then we get to solving, which happens in this file.
//
// When we hit an `Eq` constraint, then we check whether the two involved types are in fact
// equivalent using unification, and when they are, we can substitute one for the other.
//
// When all constraints are processed, and no unification errors have occurred, then the program
// is type-correct. Otherwise the errors are reported.
//
// Now, coming back to efficiency, this type checker uses *ranks* to optimize
// The rank tracks the number of let-bindings a variable is "under". Top-level definitions
// have rank 1. A let in a top-level definition gets rank 2, and so on.
//
// This has to do with generalization of type variables. This is described here
//
//      http://okmij.org/ftp/ML/generalization.html#levels
//
// The problem is that when doing inference naively, this program would fail to typecheck
//
//  f =
//      id = \x -> x
//
//      { a: id 1, b: id "foo" }
//
// Because `id` is applied to an integer, the type `Int -> Int` is inferred, which then gives a
// type error for `id "foo"`.
//
// Thus instead the inferred type for `id` is generalized (see the `generalize` function) to `a -> a`.
// Ranks are used to limit the number of type variables considered for generalization. Only those inside
// of the let (so those used in inferring the type of `\x -> x`) are considered.

#[derive(PartialEq, Debug, Clone)]
pub enum TypeError {
    BadExpr(Region, Category, ErrorType, Expected<ErrorType>),
    BadPattern(Region, PatternCategory, ErrorType, PExpected<ErrorType>),
    CircularType(Region, Symbol, ErrorType),
    BadType(roc_types::types::Problem),
    UnexposedLookup(Symbol),
}

#[derive(Clone, Debug, Default)]
pub struct Env {
    pub vars_by_symbol: MutMap<Symbol, Variable>,
    pub aliases: MutMap<Symbol, Alias>,
}

const DEFAULT_POOLS: usize = 8;

#[derive(Clone, Debug)]
struct Pools(Vec<Vec<Variable>>);

impl Default for Pools {
    fn default() -> Self {
        Pools::new(DEFAULT_POOLS)
    }
}

impl Pools {
    pub fn new(num_pools: usize) -> Self {
        Pools(vec![Vec::new(); num_pools])
    }

    pub fn len(&self) -> usize {
        self.0.len()
    }

    pub fn get_mut(&mut self, rank: Rank) -> &mut Vec<Variable> {
        self.0
            .get_mut(rank.into_usize())
            .unwrap_or_else(|| panic!("Compiler bug: could not find pool at rank {}", rank))
    }

    pub fn get(&self, rank: Rank) -> &Vec<Variable> {
        self.0
            .get(rank.into_usize())
            .unwrap_or_else(|| panic!("Compiler bug: could not find pool at rank {}", rank))
    }

    pub fn iter(&self) -> std::slice::Iter<'_, Vec<Variable>> {
        self.0.iter()
    }

    pub fn split_last(&self) -> (&Vec<Variable>, &[Vec<Variable>]) {
        self.0
            .split_last()
            .unwrap_or_else(|| panic!("Attempted to split_last() on non-empty Pools"))
    }

    pub fn extend_to(&mut self, n: usize) {
        for _ in self.len()..n {
            self.0.push(Vec::new());
        }
    }
}

#[derive(Clone)]
struct State {
    env: Env,
    mark: Mark,
}

pub fn run(
    env: &Env,
    problems: &mut Vec<TypeError>,
    mut subs: Subs,
    constraint: &Constraint,
) -> (Solved<Subs>, Env) {
    let env = run_in_place(env, problems, &mut subs, constraint);

    (Solved(subs), env)
}

/// Modify an existing subs in-place instead
pub fn run_in_place(
    env: &Env,
    problems: &mut Vec<TypeError>,
    subs: &mut Subs,
    constraint: &Constraint,
) -> Env {
    let mut pools = Pools::default();
    let state = State {
        env: env.clone(),
        mark: Mark::NONE.next(),
    };
    let rank = Rank::toplevel();
    let state = solve(
        env,
        state,
        rank,
        &mut pools,
        problems,
        &mut MutMap::default(),
        subs,
        constraint,
    );

    state.env
}

#[allow(clippy::too_many_arguments)]
fn solve(
    env: &Env,
    state: State,
    rank: Rank,
    pools: &mut Pools,
    problems: &mut Vec<TypeError>,
    cached_aliases: &mut MutMap<Symbol, Variable>,
    subs: &mut Subs,
    constraint: &Constraint,
) -> State {
    match constraint {
        True => state,
        SaveTheEnvironment => {
            // NOTE deviation: elm only copies the env into the state on SaveTheEnvironment
            let mut copy = state;

            copy.env = env.clone();

            copy
        }
        Eq(typ, expectation, category, region) => {
            let actual = type_to_var(subs, rank, pools, cached_aliases, typ);
            let expected = type_to_var(
                subs,
                rank,
                pools,
                cached_aliases,
                expectation.get_type_ref(),
            );

            match unify(subs, actual, expected) {
                Success(vars) => {
                    introduce(subs, rank, pools, &vars);

                    state
                }
                Failure(vars, actual_type, expected_type) => {
                    introduce(subs, rank, pools, &vars);

                    let problem = TypeError::BadExpr(
                        *region,
                        category.clone(),
                        actual_type,
                        expectation.clone().replace(expected_type),
                    );

                    problems.push(problem);

                    state
                }
                BadType(vars, problem) => {
                    introduce(subs, rank, pools, &vars);

                    problems.push(TypeError::BadType(problem));

                    state
                }
            }
        }
        Store(source, target, _filename, _linenr) => {
            // a special version of Eq that is used to store types in the AST.
            // IT DOES NOT REPORT ERRORS!
            let actual = type_to_var(subs, rank, pools, cached_aliases, source);
            let target = *target;

            match unify(subs, actual, target) {
                Success(vars) => {
                    introduce(subs, rank, pools, &vars);

                    state
                }
                Failure(vars, _actual_type, _expected_type) => {
                    introduce(subs, rank, pools, &vars);

                    // ERROR NOT REPORTED

                    state
                }
                BadType(vars, _problem) => {
                    introduce(subs, rank, pools, &vars);

                    // ERROR NOT REPORTED

                    state
                }
            }
        }
        Lookup(symbol, expectation, region) => {
            match env.vars_by_symbol.get(symbol) {
                Some(var) => {
                    // Deep copy the vars associated with this symbol before unifying them.
                    // Otherwise, suppose we have this:
                    //
                    // identity = \a -> a
                    //
                    // x = identity 5
                    //
                    // When we call (identity 5), it's important that we not unify
                    // on identity's original vars. If we do, the type of `identity` will be
                    // mutated to be `Int -> Int` instead of `a -> `, which would be incorrect;
                    // the type of `identity` is more general than that!
                    //
                    // Instead, we want to unify on a *copy* of its vars. If the copy unifies
                    // successfully (in this case, to `Int -> Int`), we can use that to
                    // infer the type of this lookup (in this case, `Int`) without ever
                    // having mutated the original.
                    //
                    // If this Lookup is targeting a value in another module,
                    // then we copy from that module's Subs into our own. If the value
                    // is being looked up in this module, then we use our Subs as both
                    // the source and destination.
                    let actual = deep_copy_var(subs, rank, pools, *var);
                    let expected = type_to_var(
                        subs,
                        rank,
                        pools,
                        cached_aliases,
                        expectation.get_type_ref(),
                    );
                    match unify(subs, actual, expected) {
                        Success(vars) => {
                            introduce(subs, rank, pools, &vars);

                            state
                        }

                        Failure(vars, actual_type, expected_type) => {
                            introduce(subs, rank, pools, &vars);

                            let problem = TypeError::BadExpr(
                                *region,
                                Category::Lookup(*symbol),
                                actual_type,
                                expectation.clone().replace(expected_type),
                            );

                            problems.push(problem);

                            state
                        }
                        BadType(vars, problem) => {
                            introduce(subs, rank, pools, &vars);

                            problems.push(TypeError::BadType(problem));

                            state
                        }
                    }
                }
                None => {
                    problems.push(TypeError::UnexposedLookup(*symbol));

                    state
                }
            }
        }
        And(sub_constraints) => {
            let mut state = state;

            for sub_constraint in sub_constraints.iter() {
                state = solve(
                    env,
                    state,
                    rank,
                    pools,
                    problems,
                    cached_aliases,
                    subs,
                    sub_constraint,
                );
            }

            state
        }
        Pattern(region, category, typ, expectation) => {
            let actual = type_to_var(subs, rank, pools, cached_aliases, typ);
            let expected = type_to_var(
                subs,
                rank,
                pools,
                cached_aliases,
                expectation.get_type_ref(),
            );

            match unify(subs, actual, expected) {
                Success(vars) => {
                    introduce(subs, rank, pools, &vars);

                    state
                }
                Failure(vars, actual_type, expected_type) => {
                    introduce(subs, rank, pools, &vars);

                    let problem = TypeError::BadPattern(
                        *region,
                        category.clone(),
                        actual_type,
                        expectation.clone().replace(expected_type),
                    );

                    problems.push(problem);

                    state
                }
                BadType(vars, problem) => {
                    introduce(subs, rank, pools, &vars);

                    problems.push(TypeError::BadType(problem));

                    state
                }
            }
        }
        Let(let_con) => {
            match &let_con.ret_constraint {
                True if let_con.rigid_vars.is_empty() => {
                    introduce(subs, rank, pools, &let_con.flex_vars);

                    // If the return expression is guaranteed to solve,
                    // solve the assignments themselves and move on.
                    solve(
                        env,
                        state,
                        rank,
                        pools,
                        problems,
                        cached_aliases,
                        subs,
                        &let_con.defs_constraint,
                    )
                }
                ret_con if let_con.rigid_vars.is_empty() && let_con.flex_vars.is_empty() => {
                    let state = solve(
                        env,
                        state,
                        rank,
                        pools,
                        problems,
                        cached_aliases,
                        subs,
                        &let_con.defs_constraint,
                    );

                    // Add a variable for each def to new_vars_by_env.
                    let mut local_def_vars = Vec::with_capacity(let_con.def_types.len());

                    for (symbol, loc_type) in let_con.def_types.iter() {
                        let var = type_to_var(subs, rank, pools, cached_aliases, &loc_type.value);

                        local_def_vars.push((
                            *symbol,
                            Located {
                                value: var,
                                region: loc_type.region,
                            },
                        ));
                    }

                    let mut new_env = env.clone();
                    for (symbol, loc_var) in local_def_vars.iter() {
                        // better to ask for forgiveness than for permission
                        if let Some(old) = new_env.vars_by_symbol.insert(*symbol, loc_var.value) {
                            new_env.vars_by_symbol.insert(*symbol, old);
                        }
                    }

                    let new_state = solve(
                        &new_env,
                        state,
                        rank,
                        pools,
                        problems,
                        cached_aliases,
                        subs,
                        ret_con,
                    );

                    for (symbol, loc_var) in local_def_vars {
                        check_for_infinite_type(subs, problems, symbol, loc_var);
                    }

                    new_state
                }
                ret_con => {
                    let rigid_vars = &let_con.rigid_vars;
                    let flex_vars = &let_con.flex_vars;

                    // work in the next pool to localize header
                    let next_rank = rank.next();

                    // introduce variables
                    for &var in rigid_vars.iter().chain(flex_vars.iter()) {
                        subs.set_rank(var, next_rank);
                    }

                    // determine the next pool
                    let next_pools;
                    if next_rank.into_usize() < pools.len() {
                        next_pools = pools
                    } else {
                        // we should be off by one at this point
                        debug_assert_eq!(next_rank.into_usize(), 1 + pools.len());
                        pools.extend_to(next_rank.into_usize());
                        next_pools = pools;
                    }

                    let pool: &mut Vec<Variable> = next_pools.get_mut(next_rank);

                    // Replace the contents of this pool with rigid_vars and flex_vars
                    pool.clear();
                    pool.reserve(rigid_vars.len() + flex_vars.len());
                    pool.extend(rigid_vars.iter());
                    pool.extend(flex_vars.iter());

                    // run solver in next pool

                    // Add a variable for each def to local_def_vars.
                    let mut local_def_vars = Vec::with_capacity(let_con.def_types.len());

                    for (symbol, loc_type) in let_con.def_types.iter() {
                        let def_type = &loc_type.value;

                        let var =
                            type_to_var(subs, next_rank, next_pools, cached_aliases, def_type);

                        local_def_vars.push((
                            *symbol,
                            Located {
                                value: var,
                                region: loc_type.region,
                            },
                        ));
                    }

                    // Solve the assignments' constraints first.
                    let State {
                        env: saved_env,
                        mark,
                    } = solve(
                        env,
                        state,
                        next_rank,
                        next_pools,
                        problems,
                        cached_aliases,
                        subs,
                        &let_con.defs_constraint,
                    );

                    let young_mark = mark;
                    let visit_mark = young_mark.next();
                    let final_mark = visit_mark.next();

                    debug_assert_eq!(
                        {
                            let offenders = next_pools
                                .get(next_rank)
                                .iter()
                                .filter(|var| {
                                    let current_rank =
                                        subs.get_rank(roc_types::subs::Variable::clone(var));

                                    current_rank.into_usize() > next_rank.into_usize()
                                })
                                .collect::<Vec<_>>();

                            let result = offenders.len();

                            if result > 0 {
                                dbg!(&subs, &offenders, &let_con.def_types);
                            }

                            result
                        },
                        0
                    );

                    // pop pool
                    generalize(subs, young_mark, visit_mark, next_rank, next_pools);

                    next_pools.get_mut(next_rank).clear();

                    // check that things went well
                    debug_assert!({
                        // NOTE the `subs.redundant` check is added for the uniqueness
                        // inference, and does not come from elm. It's unclear whether this is
                        // a bug with uniqueness inference (something is redundant that
                        // shouldn't be) or that it just never came up in elm.
                        let failing: Vec<_> = rigid_vars
                            .iter()
                            .filter(|&var| {
                                !subs.redundant(*var) && subs.get_rank(*var) != Rank::NONE
                            })
                            .collect();

                        if !failing.is_empty() {
                            println!("Rigids {:?}", &rigid_vars);
                            println!("Failing {:?}", failing);
                        }

                        failing.is_empty()
                    });

                    let mut new_env = env.clone();
                    for (symbol, loc_var) in local_def_vars.iter() {
                        // when there are duplicates, keep the one from `env`
                        if !new_env.vars_by_symbol.contains_key(symbol) {
                            new_env.vars_by_symbol.insert(*symbol, loc_var.value);
                        }
                    }

                    // Note that this vars_by_symbol is the one returned by the
                    // previous call to solve()
                    let temp_state = State {
                        env: saved_env,
                        mark: final_mark,
                    };

                    // Now solve the body, using the new vars_by_symbol which includes
                    // the assignments' name-to-variable mappings.
                    let new_state = solve(
                        &new_env,
                        temp_state,
                        rank,
                        next_pools,
                        problems,
                        cached_aliases,
                        subs,
                        ret_con,
                    );

                    for (symbol, loc_var) in local_def_vars {
                        check_for_infinite_type(subs, problems, symbol, loc_var);
                    }

                    new_state
                }
            }
        }
    }
}

fn type_to_var(
    subs: &mut Subs,
    rank: Rank,
    pools: &mut Pools,
    cached: &mut MutMap<Symbol, Variable>,
    typ: &Type,
) -> Variable {
    type_to_variable(subs, rank, pools, cached, typ)
}

/// Abusing existing functions for our purposes
/// this is to put a solved type back into subs
pub fn insert_type_into_subs(subs: &mut Subs, typ: &Type) -> Variable {
    let rank = Rank::NONE;
    let mut pools = Pools::default();
    let mut cached = MutMap::default();

    type_to_variable(subs, rank, &mut pools, &mut cached, typ)
}

fn type_to_variable(
    subs: &mut Subs,
    rank: Rank,
    pools: &mut Pools,
    cached: &mut MutMap<Symbol, Variable>,
    typ: &Type,
) -> Variable {
    match typ {
        Variable(var) => *var,
        Apply(symbol, args) => {
            let mut arg_vars = Vec::with_capacity(args.len());

            for arg in args {
                arg_vars.push(type_to_variable(subs, rank, pools, cached, arg))
            }

            let flat_type = FlatType::Apply(*symbol, arg_vars);
            let content = Content::Structure(flat_type);

            register(subs, rank, pools, content)
        }
        EmptyRec => Variable::EMPTY_RECORD,
        EmptyTagUnion => Variable::EMPTY_TAG_UNION,

        // This case is important for the rank of boolean variables
        Function(args, closure_type, ret_type) => {
            let mut arg_vars = Vec::with_capacity(args.len());

            for arg in args {
                arg_vars.push(type_to_variable(subs, rank, pools, cached, arg))
            }

            let ret_var = type_to_variable(subs, rank, pools, cached, ret_type);
            let closure_var = type_to_variable(subs, rank, pools, cached, closure_type);
            let content = Content::Structure(FlatType::Func(arg_vars, closure_var, ret_var));

            register(subs, rank, pools, content)
        }
        Record(fields, ext) => {
            let mut field_vars = MutMap::with_capacity_and_hasher(fields.len(), default_hasher());

            for (field, field_type) in fields {
                let field_var =
                    field_type.map(|typ| type_to_variable(subs, rank, pools, cached, typ));

                field_vars.insert(field.clone(), field_var);
            }

            let temp_ext_var = type_to_variable(subs, rank, pools, cached, ext);
            let new_ext_var = match roc_types::pretty_print::chase_ext_record(
                subs,
                temp_ext_var,
                &mut field_vars,
            ) {
                Ok(()) => Variable::EMPTY_RECORD,
                Err((new, _)) => new,
            };

            let record_fields = field_vars.into_iter().collect();
            let content = Content::Structure(FlatType::Record(record_fields, new_ext_var));

            register(subs, rank, pools, content)
        }
        TagUnion(tags, ext) => {
            let mut tag_vars = MutMap::with_capacity_and_hasher(tags.len(), default_hasher());

            for (tag, tag_argument_types) in tags {
                let mut tag_argument_vars = Vec::with_capacity(tag_argument_types.len());

                for arg_type in tag_argument_types {
                    tag_argument_vars.push(type_to_variable(subs, rank, pools, cached, arg_type));
                }

                tag_vars.insert(tag.clone(), tag_argument_vars);
            }

            let temp_ext_var = type_to_variable(subs, rank, pools, cached, ext);
            let mut ext_tag_vec = Vec::new();
            let new_ext_var = match roc_types::pretty_print::chase_ext_tag_union(
                subs,
                temp_ext_var,
                &mut ext_tag_vec,
            ) {
                Ok(()) => Variable::EMPTY_TAG_UNION,
                Err((new, _)) => new,
            };
            tag_vars.extend(ext_tag_vec.into_iter());

            let content = Content::Structure(FlatType::TagUnion(tag_vars, new_ext_var));

            register(subs, rank, pools, content)
        }
        FunctionOrTagUnion(tag_name, symbol, ext) => {
            let temp_ext_var = type_to_variable(subs, rank, pools, cached, ext);
            let mut ext_tag_vec = Vec::new();
            let new_ext_var = match roc_types::pretty_print::chase_ext_tag_union(
                subs,
                temp_ext_var,
                &mut ext_tag_vec,
            ) {
                Ok(()) => Variable::EMPTY_TAG_UNION,
                Err((new, _)) => new,
            };
            debug_assert!(ext_tag_vec.is_empty());

            let content = Content::Structure(FlatType::FunctionOrTagUnion(
                tag_name.clone(),
                *symbol,
                new_ext_var,
            ));

            register(subs, rank, pools, content)
        }
        RecursiveTagUnion(rec_var, tags, ext) => {
            let mut tag_vars = MutMap::with_capacity_and_hasher(tags.len(), default_hasher());

            for (tag, tag_argument_types) in tags {
                let mut tag_argument_vars = Vec::with_capacity(tag_argument_types.len());

                for arg_type in tag_argument_types {
                    tag_argument_vars.push(type_to_variable(subs, rank, pools, cached, arg_type));
                }

                tag_vars.insert(tag.clone(), tag_argument_vars);
            }

            let temp_ext_var = type_to_variable(subs, rank, pools, cached, ext);
            let mut ext_tag_vec = Vec::new();
            let new_ext_var = match roc_types::pretty_print::chase_ext_tag_union(
                subs,
                temp_ext_var,
                &mut ext_tag_vec,
            ) {
                Ok(()) => Variable::EMPTY_TAG_UNION,
                Err((new, _)) => new,
            };
            tag_vars.extend(ext_tag_vec.into_iter());

            let content =
                Content::Structure(FlatType::RecursiveTagUnion(*rec_var, tag_vars, new_ext_var));

            let tag_union_var = register(subs, rank, pools, content);

            subs.set_content(
                *rec_var,
                Content::RecursionVar {
                    opt_name: None,
                    structure: tag_union_var,
                },
            );

            tag_union_var
        }
        Alias(Symbol::BOOL_BOOL, _, _) => Variable::BOOL,
        Alias(symbol, args, alias_type) => {
            let mut arg_vars = Vec::with_capacity(args.len());

            for (arg, arg_type) in args {
                let arg_var = type_to_variable(subs, rank, pools, cached, arg_type);

                arg_vars.push((arg.clone(), arg_var));
            }

            let alias_var = type_to_variable(subs, rank, pools, cached, alias_type);
            let content = Content::Alias(*symbol, arg_vars, alias_var);

            register(subs, rank, pools, content)
        }
        HostExposedAlias {
            name: symbol,
            arguments: args,
            actual: alias_type,
            actual_var,
            ..
        } => {
            let mut arg_vars = Vec::with_capacity(args.len());

            for (arg, arg_type) in args {
                let arg_var = type_to_variable(subs, rank, pools, cached, arg_type);

                arg_vars.push((arg.clone(), arg_var));
            }

            let alias_var = type_to_variable(subs, rank, pools, cached, alias_type);

            // unify the actual_var with the result var
            // this can be used to access the type of the actual_var
            // to determine its layout later
            // subs.set_content(*actual_var, descriptor.content);

            //subs.set(*actual_var, descriptor.clone());
            let content = Content::Alias(*symbol, arg_vars, alias_var);

            let result = register(subs, rank, pools, content);

            // We only want to unify the actual_var with the alias once
            // if it's already redirected (and therefore, redundant)
            // don't do it again
            if !subs.redundant(*actual_var) {
                let descriptor = subs.get(result);
                subs.union(result, *actual_var, descriptor);
            }

            result
        }
        Erroneous(problem) => {
            let content = Content::Structure(FlatType::Erroneous(problem.clone()));

            register(subs, rank, pools, content)
        }
    }
}

fn check_for_infinite_type(
    subs: &mut Subs,
    problems: &mut Vec<TypeError>,
    symbol: Symbol,
    loc_var: Located<Variable>,
) {
    let var = loc_var.value;

    while let Some((recursive, _chain)) = subs.occurs(var) {
        let description = subs.get(recursive);
        let content = description.content;

        // try to make a tag union recursive, see if that helps
        match content {
            Content::Structure(FlatType::TagUnion(tags, ext_var)) => {
                let rec_var = subs.fresh_unnamed_flex_var();
                subs.set_rank(rec_var, description.rank);
                subs.set_content(
                    rec_var,
                    Content::RecursionVar {
                        opt_name: None,
                        structure: recursive,
                    },
                );

                let mut new_tags = MutMap::default();

                for (label, args) in &tags {
                    let new_args: Vec<_> = args
                        .iter()
                        .map(|var| subs.explicit_substitute(recursive, rec_var, *var))
                        .collect();

                    new_tags.insert(label.clone(), new_args);
                }

                let new_ext_var = subs.explicit_substitute(recursive, rec_var, ext_var);

                let flat_type = FlatType::RecursiveTagUnion(rec_var, new_tags, new_ext_var);

                subs.set_content(recursive, Content::Structure(flat_type));
            }

            _other => circular_error(subs, problems, symbol, &loc_var),
        }
    }
}

fn circular_error(
    subs: &mut Subs,
    problems: &mut Vec<TypeError>,
    symbol: Symbol,
    loc_var: &Located<Variable>,
) {
    let var = loc_var.value;
    let (error_type, _) = subs.var_to_error_type(var);
    let problem = TypeError::CircularType(loc_var.region, symbol, error_type);

    subs.set_content(var, Content::Error);

    problems.push(problem);
}

fn generalize(
    subs: &mut Subs,
    young_mark: Mark,
    visit_mark: Mark,
    young_rank: Rank,
    pools: &mut Pools,
) {
    let young_vars = pools.get(young_rank);
    let rank_table = pool_to_rank_table(subs, young_mark, young_rank, young_vars);

    // Get the ranks right for each entry.
    // Start at low ranks so we only have to pass over the information once.
    for (index, table) in rank_table.iter().enumerate() {
        for &var in table.iter() {
            adjust_rank(subs, young_mark, visit_mark, Rank::from(index), var);
        }
    }

    let (last_pool, all_but_last_pool) = rank_table.split_last();

    // For variables that have rank lowerer than young_rank, register them in
    // the appropriate old pool if they are not redundant.
    for vars in all_but_last_pool {
        for &var in vars {
            if !subs.redundant(var) {
                let rank = subs.get_rank(var);

                pools.get_mut(rank).push(var);
            }
        }
    }

    // For variables with rank young_rank, if rank < young_rank: register in old pool,
    // otherwise generalize
    for &var in last_pool {
        if !subs.redundant(var) {
            let desc_rank = subs.get_rank(var);

            if desc_rank < young_rank {
                pools.get_mut(desc_rank).push(var);
            } else {
                subs.set_rank(var, Rank::NONE);
            }
        }
    }
}

fn pool_to_rank_table(
    subs: &mut Subs,
    young_mark: Mark,
    young_rank: Rank,
    young_vars: &[Variable],
) -> Pools {
    let mut pools = Pools::new(young_rank.into_usize() + 1);

    // Sort the variables into buckets by rank.
    for &var in young_vars.iter() {
        let rank = subs.get_rank(var);
        subs.set_mark(var, young_mark);

        debug_assert!(rank.into_usize() < young_rank.into_usize() + 1);
        pools.get_mut(rank).push(var);
    }

    pools
}

/// Adjust variable ranks such that ranks never increase as you move deeper.
/// This way the outermost rank is representative of the entire structure.
fn adjust_rank(
    subs: &mut Subs,
    young_mark: Mark,
    visit_mark: Mark,
    group_rank: Rank,
    var: Variable,
) -> Rank {
    let (desc_rank, desc_mark) = subs.get_rank_mark(var);

    if desc_mark == young_mark {
        // Mark the variable as visited before adjusting content, as it may be cyclic.
        subs.set_mark(var, visit_mark);

        // SAFETY: in this function (and functions it calls, we ONLY modify rank and mark, never content!
        // hence, we can have an immutable reference to it even though we also have a mutable
        // reference to the Subs as a whole. This prevents a clone of the content, which turns out
        // to be quite expensive.
        let content = {
            let ptr = &subs.get_ref(var).content as *const _;
            unsafe { &*ptr }
        };

        let max_rank = adjust_rank_content(subs, young_mark, visit_mark, group_rank, content);

        subs.set_rank_mark(var, max_rank, visit_mark);

        max_rank
    } else if desc_mark == visit_mark {
        // nothing changes
        desc_rank
    } else {
        let min_rank = group_rank.min(desc_rank);

        // TODO from elm-compiler: how can min_rank ever be group_rank?
        subs.set_rank_mark(var, min_rank, visit_mark);

        min_rank
    }
}

fn adjust_rank_content(
    subs: &mut Subs,
    young_mark: Mark,
    visit_mark: Mark,
    group_rank: Rank,
    content: &Content,
) -> Rank {
    use roc_types::subs::Content::*;
    use roc_types::subs::FlatType::*;

    match content {
        FlexVar(_) | RigidVar(_) | Error => group_rank,

        RecursionVar { .. } => group_rank,

        Structure(flat_type) => {
            match flat_type {
                Apply(_, args) => {
                    let mut rank = Rank::toplevel();

                    for var in args {
                        rank =
                            rank.max(adjust_rank(subs, young_mark, visit_mark, group_rank, *var));
                    }

                    rank
                }

                Func(arg_vars, closure_var, ret_var) => {
                    let mut rank = adjust_rank(subs, young_mark, visit_mark, group_rank, *ret_var);

                    // TODO investigate further.
                    //
                    // My theory is that because the closure_var contains variables already
                    // contained in the signature only, it does not need to be part of the rank
                    // calculuation
                    if true {
                        rank = rank.max(adjust_rank(
                            subs,
                            young_mark,
                            visit_mark,
                            group_rank,
                            *closure_var,
                        ));
                    }

                    for var in arg_vars {
                        rank =
                            rank.max(adjust_rank(subs, young_mark, visit_mark, group_rank, *var));
                    }

                    rank
                }

                EmptyRecord => {
                    // from elm-compiler: THEORY: an empty record never needs to get generalized
                    Rank::toplevel()
                }

                EmptyTagUnion => Rank::toplevel(),

                Record(fields, ext_var) => {
                    let mut rank = adjust_rank(subs, young_mark, visit_mark, group_rank, *ext_var);

                    for var in fields.iter_variables() {
                        rank =
                            rank.max(adjust_rank(subs, young_mark, visit_mark, group_rank, *var));
                    }

                    rank
                }

                TagUnion(tags, ext_var) => {
                    let mut rank = adjust_rank(subs, young_mark, visit_mark, group_rank, *ext_var);

                    for var in tags.values().flatten() {
                        rank =
                            rank.max(adjust_rank(subs, young_mark, visit_mark, group_rank, *var));
                    }

                    rank
                }

                FunctionOrTagUnion(_, _, ext_var) => {
                    adjust_rank(subs, young_mark, visit_mark, group_rank, *ext_var)
                }

                RecursiveTagUnion(rec_var, tags, ext_var) => {
                    let mut rank = adjust_rank(subs, young_mark, visit_mark, group_rank, *ext_var);

                    for var in tags.values().flatten() {
                        rank =
                            rank.max(adjust_rank(subs, young_mark, visit_mark, group_rank, *var));
                    }

                    // THEORY: the recursion var has the same rank as the tag union itself
                    // all types it uses are also in the tags already, so it cannot influence the
                    // rank
                    debug_assert!(
                        rank >= adjust_rank(subs, young_mark, visit_mark, group_rank, *rec_var)
                    );

                    rank
                }

                Erroneous(_) => group_rank,
            }
        }

        Alias(_, args, real_var) => {
            let mut rank = Rank::toplevel();

            for (_, var) in args {
                rank = rank.max(adjust_rank(subs, young_mark, visit_mark, group_rank, *var));
            }

            // from elm-compiler: THEORY: anything in the real_var would be Rank::toplevel()
            // this theory is not true in Roc! aliases of function types capture the closure var
            rank = rank.max(adjust_rank(
                subs, young_mark, visit_mark, group_rank, *real_var,
            ));

            rank
        }
    }
}

/// Introduce some variables to Pools at the given rank.
/// Also, set each of their ranks in Subs to be the given rank.
fn introduce(subs: &mut Subs, rank: Rank, pools: &mut Pools, vars: &[Variable]) {
    let pool: &mut Vec<Variable> = pools.get_mut(rank);

    for &var in vars.iter() {
        subs.set_rank(var, rank);
    }

    pool.extend(vars);
}

/// Function that converts rigids variables to flex variables
/// this is used during the monomorphization process
pub fn instantiate_rigids(subs: &mut Subs, var: Variable) {
    let rank = Rank::NONE;
    let mut pools = Pools::default();

    instantiate_rigids_help(subs, rank, &mut pools, var);
}

fn instantiate_rigids_help(
    subs: &mut Subs,
    max_rank: Rank,
    pools: &mut Pools,
    var: Variable,
) -> Variable {
    use roc_types::subs::Content::*;
    use roc_types::subs::FlatType::*;

    let desc = subs.get_without_compacting(var);

    if let Some(copy) = desc.copy.into_variable() {
        return copy;
    }

    let make_descriptor = |content| Descriptor {
        content,
        rank: max_rank,
        mark: Mark::NONE,
        copy: OptVariable::NONE,
    };

    let content = desc.content;
    let copy = var;

    pools.get_mut(max_rank).push(copy);

    // Link the original variable to the new variable. This lets us
    // avoid making multiple copies of the variable we are instantiating.
    //
    // Need to do this before recursively copying to avoid looping.
    subs.set(
        var,
        Descriptor {
            content: content.clone(),
            rank: desc.rank,
            mark: Mark::NONE,
            copy: copy.into(),
        },
    );

    // Now we recursively copy the content of the variable.
    // We have already marked the variable as copied, so we
    // will not repeat this work or crawl this variable again.
    match content {
        Structure(flat_type) => {
            match flat_type {
                Apply(_, args) => {
                    for var in args.into_iter() {
                        instantiate_rigids_help(subs, max_rank, pools, var);
                    }
                }

                Func(arg_vars, closure_var, ret_var) => {
                    instantiate_rigids_help(subs, max_rank, pools, ret_var);
                    instantiate_rigids_help(subs, max_rank, pools, closure_var);

                    for var in arg_vars.into_iter() {
                        instantiate_rigids_help(subs, max_rank, pools, var);
                    }
                }

                EmptyRecord | EmptyTagUnion | Erroneous(_) => {}

                Record(fields, ext_var) => {
<<<<<<< HEAD
                    for var in fields.iter_variables() {
                        instantiate_rigids_help(subs, max_rank, pools, *var);
                    }

                    Record(
                        fields,
                        instantiate_rigids_help(subs, max_rank, pools, ext_var),
                    )
=======
                    for (_, field) in fields {
                        use RecordField::*;

                        match field {
                            Demanded(var) => instantiate_rigids_help(subs, max_rank, pools, var),
                            Required(var) => instantiate_rigids_help(subs, max_rank, pools, var),
                            Optional(var) => instantiate_rigids_help(subs, max_rank, pools, var),
                        };
                    }

                    instantiate_rigids_help(subs, max_rank, pools, ext_var);
>>>>>>> 39be77f7
                }

                TagUnion(tags, ext_var) => {
                    for (_, vars) in tags {
                        for var in vars.into_iter() {
                            instantiate_rigids_help(subs, max_rank, pools, var);
                        }
                    }

                    instantiate_rigids_help(subs, max_rank, pools, ext_var);
                }

                FunctionOrTagUnion(_tag_name, _symbol, ext_var) => {
                    instantiate_rigids_help(subs, max_rank, pools, ext_var);
                }

                RecursiveTagUnion(rec_var, tags, ext_var) => {
                    instantiate_rigids_help(subs, max_rank, pools, rec_var);

                    for (_, vars) in tags {
                        for var in vars.into_iter() {
                            instantiate_rigids_help(subs, max_rank, pools, var);
                        }
                    }

                    instantiate_rigids_help(subs, max_rank, pools, ext_var);
                }
            };
        }

        FlexVar(_) | Error => {}

        RecursionVar { structure, .. } => {
            instantiate_rigids_help(subs, max_rank, pools, structure);
        }

        RigidVar(name) => {
            // what it's all about: convert the rigid var into a flex var
            subs.set(copy, make_descriptor(FlexVar(Some(name))));
        }

        Alias(_, args, real_type_var) => {
            for (_, var) in args.into_iter() {
                instantiate_rigids_help(subs, max_rank, pools, var);
            }

            instantiate_rigids_help(subs, max_rank, pools, real_type_var);
        }
    }

    var
}

fn deep_copy_var(subs: &mut Subs, rank: Rank, pools: &mut Pools, var: Variable) -> Variable {
    let copy = deep_copy_var_help(subs, rank, pools, var);

    subs.restore(var);

    copy
}

fn deep_copy_var_help(
    subs: &mut Subs,
    max_rank: Rank,
    pools: &mut Pools,
    var: Variable,
) -> Variable {
    use roc_types::subs::Content::*;
    use roc_types::subs::FlatType::*;

    let desc = subs.get_without_compacting(var);

    if let Some(copy) = desc.copy.into_variable() {
        return copy;
    } else if desc.rank != Rank::NONE {
        return var;
    }

    let make_descriptor = |content| Descriptor {
        content,
        rank: max_rank,
        mark: Mark::NONE,
        copy: OptVariable::NONE,
    };

    let content = desc.content;
    let copy = subs.fresh(make_descriptor(content.clone()));

    pools.get_mut(max_rank).push(copy);

    // Link the original variable to the new variable. This lets us
    // avoid making multiple copies of the variable we are instantiating.
    //
    // Need to do this before recursively copying to avoid looping.
    subs.set(
        var,
        Descriptor {
            content: content.clone(),
            rank: desc.rank,
            mark: Mark::NONE,
            copy: copy.into(),
        },
    );

    // Now we recursively copy the content of the variable.
    // We have already marked the variable as copied, so we
    // will not repeat this work or crawl this variable again.
    match content {
        Structure(flat_type) => {
            let new_flat_type = match flat_type {
                Apply(symbol, args) => {
                    let args = args
                        .into_iter()
                        .map(|var| deep_copy_var_help(subs, max_rank, pools, var))
                        .collect();

                    Apply(symbol, args)
                }

                Func(arg_vars, closure_var, ret_var) => {
                    let new_ret_var = deep_copy_var_help(subs, max_rank, pools, ret_var);
                    let new_closure_var = deep_copy_var_help(subs, max_rank, pools, closure_var);
                    let arg_vars = arg_vars
                        .into_iter()
                        .map(|var| deep_copy_var_help(subs, max_rank, pools, var))
                        .collect();

                    Func(arg_vars, new_closure_var, new_ret_var)
                }

                same @ EmptyRecord | same @ EmptyTagUnion | same @ Erroneous(_) => same,

                Record(mut fields, ext_var) => {
                    for var in fields.iter_variables_mut() {
                        *var = deep_copy_var_help(subs, max_rank, pools, *var);
                    }

                    Record(fields, deep_copy_var_help(subs, max_rank, pools, ext_var))
                }

                TagUnion(tags, ext_var) => {
                    let mut new_tags = MutMap::default();

                    for (tag, vars) in tags {
                        let new_vars: Vec<Variable> = vars
                            .into_iter()
                            .map(|var| deep_copy_var_help(subs, max_rank, pools, var))
                            .collect();
                        new_tags.insert(tag, new_vars);
                    }

                    TagUnion(new_tags, deep_copy_var_help(subs, max_rank, pools, ext_var))
                }

                FunctionOrTagUnion(tag_name, symbol, ext_var) => FunctionOrTagUnion(
                    tag_name,
                    symbol,
                    deep_copy_var_help(subs, max_rank, pools, ext_var),
                ),

                RecursiveTagUnion(rec_var, tags, ext_var) => {
                    let mut new_tags = MutMap::default();

                    let new_rec_var = deep_copy_var_help(subs, max_rank, pools, rec_var);

                    for (tag, vars) in tags {
                        let new_vars: Vec<Variable> = vars
                            .into_iter()
                            .map(|var| deep_copy_var_help(subs, max_rank, pools, var))
                            .collect();
                        new_tags.insert(tag, new_vars);
                    }

                    RecursiveTagUnion(
                        new_rec_var,
                        new_tags,
                        deep_copy_var_help(subs, max_rank, pools, ext_var),
                    )
                }
            };

            subs.set(copy, make_descriptor(Structure(new_flat_type)));

            copy
        }

        FlexVar(_) | Error => copy,

        RecursionVar {
            opt_name,
            structure,
        } => {
            let new_structure = deep_copy_var_help(subs, max_rank, pools, structure);

            subs.set(
                copy,
                make_descriptor(RecursionVar {
                    opt_name,
                    structure: new_structure,
                }),
            );

            copy
        }

        RigidVar(name) => {
            subs.set(copy, make_descriptor(FlexVar(Some(name))));

            copy
        }

        Alias(symbol, args, real_type_var) => {
            let new_args = args
                .into_iter()
                .map(|(name, var)| (name, deep_copy_var_help(subs, max_rank, pools, var)))
                .collect();
            let new_real_type_var = deep_copy_var_help(subs, max_rank, pools, real_type_var);
            let new_content = Alias(symbol, new_args, new_real_type_var);

            subs.set(copy, make_descriptor(new_content));

            copy
        }
    }
}

fn register(subs: &mut Subs, rank: Rank, pools: &mut Pools, content: Content) -> Variable {
    let var = subs.fresh(Descriptor {
        content,
        rank,
        mark: Mark::NONE,
        copy: OptVariable::NONE,
    });

    pools.get_mut(rank).push(var);

    var
}<|MERGE_RESOLUTION|>--- conflicted
+++ resolved
@@ -1229,28 +1229,11 @@
                 EmptyRecord | EmptyTagUnion | Erroneous(_) => {}
 
                 Record(fields, ext_var) => {
-<<<<<<< HEAD
                     for var in fields.iter_variables() {
                         instantiate_rigids_help(subs, max_rank, pools, *var);
                     }
 
-                    Record(
-                        fields,
-                        instantiate_rigids_help(subs, max_rank, pools, ext_var),
-                    )
-=======
-                    for (_, field) in fields {
-                        use RecordField::*;
-
-                        match field {
-                            Demanded(var) => instantiate_rigids_help(subs, max_rank, pools, var),
-                            Required(var) => instantiate_rigids_help(subs, max_rank, pools, var),
-                            Optional(var) => instantiate_rigids_help(subs, max_rank, pools, var),
-                        };
-                    }
-
                     instantiate_rigids_help(subs, max_rank, pools, ext_var);
->>>>>>> 39be77f7
                 }
 
                 TagUnion(tags, ext_var) => {
