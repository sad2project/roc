use bumpalo::Bump;
use roc_can::constraint::Constraint::{self, *};
use roc_can::constraint::{Constraints, LetConstraint};
use roc_can::expected::{Expected, PExpected};
use roc_collections::all::MutMap;
use roc_module::ident::TagName;
use roc_module::symbol::Symbol;
use roc_region::all::{Loc, Region};
use roc_types::solved_types::Solved;
use roc_types::subs::{
    AliasVariables, Content, Descriptor, FlatType, Mark, OptVariable, Rank, RecordFields, Subs,
    SubsIndex, SubsSlice, UnionTags, Variable, VariableSubsSlice,
};
use roc_types::types::Type::{self, *};
use roc_types::types::{
    gather_fields_unsorted_iter, AliasKind, Category, ErrorType, PatternCategory,
};
use roc_unify::unify::{unify, Mode, Unified::*};

// Type checking system adapted from Elm by Evan Czaplicki, BSD-3-Clause Licensed
// https://github.com/elm/compiler
// Thank you, Evan!

// A lot of energy was put into making type inference fast. That means it's pretty intimidating.
//
// Fundamentally, type inference assigns very general types based on syntax, and then tries to
// make all the pieces fit together. For instance when writing
//
// > f x
//
// We know that `f` is a function, and thus must have some type `a -> b`.
// `x` is just a variable, that gets the type `c`
//
// Next comes constraint generation. For `f x` to be well-typed,
// it must be the case that `c = a`, So a constraint `Eq(c, a)` is generated.
// But `Eq` is a bit special: `c` does not need to equal `a` exactly, but they need to be equivalent.
// This allows for instance the use of aliases. `c` could be an alias, and so looks different from
// `a`, but they still represent the same type.
//
// Then we get to solving, which happens in this file.
//
// When we hit an `Eq` constraint, then we check whether the two involved types are in fact
// equivalent using unification, and when they are, we can substitute one for the other.
//
// When all constraints are processed, and no unification errors have occurred, then the program
// is type-correct. Otherwise the errors are reported.
//
// Now, coming back to efficiency, this type checker uses *ranks* to optimize
// The rank tracks the number of let-bindings a variable is "under". Top-level definitions
// have rank 1. A let in a top-level definition gets rank 2, and so on.
//
// This has to do with generalization of type variables. This is described here
//
//      http://okmij.org/ftp/ML/generalization.html#levels
//
// The problem is that when doing inference naively, this program would fail to typecheck
//
//  f =
//      id = \x -> x
//
//      { a: id 1, b: id "foo" }
//
// Because `id` is applied to an integer, the type `Int -> Int` is inferred, which then gives a
// type error for `id "foo"`.
//
// Thus instead the inferred type for `id` is generalized (see the `generalize` function) to `a -> a`.
// Ranks are used to limit the number of type variables considered for generalization. Only those inside
// of the let (so those used in inferring the type of `\x -> x`) are considered.

#[derive(PartialEq, Debug, Clone)]
pub enum TypeError {
    BadExpr(Region, Category, ErrorType, Expected<ErrorType>),
    BadPattern(Region, PatternCategory, ErrorType, PExpected<ErrorType>),
    CircularType(Region, Symbol, ErrorType),
    BadType(roc_types::types::Problem),
    UnexposedLookup(Symbol),
}

#[derive(Clone, Debug, Default)]
pub struct Env {
    symbols: Vec<Symbol>,
    variables: Vec<Variable>,
}

impl Env {
    pub fn vars_by_symbol(&self) -> impl Iterator<Item = (Symbol, Variable)> + '_ {
        let it1 = self.symbols.iter().copied();
        let it2 = self.variables.iter().copied();

        it1.zip(it2)
    }

    fn get_var_by_symbol(&self, symbol: &Symbol) -> Option<Variable> {
        self.symbols
            .iter()
            .position(|s| s == symbol)
            .map(|index| self.variables[index])
    }

    fn insert_symbol_var_if_vacant(&mut self, symbol: Symbol, var: Variable) {
        match self.symbols.iter().position(|s| *s == symbol) {
            None => {
                // symbol is not in vars_by_symbol yet; insert it
                self.symbols.push(symbol);
                self.variables.push(var);
            }
            Some(_) => {
                // do nothing
            }
        }
    }
}

const DEFAULT_POOLS: usize = 8;

#[derive(Clone, Debug)]
struct Pools(Vec<Vec<Variable>>);

impl Default for Pools {
    fn default() -> Self {
        Pools::new(DEFAULT_POOLS)
    }
}

impl Pools {
    pub fn new(num_pools: usize) -> Self {
        Pools(vec![Vec::new(); num_pools])
    }

    pub fn len(&self) -> usize {
        self.0.len()
    }

    pub fn get_mut(&mut self, rank: Rank) -> &mut Vec<Variable> {
        match self.0.get_mut(rank.into_usize()) {
            Some(reference) => reference,
            None => panic!("Compiler bug: could not find pool at rank {}", rank),
        }
    }

    pub fn get(&self, rank: Rank) -> &Vec<Variable> {
        match self.0.get(rank.into_usize()) {
            Some(reference) => reference,
            None => panic!("Compiler bug: could not find pool at rank {}", rank),
        }
    }

    pub fn iter(&self) -> std::slice::Iter<'_, Vec<Variable>> {
        self.0.iter()
    }

    pub fn split_last(&self) -> (&Vec<Variable>, &[Vec<Variable>]) {
        self.0
            .split_last()
            .unwrap_or_else(|| panic!("Attempted to split_last() on non-empty Pools"))
    }

    pub fn extend_to(&mut self, n: usize) {
        for _ in self.len()..n {
            self.0.push(Vec::new());
        }
    }
}

#[derive(Clone)]
struct State {
    env: Env,
    mark: Mark,
}

pub fn run(
    constraints: &Constraints,
    env: &Env,
    problems: &mut Vec<TypeError>,
    mut subs: Subs,
    constraint: &Constraint,
) -> (Solved<Subs>, Env) {
    let env = run_in_place(constraints, env, problems, &mut subs, constraint);

    (Solved(subs), env)
}

/// Modify an existing subs in-place instead
pub fn run_in_place(
    constraints: &Constraints,
    env: &Env,
    problems: &mut Vec<TypeError>,
    subs: &mut Subs,
    constraint: &Constraint,
) -> Env {
    let mut pools = Pools::default();
    let state = State {
        env: env.clone(),
        mark: Mark::NONE.next(),
    };
    let rank = Rank::toplevel();

    let arena = Bump::new();

    let state = solve(
        &arena,
        constraints,
        env,
        state,
        rank,
        &mut pools,
        problems,
        &mut MutMap::default(),
        subs,
        constraint,
    );

    state.env
}

enum Work<'a> {
    Constraint {
        env: &'a Env,
        rank: Rank,
        constraint: &'a Constraint,
    },
    CheckForInfiniteTypes(LocalDefVarsVec<(Symbol, Loc<Variable>)>),
    /// The ret_con part of a let constraint that does NOT introduces rigid and/or flex variables
    LetConNoVariables {
        env: &'a Env,
        rank: Rank,
        let_con: &'a LetConstraint,
    },
    /// The ret_con part of a let constraint that introduces rigid and/or flex variables
    ///
    /// These introduced variables must be generalized, hence this variant
    /// is more complex than `LetConNoVariables`.
    LetConIntroducesVariables {
        env: &'a Env,
        rank: Rank,
        let_con: &'a LetConstraint,
    },
}

#[allow(clippy::too_many_arguments)]
fn solve(
    arena: &Bump,
    constraints: &Constraints,
    env: &Env,
    mut state: State,
    rank: Rank,
    pools: &mut Pools,
    problems: &mut Vec<TypeError>,
    cached_aliases: &mut MutMap<Symbol, Variable>,
    subs: &mut Subs,
    constraint: &Constraint,
) -> State {
    let initial = Work::Constraint {
        env,
        rank,
        constraint,
    };

    let mut stack = vec![initial];

    while let Some(work_item) = stack.pop() {
        let (env, rank, constraint) = match work_item {
            Work::Constraint {
                env,
                rank,
                constraint,
            } => {
                // the default case; actually solve this constraint
                (env, rank, constraint)
            }
            Work::CheckForInfiniteTypes(def_vars) => {
                // after a LetCon, we must check if any of the variables that we introduced
                // loop back to themselves after solving the ret_constraint
                for (symbol, loc_var) in def_vars.iter() {
                    check_for_infinite_type(subs, problems, *symbol, *loc_var);
                }

                continue;
            }
            Work::LetConNoVariables { env, rank, let_con } => {
                // NOTE be extremely careful with shadowing here
                let offset = let_con.defs_and_ret_constraint.index();
                let ret_constraint = &constraints.constraints[offset + 1];

                // Add a variable for each def to new_vars_by_env.
                let local_def_vars = LocalDefVarsVec::from_def_types(
                    constraints,
                    rank,
                    pools,
                    cached_aliases,
                    subs,
                    let_con.def_types,
                );

                let mut new_env = env.clone();
                for (symbol, loc_var) in local_def_vars.iter() {
                    new_env.insert_symbol_var_if_vacant(*symbol, loc_var.value);
                }

                stack.push(Work::CheckForInfiniteTypes(local_def_vars));
                stack.push(Work::Constraint {
                    env: arena.alloc(new_env),
                    rank,
                    constraint: ret_constraint,
                });

                continue;
            }
            Work::LetConIntroducesVariables { env, rank, let_con } => {
                // NOTE be extremely careful with shadowing here
                let offset = let_con.defs_and_ret_constraint.index();
                let ret_constraint = &constraints.constraints[offset + 1];

                let next_rank = rank.next();

                let mark = state.mark;
                let saved_env = state.env;

                let young_mark = mark;
                let visit_mark = young_mark.next();
                let final_mark = visit_mark.next();

                // Add a variable for each def to local_def_vars.
                let local_def_vars = LocalDefVarsVec::from_def_types(
                    constraints,
                    next_rank,
                    pools,
                    cached_aliases,
                    subs,
                    let_con.def_types,
                );

                debug_assert_eq!(
                    {
                        let offenders = pools
                            .get(next_rank)
                            .iter()
                            .filter(|var| {
                                subs.get_rank(**var).into_usize() > next_rank.into_usize()
                            })
                            .collect::<Vec<_>>();

                        let result = offenders.len();

                        if result > 0 {
                            dbg!(&subs, &offenders, &let_con.def_types);
                        }

                        result
                    },
                    0
                );

                // pop pool
                generalize(subs, young_mark, visit_mark, next_rank, pools);

                pools.get_mut(next_rank).clear();

                // check that things went well
                debug_assert!({
                    // NOTE the `subs.redundant` check is added for the uniqueness
                    // inference, and does not come from elm. It's unclear whether this is
                    // a bug with uniqueness inference (something is redundant that
                    // shouldn't be) or that it just never came up in elm.
                    let rigid_vars = &constraints.variables[let_con.rigid_vars.indices()];

                    let failing: Vec<_> = rigid_vars
                        .iter()
                        .filter(|&var| !subs.redundant(*var) && subs.get_rank(*var) != Rank::NONE)
                        .collect();

                    if !failing.is_empty() {
                        println!("Rigids {:?}", &rigid_vars);
                        println!("Failing {:?}", failing);
                    }

                    failing.is_empty()
                });

                let mut new_env = env.clone();
                for (symbol, loc_var) in local_def_vars.iter() {
                    new_env.insert_symbol_var_if_vacant(*symbol, loc_var.value);
                }

                // Note that this vars_by_symbol is the one returned by the
                // previous call to solve()
                let state_for_ret_con = State {
                    env: saved_env,
                    mark: final_mark,
                };

                // Now solve the body, using the new vars_by_symbol which includes
                // the assignments' name-to-variable mappings.
                stack.push(Work::CheckForInfiniteTypes(local_def_vars));
                stack.push(Work::Constraint {
                    env: arena.alloc(new_env),
                    rank,
                    constraint: ret_constraint,
                });

                state = state_for_ret_con;

                continue;
            }
        };

        state = match constraint {
            True => state,
            SaveTheEnvironment => {
                let mut copy = state;

                copy.env = env.clone();

                copy
            }
            Eq(type_index, expectation_index, category_index, region) => {
                let typ = &constraints.types[type_index.index()];
                let expectation = &constraints.expectations[expectation_index.index()];
                let category = &constraints.categories[category_index.index()];

                let actual = type_to_var(subs, rank, pools, cached_aliases, typ);
                let expected = type_to_var(
                    subs,
                    rank,
                    pools,
                    cached_aliases,
                    expectation.get_type_ref(),
                );

                match unify(subs, actual, expected, Mode::EQ) {
                    Success(vars) => {
                        introduce(subs, rank, pools, &vars);

                        state
                    }
                    Failure(vars, actual_type, expected_type) => {
                        introduce(subs, rank, pools, &vars);

                        let problem = TypeError::BadExpr(
                            *region,
                            category.clone(),
                            actual_type,
                            expectation.clone().replace(expected_type),
                        );

                        problems.push(problem);

                        state
                    }
                    BadType(vars, problem) => {
                        introduce(subs, rank, pools, &vars);

                        problems.push(TypeError::BadType(problem));

                        state
                    }
                }
            }
            Store(source_index, target, _filename, _linenr) => {
                let source = &constraints.types[source_index.index()];

                // a special version of Eq that is used to store types in the AST.
                // IT DOES NOT REPORT ERRORS!
                let actual = type_to_var(subs, rank, pools, cached_aliases, source);
                let target = *target;

                match unify(subs, actual, target, Mode::EQ) {
                    Success(vars) => {
                        introduce(subs, rank, pools, &vars);

                        state
                    }
                    Failure(vars, _actual_type, _expected_type) => {
                        introduce(subs, rank, pools, &vars);

                        // ERROR NOT REPORTED

                        state
                    }
                    BadType(vars, _) => {
                        introduce(subs, rank, pools, &vars);

                        // ERROR NOT REPORTED

                        state
                    }
                }
            }
            Lookup(symbol, expectation_index, region) => {
                match env.get_var_by_symbol(symbol) {
                    Some(var) => {
                        // Deep copy the vars associated with this symbol before unifying them.
                        // Otherwise, suppose we have this:
                        //
                        // identity = \a -> a
                        //
                        // x = identity 5
                        //
                        // When we call (identity 5), it's important that we not unify
                        // on identity's original vars. If we do, the type of `identity` will be
                        // mutated to be `Int -> Int` instead of `a -> `, which would be incorrect;
                        // the type of `identity` is more general than that!
                        //
                        // Instead, we want to unify on a *copy* of its vars. If the copy unifies
                        // successfully (in this case, to `Int -> Int`), we can use that to
                        // infer the type of this lookup (in this case, `Int`) without ever
                        // having mutated the original.
                        //
                        // If this Lookup is targeting a value in another module,
                        // then we copy from that module's Subs into our own. If the value
                        // is being looked up in this module, then we use our Subs as both
                        // the source and destination.
                        let actual = deep_copy_var_in(subs, rank, pools, var, arena);
                        let expectation = &constraints.expectations[expectation_index.index()];

                        let expected = type_to_var(
                            subs,
                            rank,
                            pools,
                            cached_aliases,
                            expectation.get_type_ref(),
                        );

                        match unify(subs, actual, expected, Mode::EQ) {
                            Success(vars) => {
                                introduce(subs, rank, pools, &vars);

                                state
                            }

                            Failure(vars, actual_type, expected_type) => {
                                introduce(subs, rank, pools, &vars);

                                let problem = TypeError::BadExpr(
                                    *region,
                                    Category::Lookup(*symbol),
                                    actual_type,
                                    expectation.clone().replace(expected_type),
                                );

                                problems.push(problem);

                                state
                            }
                            BadType(vars, problem) => {
                                introduce(subs, rank, pools, &vars);

                                problems.push(TypeError::BadType(problem));

                                state
                            }
                        }
                    }
                    None => {
                        problems.push(TypeError::UnexposedLookup(*symbol));

                        state
                    }
                }
            }
            And(slice) => {
                let it = constraints.constraints[slice.indices()].iter().rev();
                for sub_constraint in it {
                    stack.push(Work::Constraint {
                        env,
                        rank,
                        constraint: sub_constraint,
                    })
                }

                state
            }
            Pattern(type_index, expectation_index, category_index, region)
            | PatternPresence(type_index, expectation_index, category_index, region) => {
                let typ = &constraints.types[type_index.index()];
                let expectation = &constraints.pattern_expectations[expectation_index.index()];
                let category = &constraints.pattern_categories[category_index.index()];

                let actual = type_to_var(subs, rank, pools, cached_aliases, typ);
                let expected = type_to_var(
                    subs,
                    rank,
                    pools,
                    cached_aliases,
                    expectation.get_type_ref(),
                );

                let mode = match constraint {
                    PatternPresence(..) => Mode::PRESENT,
                    _ => Mode::EQ,
                };

                match unify(subs, actual, expected, mode) {
                    Success(vars) => {
                        introduce(subs, rank, pools, &vars);

                        state
                    }
                    Failure(vars, actual_type, expected_type) => {
                        introduce(subs, rank, pools, &vars);

                        let problem = TypeError::BadPattern(
                            *region,
                            category.clone(),
                            actual_type,
                            expectation.clone().replace(expected_type),
                        );

                        problems.push(problem);

                        state
                    }
                    BadType(vars, problem) => {
                        introduce(subs, rank, pools, &vars);

                        problems.push(TypeError::BadType(problem));

                        state
                    }
                }
            }
            Let(index) => {
                let let_con = &constraints.let_constraints[index.index()];

                let offset = let_con.defs_and_ret_constraint.index();
                let defs_constraint = &constraints.constraints[offset];
                let ret_constraint = &constraints.constraints[offset + 1];

                let flex_vars = &constraints.variables[let_con.flex_vars.indices()];
                let rigid_vars = &constraints.variables[let_con.rigid_vars.indices()];

                if matches!(&ret_constraint, True) && let_con.rigid_vars.is_empty() {
                    introduce(subs, rank, pools, flex_vars);

                    // If the return expression is guaranteed to solve,
                    // solve the assignments themselves and move on.
                    stack.push(Work::Constraint {
                        env,
                        rank,
                        constraint: defs_constraint,
                    });

                    state
                } else if let_con.rigid_vars.is_empty() && let_con.flex_vars.is_empty() {
                    // items are popped from the stack in reverse order. That means that we'll
                    // first solve then defs_constraint, and then (eventually) the ret_constraint.
                    //
                    // Note that the LetConSimple gets the current env and rank,
                    // and not the env/rank from after solving the defs_constraint
                    stack.push(Work::LetConNoVariables { env, rank, let_con });
                    stack.push(Work::Constraint {
                        env,
                        rank,
                        constraint: defs_constraint,
                    });

                    state
                } else {
                    // work in the next pool to localize header
                    let next_rank = rank.next();

                    // introduce variables
                    for &var in rigid_vars.iter().chain(flex_vars.iter()) {
                        subs.set_rank(var, next_rank);
                    }

                    // determine the next pool
                    if next_rank.into_usize() < pools.len() {
                        // Nothing to do, we already accounted for the next rank, no need to
                        // adjust the pools
                    } else {
                        // we should be off by one at this point
                        debug_assert_eq!(next_rank.into_usize(), 1 + pools.len());
                        pools.extend_to(next_rank.into_usize());
                    }

                    let pool: &mut Vec<Variable> = pools.get_mut(next_rank);

                    // Replace the contents of this pool with rigid_vars and flex_vars
                    pool.clear();
                    pool.reserve(rigid_vars.len() + flex_vars.len());
                    pool.extend(rigid_vars.iter());
                    pool.extend(flex_vars.iter());

                    // run solver in next pool

                    // items are popped from the stack in reverse order. That means that we'll
                    // first solve then defs_constraint, and then (eventually) the ret_constraint.
                    //
                    // Note that the LetConSimple gets the current env and rank,
                    // and not the env/rank from after solving the defs_constraint
                    stack.push(Work::LetConIntroducesVariables { env, rank, let_con });
                    stack.push(Work::Constraint {
                        env,
                        rank: next_rank,
                        constraint: defs_constraint,
                    });

                    state
                }
            }
            IsOpenType(type_index) => {
                let typ = &constraints.types[type_index.index()];

                let actual = type_to_var(subs, rank, pools, cached_aliases, typ);
                let mut new_desc = subs.get(actual);
                match new_desc.content {
                    Content::Structure(FlatType::TagUnion(tags, _)) => {
                        let new_ext = subs.fresh_unnamed_flex_var();
                        let new_union = Content::Structure(FlatType::TagUnion(tags, new_ext));
                        new_desc.content = new_union;
                        subs.set(actual, new_desc);
                        state
                    }
                    _ => {
                        // Today, an "open" constraint doesn't affect any types
                        // other than tag unions. Recursive tag unions are constructed
                        // at a later time (during occurs checks after tag unions are
                        // resolved), so that's not handled here either.
                        // NB: Handle record types here if we add presence constraints
                        // to their type inference as well.
                        state
                    }
                }
            }
            IncludesTag(index) => {
                let includes_tag = &constraints.includes_tags[index.index()];

                let roc_can::constraint::IncludesTag {
                    type_index,
                    tag_name,
                    types,
                    pattern_category,
                    region,
                } = includes_tag;

                let typ = &constraints.types[type_index.index()];
                let tys = &constraints.types[types.indices()];
                let pattern_category = &constraints.pattern_categories[pattern_category.index()];

                let actual = type_to_var(subs, rank, pools, cached_aliases, typ);
                let tag_ty = Type::TagUnion(
                    vec![(tag_name.clone(), tys.to_vec())],
                    Box::new(Type::EmptyTagUnion),
                );
                let includes = type_to_var(subs, rank, pools, cached_aliases, &tag_ty);

                match unify(subs, actual, includes, Mode::PRESENT) {
                    Success(vars) => {
                        introduce(subs, rank, pools, &vars);

                        state
                    }
                    Failure(vars, actual_type, expected_to_include_type) => {
                        introduce(subs, rank, pools, &vars);

                        let problem = TypeError::BadPattern(
                            *region,
                            pattern_category.clone(),
                            expected_to_include_type,
                            PExpected::NoExpectation(actual_type),
                        );
                        problems.push(problem);

                        state
                    }
                    BadType(vars, problem) => {
                        introduce(subs, rank, pools, &vars);

                        problems.push(TypeError::BadType(problem));

                        state
                    }
                }
            }
        };
    }

    state
}

#[derive(Debug)]
enum LocalDefVarsVec<T> {
    Stack(arrayvec::ArrayVec<T, 32>),
    Heap(Vec<T>),
}

impl<T> LocalDefVarsVec<T> {
    #[inline(always)]
    fn with_length(length: usize) -> Self {
        if length <= 32 {
            Self::Stack(Default::default())
        } else {
            Self::Heap(Default::default())
        }
    }

    fn push(&mut self, element: T) {
        match self {
            LocalDefVarsVec::Stack(vec) => vec.push(element),
            LocalDefVarsVec::Heap(vec) => vec.push(element),
        }
    }

    fn iter(&self) -> impl Iterator<Item = &T> {
        match self {
            LocalDefVarsVec::Stack(vec) => vec.iter(),
            LocalDefVarsVec::Heap(vec) => vec.iter(),
        }
    }
}

impl LocalDefVarsVec<(Symbol, Loc<Variable>)> {
    fn from_def_types(
        constraints: &Constraints,
        rank: Rank,
        pools: &mut Pools,
        cached_aliases: &mut MutMap<Symbol, Variable>,
        subs: &mut Subs,
        def_types_slice: roc_can::constraint::DefTypes,
    ) -> Self {
        let types_slice = &constraints.types[def_types_slice.types.indices()];
        let loc_symbols_slice = &constraints.loc_symbols[def_types_slice.loc_symbols.indices()];

        let mut local_def_vars = Self::with_length(types_slice.len());

        for ((symbol, region), typ) in loc_symbols_slice.iter().copied().zip(types_slice) {
            let var = type_to_var(subs, rank, pools, cached_aliases, typ);

            local_def_vars.push((symbol, Loc { value: var, region }));
        }

        local_def_vars
    }
}

use std::cell::RefCell;
std::thread_local! {
    /// Scratchpad arena so we don't need to allocate a new one all the time
    static SCRATCHPAD: RefCell<Option<bumpalo::Bump>> = RefCell::new(Some(bumpalo::Bump::with_capacity(4 * 1024)));
}

fn take_scratchpad() -> bumpalo::Bump {
    SCRATCHPAD.with(|f| f.take().unwrap())
}

fn put_scratchpad(scratchpad: bumpalo::Bump) {
    SCRATCHPAD.with(|f| {
        f.replace(Some(scratchpad));
    });
}

fn type_to_var(
    subs: &mut Subs,
    rank: Rank,
    pools: &mut Pools,
    _: &mut MutMap<Symbol, Variable>,
    typ: &Type,
) -> Variable {
    if let Type::Variable(var) = typ {
        *var
    } else {
        let mut arena = take_scratchpad();

        // let var = type_to_variable(subs, rank, pools, &arena, typ);
        let var = type_to_variable(subs, rank, pools, &arena, typ);

        arena.reset();
        put_scratchpad(arena);

        var
    }
}

enum RegisterVariable {
    /// Based on the Type, we already know what variable this will be
    Direct(Variable),
    /// This Type needs more complicated Content. We reserve a Variable
    /// for it, but put a placeholder Content in subs
    Deferred,
}

impl RegisterVariable {
    fn from_type(
        subs: &mut Subs,
        rank: Rank,
        pools: &mut Pools,
        arena: &'_ bumpalo::Bump,
        typ: &Type,
    ) -> Self {
        use RegisterVariable::*;

        match typ {
            Variable(var) => Direct(*var),
            EmptyRec => Direct(Variable::EMPTY_RECORD),
            EmptyTagUnion => Direct(Variable::EMPTY_TAG_UNION),
            Type::Alias { symbol, .. } => {
                if let Some(reserved) = Variable::get_reserved(*symbol) {
                    if rank.is_none() {
                        // reserved variables are stored with rank NONE
                        return Direct(reserved);
                    } else {
                        // for any other rank, we need to copy; it takes care of adjusting the rank
                        let copied = deep_copy_var_in(subs, rank, pools, reserved, arena);
                        return Direct(copied);
                    }
                }

                Deferred
            }
            _ => Deferred,
        }
    }

    #[inline(always)]
    fn with_stack<'a>(
        subs: &mut Subs,
        rank: Rank,
        pools: &mut Pools,
        arena: &'_ bumpalo::Bump,
        typ: &'a Type,
        stack: &mut bumpalo::collections::Vec<'_, TypeToVar<'a>>,
    ) -> Variable {
        match Self::from_type(subs, rank, pools, arena, typ) {
            Self::Direct(var) => var,
            Self::Deferred => {
                let var = subs.fresh_unnamed_flex_var();
                stack.push(TypeToVar::Defer(typ, var));
                var
            }
        }
    }
}

#[derive(Debug)]
enum TypeToVar<'a> {
    Defer(&'a Type, Variable),
}

fn type_to_variable<'a>(
    subs: &mut Subs,
    rank: Rank,
    pools: &mut Pools,
    arena: &'a bumpalo::Bump,
    typ: &Type,
) -> Variable {
    use bumpalo::collections::Vec;

    let mut stack = Vec::with_capacity_in(8, arena);

    macro_rules! helper {
        ($typ:expr) => {{
            match RegisterVariable::from_type(subs, rank, pools, arena, $typ) {
                RegisterVariable::Direct(var) => var,
                RegisterVariable::Deferred => {
                    let var = subs.fresh_unnamed_flex_var();
                    stack.push(TypeToVar::Defer($typ, var));
                    var
                }
            }
        }};
    }

    let result = helper!(typ);

    while let Some(TypeToVar::Defer(typ, destination)) = stack.pop() {
        match typ {
            Variable(_) | EmptyRec | EmptyTagUnion => {
                unreachable!("This variant should never be deferred!")
            }
            RangedNumber(typ, vars) => {
                let ty_var = helper!(typ);
                let vars = VariableSubsSlice::insert_into_subs(subs, vars.iter().copied());
                let content = Content::RangedNumber(ty_var, vars);

                register_with_known_var(subs, destination, rank, pools, content)
            }
            Apply(symbol, arguments, _) => {
                let new_arguments = VariableSubsSlice::reserve_into_subs(subs, arguments.len());
                for (target_index, var_index) in (new_arguments.indices()).zip(arguments) {
                    let var = helper!(var_index);
                    subs.variables[target_index] = var;
                }

                let flat_type = FlatType::Apply(*symbol, new_arguments);
                let content = Content::Structure(flat_type);

                register_with_known_var(subs, destination, rank, pools, content)
            }

            ClosureTag { name, ext } => {
                let tag_name = TagName::Closure(*name);
                let tag_names = SubsSlice::new(subs.tag_names.len() as u32, 1);

                subs.tag_names.push(tag_name);

                // the first VariableSubsSlice in the array is a zero-length slice
                let union_tags = UnionTags::from_slices(tag_names, SubsSlice::new(0, 1));

                let content = Content::Structure(FlatType::TagUnion(union_tags, *ext));

                register_with_known_var(subs, destination, rank, pools, content)
            }
            // This case is important for the rank of boolean variables
            Function(arguments, closure_type, ret_type) => {
                let new_arguments = VariableSubsSlice::reserve_into_subs(subs, arguments.len());
                for (target_index, var_index) in (new_arguments.indices()).zip(arguments) {
                    let var = helper!(var_index);
                    subs.variables[target_index] = var;
                }

                let ret_var = helper!(ret_type);
                let closure_var = helper!(closure_type);
                let content =
                    Content::Structure(FlatType::Func(new_arguments, closure_var, ret_var));

                register_with_known_var(subs, destination, rank, pools, content)
            }
            Record(fields, ext) => {
                // An empty fields is inefficient (but would be correct)
                // If hit, try to turn the value into an EmptyRecord in canonicalization
                debug_assert!(!fields.is_empty() || !ext.is_empty_record());

                let mut field_vars = Vec::with_capacity_in(fields.len(), arena);

                for (field, field_type) in fields {
                    let field_var = {
                        use roc_types::types::RecordField::*;
                        match &field_type {
                            Optional(t) => Optional(helper!(t)),
                            Required(t) => Required(helper!(t)),
                            Demanded(t) => Demanded(helper!(t)),
                        }
                    };

                    field_vars.push((field.clone(), field_var));
                }

                let temp_ext_var = helper!(ext);

                let (it, new_ext_var) =
                    gather_fields_unsorted_iter(subs, RecordFields::empty(), temp_ext_var)
                        .expect("Something ended up weird in this record type");

                let it = it
                    .into_iter()
                    .map(|(field, field_type)| (field.clone(), field_type));

                field_vars.extend(it);
                insertion_sort_by(&mut field_vars, RecordFields::compare);

                let record_fields = RecordFields::insert_into_subs(subs, field_vars);

                let content = Content::Structure(FlatType::Record(record_fields, new_ext_var));

                register_with_known_var(subs, destination, rank, pools, content)
            }

            TagUnion(tags, ext) => {
                // An empty tags is inefficient (but would be correct)
                // If hit, try to turn the value into an EmptyTagUnion in canonicalization
                debug_assert!(!tags.is_empty() || !ext.is_empty_tag_union());

                let (union_tags, ext) =
                    type_to_union_tags(subs, rank, pools, arena, tags, ext, &mut stack);
                let content = Content::Structure(FlatType::TagUnion(union_tags, ext));

                register_with_known_var(subs, destination, rank, pools, content)
            }
            FunctionOrTagUnion(tag_name, symbol, ext) => {
                let temp_ext_var = helper!(ext);

                let (it, ext) = roc_types::types::gather_tags_unsorted_iter(
                    subs,
                    UnionTags::default(),
                    temp_ext_var,
                );

                for _ in it {
                    unreachable!("we assert that the ext var is empty; otherwise we'd already know it was a tag union!");
                }

                let slice = SubsIndex::new(subs.tag_names.len() as u32);
                subs.tag_names.push(tag_name.clone());

                let content = Content::Structure(FlatType::FunctionOrTagUnion(slice, *symbol, ext));

                register_with_known_var(subs, destination, rank, pools, content)
            }
            RecursiveTagUnion(rec_var, tags, ext) => {
                // An empty tags is inefficient (but would be correct)
                // If hit, try to turn the value into an EmptyTagUnion in canonicalization
                debug_assert!(!tags.is_empty() || !ext.is_empty_tag_union());

                let (union_tags, ext) =
                    type_to_union_tags(subs, rank, pools, arena, tags, ext, &mut stack);
                let content =
                    Content::Structure(FlatType::RecursiveTagUnion(*rec_var, union_tags, ext));

                let tag_union_var = destination;
                register_with_known_var(subs, tag_union_var, rank, pools, content);

                register_with_known_var(
                    subs,
                    *rec_var,
                    rank,
                    pools,
                    Content::RecursionVar {
                        opt_name: None,
                        structure: tag_union_var,
                    },
                );

                tag_union_var
            }

            Type::Alias {
                symbol,
                type_arguments,
                actual,
                lambda_set_variables,
                kind,
            } => {
                debug_assert!(Variable::get_reserved(*symbol).is_none());

                let alias_variables = {
                    let length = type_arguments.len() + lambda_set_variables.len();
                    let new_variables = VariableSubsSlice::reserve_into_subs(subs, length);

                    for (target_index, (_, arg_type)) in
                        (new_variables.indices()).zip(type_arguments)
                    {
                        let copy_var = helper!(arg_type);
                        subs.variables[target_index] = copy_var;
                    }

                    let it = (new_variables.indices().skip(type_arguments.len()))
                        .zip(lambda_set_variables);
                    for (target_index, ls) in it {
                        let copy_var = helper!(&ls.0);
                        subs.variables[target_index] = copy_var;
                    }

                    AliasVariables {
                        variables_start: new_variables.start,
                        type_variables_len: type_arguments.len() as _,
                        all_variables_len: length as _,
                    }
                };

                let alias_variable = if let Symbol::RESULT_RESULT = *symbol {
                    roc_result_to_var(subs, rank, pools, arena, actual, &mut stack)
                } else {
                    helper!(actual)
                };
                let content = Content::Alias(*symbol, alias_variables, alias_variable, *kind);

                register_with_known_var(subs, destination, rank, pools, content)
            }
            HostExposedAlias {
                name: symbol,
                type_arguments,
                actual: alias_type,
                actual_var,
                lambda_set_variables,
                ..
            } => {
                let alias_variables = {
                    let length = type_arguments.len() + lambda_set_variables.len();
                    let new_variables = VariableSubsSlice::reserve_into_subs(subs, length);

                    for (target_index, (_, arg_type)) in
                        (new_variables.indices()).zip(type_arguments)
                    {
                        let copy_var = helper!(arg_type);
                        subs.variables[target_index] = copy_var;
                    }

<<<<<<< HEAD
            result
        }
        Erroneous(problem) => {
            let problem_index = SubsIndex::push_new(&mut subs.problems, problem.clone());
            let content = Content::Structure(FlatType::Erroneous(problem_index));
=======
                    let it = (new_variables.indices().skip(type_arguments.len()))
                        .zip(lambda_set_variables);
                    for (target_index, ls) in it {
                        let copy_var = helper!(&ls.0);
                        subs.variables[target_index] = copy_var;
                    }
>>>>>>> 27f367ec

                    AliasVariables {
                        variables_start: new_variables.start,
                        type_variables_len: type_arguments.len() as _,
                        all_variables_len: length as _,
                    }
                };

                // cannot use helper! here because this variable may be involved in unification below
                let alias_variable = type_to_variable(subs, rank, pools, arena, alias_type);
                // TODO(opaques): I think host-exposed aliases should always be structural
                // (when does it make sense to give a host an opaque type?)
                let content = Content::Alias(
                    *symbol,
                    alias_variables,
                    alias_variable,
                    AliasKind::Structural,
                );
                // let result = register(subs, rank, pools, content);
                let result = register_with_known_var(subs, destination, rank, pools, content);

                // We only want to unify the actual_var with the alias once
                // if it's already redirected (and therefore, redundant)
                // don't do it again
                if !subs.redundant(*actual_var) {
                    let descriptor = subs.get(result);
                    subs.union(result, *actual_var, descriptor);
                }

                result
            }
            Erroneous(problem) => {
                let content = Content::Structure(FlatType::Erroneous(Box::new(problem.clone())));

                register_with_known_var(subs, destination, rank, pools, content)
            }
        };
    }

    result
}

#[inline(always)]
fn roc_result_to_var<'a>(
    subs: &mut Subs,
    rank: Rank,
    pools: &mut Pools,
    arena: &'_ bumpalo::Bump,
    result_type: &'a Type,
    stack: &mut bumpalo::collections::Vec<'_, TypeToVar<'a>>,
) -> Variable {
    match result_type {
        Type::TagUnion(tags, ext) => {
            debug_assert!(ext.is_empty_tag_union());
            debug_assert!(tags.len() == 2);

            if let [(err, err_args), (ok, ok_args)] = &tags[..] {
                debug_assert_eq!(err, &subs.tag_names[0]);
                debug_assert_eq!(ok, &subs.tag_names[1]);

                if let ([err_type], [ok_type]) = (err_args.as_slice(), ok_args.as_slice()) {
                    let err_var =
                        RegisterVariable::with_stack(subs, rank, pools, arena, err_type, stack);
                    let ok_var =
                        RegisterVariable::with_stack(subs, rank, pools, arena, ok_type, stack);

                    let start = subs.variables.len() as u32;
                    let err_slice = SubsSlice::new(start, 1);
                    let ok_slice = SubsSlice::new(start + 1, 1);

                    subs.variables.push(err_var);
                    subs.variables.push(ok_var);

                    let variables = SubsSlice::new(subs.variable_slices.len() as _, 2);
                    subs.variable_slices.push(err_slice);
                    subs.variable_slices.push(ok_slice);

                    let union_tags = UnionTags::from_slices(Subs::RESULT_TAG_NAMES, variables);
                    let ext = Variable::EMPTY_TAG_UNION;

                    let content = Content::Structure(FlatType::TagUnion(union_tags, ext));

                    return register(subs, rank, pools, content);
                }
            }

            unreachable!("invalid arguments to Result.Result; canonicalization should catch this!")
        }
        _ => unreachable!("not a valid type inside a Result.Result alias"),
    }
}

fn insertion_sort_by<T, F>(arr: &mut [T], mut compare: F)
where
    F: FnMut(&T, &T) -> std::cmp::Ordering,
{
    for i in 1..arr.len() {
        let val = &arr[i];
        let mut j = i;
        let pos = arr[..i]
            .binary_search_by(|x| compare(x, val))
            .unwrap_or_else(|pos| pos);
        // Swap all elements until specific position.
        while j > pos {
            arr.swap(j - 1, j);
            j -= 1;
        }
    }
}

fn sorted_no_duplicates<T>(slice: &[(TagName, T)]) -> bool {
    match slice.split_first() {
        None => true,
        Some(((first, _), rest)) => {
            let mut current = first;

            for (next, _) in rest {
                if current >= next {
                    return false;
                } else {
                    current = next;
                }
            }

            true
        }
    }
}

fn sort_and_deduplicate<T>(tag_vars: &mut bumpalo::collections::Vec<(TagName, T)>) {
    insertion_sort_by(tag_vars, |(a, _), (b, _)| a.cmp(b));

    // deduplicate, keeping the right-most occurrence of a tag name
    let mut i = 0;

    while i < tag_vars.len() {
        match (tag_vars.get(i), tag_vars.get(i + 1)) {
            (Some((t1, _)), Some((t2, _))) => {
                if t1 == t2 {
                    tag_vars.remove(i);
                } else {
                    i += 1;
                }
            }
            _ => break,
        }
    }
}

/// Find whether the current run of tag names is in the subs.tag_names array already. If so,
/// we take a SubsSlice to the existing tag names, so we don't have to add/clone those tag names
/// and keep subs memory consumption low
fn find_tag_name_run<T>(slice: &[(TagName, T)], subs: &mut Subs) -> Option<SubsSlice<TagName>> {
    use std::cmp::Ordering;

    let tag_name = &slice.get(0)?.0;

    let mut result = None;

    // the `SubsSlice<TagName>` that inserting `slice` into subs would give
    let bigger_slice = SubsSlice::new(subs.tag_names.len() as _, slice.len() as _);

    match subs.tag_name_cache.get_mut(tag_name) {
        Some(occupied) => {
            let subs_slice = *occupied;

            let prefix_slice = SubsSlice::new(subs_slice.start, slice.len() as _);

            if slice.len() == 1 {
                return Some(prefix_slice);
            }

            match slice.len().cmp(&subs_slice.len()) {
                Ordering::Less => {
                    // we might have a prefix
                    let tag_names = &subs.tag_names[subs_slice.start as usize..];

                    for (from_subs, (from_slice, _)) in tag_names.iter().zip(slice.iter()) {
                        if from_subs != from_slice {
                            return None;
                        }
                    }

                    result = Some(prefix_slice);
                }
                Ordering::Equal => {
                    let tag_names = &subs.tag_names[subs_slice.indices()];

                    for (from_subs, (from_slice, _)) in tag_names.iter().zip(slice.iter()) {
                        if from_subs != from_slice {
                            return None;
                        }
                    }

                    result = Some(subs_slice);
                }
                Ordering::Greater => {
                    // switch to the bigger slice that is not inserted yet, but will be soon
                    *occupied = bigger_slice;
                }
            }
        }
        None => {
            subs.tag_name_cache.push(tag_name, bigger_slice);
        }
    }

    result
}

/// Assumes that the tags are sorted and there are no duplicates!
fn insert_tags_fast_path<'a>(
    subs: &mut Subs,
    rank: Rank,
    pools: &mut Pools,
    arena: &'_ bumpalo::Bump,
    tags: &'a [(TagName, Vec<Type>)],
    stack: &mut bumpalo::collections::Vec<'_, TypeToVar<'a>>,
) -> UnionTags {
    let new_variable_slices = SubsSlice::reserve_variable_slices(subs, tags.len());

    match find_tag_name_run(tags, subs) {
        Some(new_tag_names) => {
            let it = (new_variable_slices.indices()).zip(tags);

            for (variable_slice_index, (_, arguments)) in it {
                // turn the arguments into variables
                let new_variables = VariableSubsSlice::reserve_into_subs(subs, arguments.len());
                let it = (new_variables.indices()).zip(arguments);
                for (target_index, argument) in it {
                    let var =
                        RegisterVariable::with_stack(subs, rank, pools, arena, argument, stack);
                    subs.variables[target_index] = var;
                }

                subs.variable_slices[variable_slice_index] = new_variables;
            }

            UnionTags::from_slices(new_tag_names, new_variable_slices)
        }
        None => {
            let new_tag_names = SubsSlice::reserve_tag_names(subs, tags.len());

            let it = (new_variable_slices.indices())
                .zip(new_tag_names.indices())
                .zip(tags);

            for ((variable_slice_index, tag_name_index), (tag_name, arguments)) in it {
                // turn the arguments into variables
                let new_variables = VariableSubsSlice::reserve_into_subs(subs, arguments.len());
                let it = (new_variables.indices()).zip(arguments);
                for (target_index, argument) in it {
                    let var =
                        RegisterVariable::with_stack(subs, rank, pools, arena, argument, stack);
                    subs.variables[target_index] = var;
                }

                subs.variable_slices[variable_slice_index] = new_variables;
                subs.tag_names[tag_name_index] = tag_name.clone();
            }

            UnionTags::from_slices(new_tag_names, new_variable_slices)
        }
    }
}

fn insert_tags_slow_path<'a>(
    subs: &mut Subs,
    rank: Rank,
    pools: &mut Pools,
    arena: &'_ bumpalo::Bump,
    tags: &'a [(TagName, Vec<Type>)],
    mut tag_vars: bumpalo::collections::Vec<(TagName, VariableSubsSlice)>,
    stack: &mut bumpalo::collections::Vec<'_, TypeToVar<'a>>,
) -> UnionTags {
    for (tag, tag_argument_types) in tags {
        let new_slice = VariableSubsSlice::reserve_into_subs(subs, tag_argument_types.len());

        for (i, arg) in (new_slice.indices()).zip(tag_argument_types) {
            let var = RegisterVariable::with_stack(subs, rank, pools, arena, arg, stack);
            subs.variables[i] = var;
        }

        tag_vars.push((tag.clone(), new_slice));
    }

    sort_and_deduplicate(&mut tag_vars);

    UnionTags::insert_slices_into_subs(subs, tag_vars)
}

fn type_to_union_tags<'a>(
    subs: &mut Subs,
    rank: Rank,
    pools: &mut Pools,
    arena: &'_ bumpalo::Bump,
    tags: &'a [(TagName, Vec<Type>)],
    ext: &'a Type,
    stack: &mut bumpalo::collections::Vec<'_, TypeToVar<'a>>,
) -> (UnionTags, Variable) {
    use bumpalo::collections::Vec;

    let sorted = tags.len() == 1 || sorted_no_duplicates(tags);

    if ext.is_empty_tag_union() {
        let ext = Variable::EMPTY_TAG_UNION;

        let union_tags = if sorted {
            insert_tags_fast_path(subs, rank, pools, arena, tags, stack)
        } else {
            let tag_vars = Vec::with_capacity_in(tags.len(), arena);
            insert_tags_slow_path(subs, rank, pools, arena, tags, tag_vars, stack)
        };

        (union_tags, ext)
    } else {
        let mut tag_vars = Vec::with_capacity_in(tags.len(), arena);

        let temp_ext_var = RegisterVariable::with_stack(subs, rank, pools, arena, ext, stack);
        let (it, ext) =
            roc_types::types::gather_tags_unsorted_iter(subs, UnionTags::default(), temp_ext_var);

        tag_vars.extend(it.map(|(n, v)| (n.clone(), v)));

        let union_tags = if tag_vars.is_empty() && sorted {
            insert_tags_fast_path(subs, rank, pools, arena, tags, stack)
        } else {
            insert_tags_slow_path(subs, rank, pools, arena, tags, tag_vars, stack)
        };

        (union_tags, ext)
    }
}

fn check_for_infinite_type(
    subs: &mut Subs,
    problems: &mut Vec<TypeError>,
    symbol: Symbol,
    loc_var: Loc<Variable>,
) {
    let var = loc_var.value;

    while let Err((recursive, _chain)) = subs.occurs(var) {
        let description = subs.get(recursive);

        // try to make a tag union recursive, see if that helps
        match description.content {
            Content::Structure(FlatType::TagUnion(tags, ext_var)) => {
                subs.mark_tag_union_recursive(recursive, tags, ext_var);
            }

            _other => circular_error(subs, problems, symbol, &loc_var),
        }
    }
}

fn circular_error(
    subs: &mut Subs,
    problems: &mut Vec<TypeError>,
    symbol: Symbol,
    loc_var: &Loc<Variable>,
) {
    let var = loc_var.value;
    let (error_type, _) = subs.var_to_error_type(var);
    let problem = TypeError::CircularType(loc_var.region, symbol, error_type);

    subs.set_content(var, Content::Error);

    problems.push(problem);
}

fn generalize(
    subs: &mut Subs,
    young_mark: Mark,
    visit_mark: Mark,
    young_rank: Rank,
    pools: &mut Pools,
) {
    let young_vars = pools.get(young_rank);
    let rank_table = pool_to_rank_table(subs, young_mark, young_rank, young_vars);

    // Get the ranks right for each entry.
    // Start at low ranks so we only have to pass over the information once.
    for (index, table) in rank_table.iter().enumerate() {
        for &var in table.iter() {
            adjust_rank(subs, young_mark, visit_mark, Rank::from(index), var);
        }
    }

    let (last_pool, all_but_last_pool) = rank_table.split_last();

    // For variables that have rank lowerer than young_rank, register them in
    // the appropriate old pool if they are not redundant.
    for vars in all_but_last_pool {
        for &var in vars {
            if !subs.redundant(var) {
                let rank = subs.get_rank(var);

                pools.get_mut(rank).push(var);
            }
        }
    }

    // For variables with rank young_rank, if rank < young_rank: register in old pool,
    // otherwise generalize
    for &var in last_pool {
        if !subs.redundant(var) {
            let desc_rank = subs.get_rank(var);

            if desc_rank < young_rank {
                pools.get_mut(desc_rank).push(var);
            } else {
                subs.set_rank(var, Rank::NONE);
            }
        }
    }
}

/// Sort the variables into buckets by rank.
fn pool_to_rank_table(
    subs: &mut Subs,
    young_mark: Mark,
    young_rank: Rank,
    young_vars: &[Variable],
) -> Pools {
    let mut pools = Pools::new(young_rank.into_usize() + 1);

    // the vast majority of young variables have young_rank
    // using `retain` here prevents many `pools.get_mut(young_rank)` lookups
    let mut young_vars = young_vars.to_vec();
    young_vars.retain(|var| {
        let rank = subs.get_rank_set_mark(*var, young_mark);

        if rank != young_rank {
            debug_assert!(rank.into_usize() < young_rank.into_usize() + 1);

            pools.get_mut(rank).push(*var);
            false
        } else {
            true
        }
    });

    std::mem::swap(pools.get_mut(young_rank), &mut young_vars);

    pools
}

/// Adjust variable ranks such that ranks never increase as you move deeper.
/// This way the outermost rank is representative of the entire structure.
fn adjust_rank(
    subs: &mut Subs,
    young_mark: Mark,
    visit_mark: Mark,
    group_rank: Rank,
    var: Variable,
) -> Rank {
    let desc = subs.get_ref_mut(var);

    let desc_rank = desc.rank;
    let desc_mark = desc.mark;

    if desc_mark == young_mark {
        // SAFETY: in this function (and functions it calls, we ONLY modify rank and mark, never content!
        // hence, we can have an immutable reference to it even though we also have a mutable
        // reference to the Subs as a whole. This prevents a clone of the content, which turns out
        // to be quite expensive.
        let content = {
            let ptr = &desc.content as *const _;
            unsafe { &*ptr }
        };

        // Mark the variable as visited before adjusting content, as it may be cyclic.
        desc.mark = visit_mark;

        let max_rank = adjust_rank_content(subs, young_mark, visit_mark, group_rank, content);

        subs.set_rank_mark(var, max_rank, visit_mark);

        max_rank
    } else if desc_mark == visit_mark {
        // nothing changes
        desc_rank
    } else {
        let min_rank = group_rank.min(desc_rank);

        // TODO from elm-compiler: how can min_rank ever be group_rank?
        desc.rank = min_rank;
        desc.mark = visit_mark;

        min_rank
    }
}

fn adjust_rank_content(
    subs: &mut Subs,
    young_mark: Mark,
    visit_mark: Mark,
    group_rank: Rank,
    content: &Content,
) -> Rank {
    use roc_types::subs::Content::*;
    use roc_types::subs::FlatType::*;

    match content {
        FlexVar(_) | RigidVar(_) | Error => group_rank,

        RecursionVar { .. } => group_rank,

        Structure(flat_type) => {
            match flat_type {
                Apply(_, args) => {
                    let mut rank = Rank::toplevel();

                    for var_index in args.into_iter() {
                        let var = subs[var_index];
                        rank = rank.max(adjust_rank(subs, young_mark, visit_mark, group_rank, var));
                    }

                    rank
                }

                Func(arg_vars, closure_var, ret_var) => {
                    let mut rank = adjust_rank(subs, young_mark, visit_mark, group_rank, *ret_var);

                    // TODO investigate further.
                    //
                    // My theory is that because the closure_var contains variables already
                    // contained in the signature only, it does not need to be part of the rank
                    // calculuation
                    if true {
                        rank = rank.max(adjust_rank(
                            subs,
                            young_mark,
                            visit_mark,
                            group_rank,
                            *closure_var,
                        ));
                    }

                    for index in arg_vars.into_iter() {
                        let var = subs[index];
                        rank = rank.max(adjust_rank(subs, young_mark, visit_mark, group_rank, var));
                    }

                    rank
                }

                EmptyRecord => {
                    // from elm-compiler: THEORY: an empty record never needs to get generalized
                    Rank::toplevel()
                }

                EmptyTagUnion => Rank::toplevel(),

                Record(fields, ext_var) => {
                    let mut rank = adjust_rank(subs, young_mark, visit_mark, group_rank, *ext_var);

                    for index in fields.iter_variables() {
                        let var = subs[index];
                        rank = rank.max(adjust_rank(subs, young_mark, visit_mark, group_rank, var));
                    }

                    rank
                }

                TagUnion(tags, ext_var) => {
                    let mut rank = adjust_rank(subs, young_mark, visit_mark, group_rank, *ext_var);
                    // For performance reasons, we only keep one representation of empty tag unions
                    // in subs. That representation exists at rank 0, which we don't always want to
                    // reflect the whole tag union as, because doing so may over-generalize free
                    // type variables.
                    // Normally this is not a problem because of the loop below that maximizes the
                    // rank from nested types in the union. But suppose we have the simple tag
                    // union
                    //   [ Z ]{}
                    // there are no nested types in the tags, and the empty tag union is at rank 0,
                    // so we promote the tag union to rank 0. Now if we introduce the presence
                    // constraint
                    //   [ Z ]{} += [ S a ]
                    // we'll wind up with [ Z, S a ]{}, but it will be at rank 0, and "a" will get
                    // over-generalized. Really, the empty tag union should be introduced at
                    // whatever current group rank we're at, and so that's how we encode it here.
                    if *ext_var == Variable::EMPTY_TAG_UNION && rank.is_none() {
                        rank = group_rank;
                    }

                    for (_, index) in tags.iter_all() {
                        let slice = subs[index];
                        for var_index in slice {
                            let var = subs[var_index];
                            rank = rank
                                .max(adjust_rank(subs, young_mark, visit_mark, group_rank, var));
                        }
                    }

                    rank
                }

                FunctionOrTagUnion(_, _, ext_var) => {
                    adjust_rank(subs, young_mark, visit_mark, group_rank, *ext_var)
                }

                RecursiveTagUnion(rec_var, tags, ext_var) => {
                    let mut rank = adjust_rank(subs, young_mark, visit_mark, group_rank, *ext_var);

                    for (_, index) in tags.iter_all() {
                        let slice = subs[index];
                        for var_index in slice {
                            let var = subs[var_index];
                            rank = rank
                                .max(adjust_rank(subs, young_mark, visit_mark, group_rank, var));
                        }
                    }

                    // THEORY: the recursion var has the same rank as the tag union itself
                    // all types it uses are also in the tags already, so it cannot influence the
                    // rank

                    if cfg!(debug_assertions) {
                        let rec_var_rank =
                            adjust_rank(subs, young_mark, visit_mark, group_rank, *rec_var);

                        debug_assert!(
                            rank >= rec_var_rank,
                            "rank was {:?} but recursion var {:?} has higher rank {:?}",
                            rank,
                            rec_var,
                            rec_var_rank
                        );
                    }

                    rank
                }

                Erroneous(_) => group_rank,
            }
        }

        Alias(_, args, real_var, _) => {
            let mut rank = Rank::toplevel();

            for var_index in args.variables() {
                let var = subs[var_index];
                rank = rank.max(adjust_rank(subs, young_mark, visit_mark, group_rank, var));
            }

            // from elm-compiler: THEORY: anything in the real_var would be Rank::toplevel()
            // this theory is not true in Roc! aliases of function types capture the closure var
            rank = rank.max(adjust_rank(
                subs, young_mark, visit_mark, group_rank, *real_var,
            ));

            rank
        }

        RangedNumber(typ, _) => adjust_rank(subs, young_mark, visit_mark, group_rank, *typ),
    }
}

/// Introduce some variables to Pools at the given rank.
/// Also, set each of their ranks in Subs to be the given rank.
fn introduce(subs: &mut Subs, rank: Rank, pools: &mut Pools, vars: &[Variable]) {
    let pool: &mut Vec<Variable> = pools.get_mut(rank);

    for &var in vars.iter() {
        subs.set_rank(var, rank);
    }

    pool.extend(vars);
}

/// Function that converts rigids variables to flex variables
/// this is used during the monomorphization process
pub fn instantiate_rigids(subs: &mut Subs, var: Variable) {
    let rank = Rank::NONE;

    instantiate_rigids_help(subs, rank, var);

    // NOTE subs.restore(var) is done at the end of instantiate_rigids_help
}

fn instantiate_rigids_help(subs: &mut Subs, max_rank: Rank, initial: Variable) {
    let mut visited = vec![];
    let mut stack = vec![initial];

    macro_rules! var_slice {
        ($variable_subs_slice:expr) => {{
            let slice = $variable_subs_slice;
            &subs.variables[slice.indices()]
        }};
    }

    while let Some(var) = stack.pop() {
        visited.push(var);

        let desc = subs.get_ref_mut(var);
        if desc.copy.is_some() {
            continue;
        }

        desc.rank = Rank::NONE;
        desc.mark = Mark::NONE;
        desc.copy = OptVariable::from(var);

        use Content::*;
        use FlatType::*;

        match &desc.content {
            RigidVar(name) => {
                // what it's all about: convert the rigid var into a flex var
                let name = *name;

                // NOTE: we must write to the mutually borrowed `desc` value here
                // using `subs.set` does not work (unclear why, really)
                // but get_ref_mut approach saves a lookup, so the weirdness is worth it
                desc.content = FlexVar(Some(name));
                desc.rank = max_rank;
                desc.mark = Mark::NONE;
                desc.copy = OptVariable::NONE;
            }
            FlexVar(_) | Error => (),

            RecursionVar { structure, .. } => {
                stack.push(*structure);
            }

            Structure(flat_type) => match flat_type {
                Apply(_, args) => {
                    stack.extend(var_slice!(*args));
                }

                Func(arg_vars, closure_var, ret_var) => {
                    let arg_vars = *arg_vars;
                    let ret_var = *ret_var;
                    let closure_var = *closure_var;

                    stack.extend(var_slice!(arg_vars));

                    stack.push(ret_var);
                    stack.push(closure_var);
                }

                EmptyRecord => (),
                EmptyTagUnion => (),

                Record(fields, ext_var) => {
                    let fields = *fields;
                    let ext_var = *ext_var;
                    stack.extend(var_slice!(fields.variables()));

                    stack.push(ext_var);
                }
                TagUnion(tags, ext_var) => {
                    let tags = *tags;
                    let ext_var = *ext_var;

                    for slice_index in tags.variables() {
                        let slice = subs.variable_slices[slice_index.index as usize];
                        stack.extend(var_slice!(slice));
                    }

                    stack.push(ext_var);
                }
                FunctionOrTagUnion(_, _, ext_var) => {
                    stack.push(*ext_var);
                }

                RecursiveTagUnion(rec_var, tags, ext_var) => {
                    let tags = *tags;
                    let ext_var = *ext_var;
                    let rec_var = *rec_var;

                    for slice_index in tags.variables() {
                        let slice = subs.variable_slices[slice_index.index as usize];
                        stack.extend(var_slice!(slice));
                    }

                    stack.push(ext_var);
                    stack.push(rec_var);
                }

                Erroneous(_) => (),
            },
            Alias(_, args, var, _) => {
                let var = *var;
                let args = *args;

                stack.extend(var_slice!(args.variables()));

                stack.push(var);
            }
            &RangedNumber(typ, vars) => {
                stack.push(typ);

                stack.extend(var_slice!(vars));
            }
        }
    }

    // we have tracked all visited variables, and can now traverse them
    // in one go (without looking at the UnificationTable) and clear the copy field
    for var in visited {
        let descriptor = subs.get_ref_mut(var);

        if descriptor.copy.is_some() {
            descriptor.rank = Rank::NONE;
            descriptor.mark = Mark::NONE;
            descriptor.copy = OptVariable::NONE;
        }
    }
}

fn deep_copy_var_in(
    subs: &mut Subs,
    rank: Rank,
    pools: &mut Pools,
    var: Variable,
    arena: &Bump,
) -> Variable {
    let mut visited = bumpalo::collections::Vec::with_capacity_in(256, arena);

    let copy = deep_copy_var_help(subs, rank, pools, &mut visited, var);

    // we have tracked all visited variables, and can now traverse them
    // in one go (without looking at the UnificationTable) and clear the copy field
    for var in visited {
        let descriptor = subs.get_ref_mut(var);

        if descriptor.copy.is_some() {
            descriptor.rank = Rank::NONE;
            descriptor.mark = Mark::NONE;
            descriptor.copy = OptVariable::NONE;
        }
    }

    copy
}

fn deep_copy_var_help(
    subs: &mut Subs,
    max_rank: Rank,
    pools: &mut Pools,
    visited: &mut bumpalo::collections::Vec<'_, Variable>,
    var: Variable,
) -> Variable {
    use roc_types::subs::Content::*;
    use roc_types::subs::FlatType::*;

    let subs_len = subs.len();
    let desc = subs.get_ref_mut(var);

    if let Some(copy) = desc.copy.into_variable() {
        return copy;
    } else if desc.rank != Rank::NONE {
        return var;
    }

    visited.push(var);

    let make_descriptor = |content| Descriptor {
        content,
        rank: max_rank,
        mark: Mark::NONE,
        copy: OptVariable::NONE,
    };

    let content = desc.content;

    // Safety: Here we make a variable that is 1 position out of bounds.
    // The reason is that we can now keep the mutable reference to `desc`
    // Below, we actually push a new variable onto subs meaning the `copy`
    // variable is in-bounds before it is ever used.
    let copy = unsafe { Variable::from_index(subs_len as u32) };

    pools.get_mut(max_rank).push(copy);

    // Link the original variable to the new variable. This lets us
    // avoid making multiple copies of the variable we are instantiating.
    //
    // Need to do this before recursively copying to avoid looping.
    desc.mark = Mark::NONE;
    desc.copy = copy.into();

    let actual_copy = subs.fresh(make_descriptor(content));
    debug_assert_eq!(copy, actual_copy);

    // Now we recursively copy the content of the variable.
    // We have already marked the variable as copied, so we
    // will not repeat this work or crawl this variable again.
    match content {
        Structure(flat_type) => {
            let new_flat_type = match flat_type {
                Apply(symbol, arguments) => {
                    let new_arguments = VariableSubsSlice::reserve_into_subs(subs, arguments.len());
                    for (target_index, var_index) in (new_arguments.indices()).zip(arguments) {
                        let var = subs[var_index];
                        let copy_var = deep_copy_var_help(subs, max_rank, pools, visited, var);
                        subs.variables[target_index] = copy_var;
                    }

                    Apply(symbol, new_arguments)
                }

                Func(arguments, closure_var, ret_var) => {
                    let new_ret_var = deep_copy_var_help(subs, max_rank, pools, visited, ret_var);
                    let new_closure_var =
                        deep_copy_var_help(subs, max_rank, pools, visited, closure_var);

                    let new_arguments = VariableSubsSlice::reserve_into_subs(subs, arguments.len());
                    for (target_index, var_index) in (new_arguments.indices()).zip(arguments) {
                        let var = subs[var_index];
                        let copy_var = deep_copy_var_help(subs, max_rank, pools, visited, var);
                        subs.variables[target_index] = copy_var;
                    }

                    Func(new_arguments, new_closure_var, new_ret_var)
                }

                same @ EmptyRecord | same @ EmptyTagUnion | same @ Erroneous(_) => same,

                Record(fields, ext_var) => {
                    let record_fields = {
                        let new_variables =
                            VariableSubsSlice::reserve_into_subs(subs, fields.len());

                        let it = (new_variables.indices()).zip(fields.iter_variables());
                        for (target_index, var_index) in it {
                            let var = subs[var_index];
                            let copy_var = deep_copy_var_help(subs, max_rank, pools, visited, var);
                            subs.variables[target_index] = copy_var;
                        }

                        RecordFields {
                            length: fields.length,
                            field_names_start: fields.field_names_start,
                            variables_start: new_variables.start,
                            field_types_start: fields.field_types_start,
                        }
                    };

                    Record(
                        record_fields,
                        deep_copy_var_help(subs, max_rank, pools, visited, ext_var),
                    )
                }

                TagUnion(tags, ext_var) => {
                    let new_variable_slices = SubsSlice::reserve_variable_slices(subs, tags.len());

                    let it = (new_variable_slices.indices()).zip(tags.variables());
                    for (target_index, index) in it {
                        let slice = subs[index];

                        let new_variables = VariableSubsSlice::reserve_into_subs(subs, slice.len());
                        let it = (new_variables.indices()).zip(slice);
                        for (target_index, var_index) in it {
                            let var = subs[var_index];
                            let copy_var = deep_copy_var_help(subs, max_rank, pools, visited, var);
                            subs.variables[target_index] = copy_var;
                        }

                        subs.variable_slices[target_index] = new_variables;
                    }

                    let union_tags = UnionTags::from_slices(tags.tag_names(), new_variable_slices);

                    let new_ext = deep_copy_var_help(subs, max_rank, pools, visited, ext_var);
                    TagUnion(union_tags, new_ext)
                }

                FunctionOrTagUnion(tag_name, symbol, ext_var) => FunctionOrTagUnion(
                    tag_name,
                    symbol,
                    deep_copy_var_help(subs, max_rank, pools, visited, ext_var),
                ),

                RecursiveTagUnion(rec_var, tags, ext_var) => {
                    let new_variable_slices = SubsSlice::reserve_variable_slices(subs, tags.len());

                    let it = (new_variable_slices.indices()).zip(tags.variables());
                    for (target_index, index) in it {
                        let slice = subs[index];

                        let new_variables = VariableSubsSlice::reserve_into_subs(subs, slice.len());
                        let it = (new_variables.indices()).zip(slice);
                        for (target_index, var_index) in it {
                            let var = subs[var_index];
                            let copy_var = deep_copy_var_help(subs, max_rank, pools, visited, var);
                            subs.variables[target_index] = copy_var;
                        }

                        subs.variable_slices[target_index] = new_variables;
                    }

                    let union_tags = UnionTags::from_slices(tags.tag_names(), new_variable_slices);

                    let new_ext = deep_copy_var_help(subs, max_rank, pools, visited, ext_var);
                    let new_rec_var = deep_copy_var_help(subs, max_rank, pools, visited, rec_var);

                    RecursiveTagUnion(new_rec_var, union_tags, new_ext)
                }
            };

            subs.set(copy, make_descriptor(Structure(new_flat_type)));

            copy
        }

        FlexVar(_) | Error => copy,

        RecursionVar {
            opt_name,
            structure,
        } => {
            let new_structure = deep_copy_var_help(subs, max_rank, pools, visited, structure);

            subs.set(
                copy,
                make_descriptor(RecursionVar {
                    opt_name,
                    structure: new_structure,
                }),
            );

            copy
        }

        RigidVar(name) => {
            subs.set(copy, make_descriptor(FlexVar(Some(name))));

            copy
        }

        Alias(symbol, arguments, real_type_var, kind) => {
            let new_variables =
                SubsSlice::reserve_into_subs(subs, arguments.all_variables_len as _);
            for (target_index, var_index) in (new_variables.indices()).zip(arguments.variables()) {
                let var = subs[var_index];
                let copy_var = deep_copy_var_help(subs, max_rank, pools, visited, var);
                subs.variables[target_index] = copy_var;
            }

            let new_arguments = AliasVariables {
                variables_start: new_variables.start,
                ..arguments
            };

            let new_real_type_var =
                deep_copy_var_help(subs, max_rank, pools, visited, real_type_var);
            let new_content = Alias(symbol, new_arguments, new_real_type_var, kind);

            subs.set(copy, make_descriptor(new_content));

            copy
        }

        RangedNumber(typ, range_vars) => {
            let new_type_var = deep_copy_var_help(subs, max_rank, pools, visited, typ);

            let new_vars = SubsSlice::reserve_into_subs(subs, range_vars.len());
            for (target_index, var_index) in (new_vars.indices()).zip(range_vars) {
                let var = subs[var_index];
                let copy_var = deep_copy_var_help(subs, max_rank, pools, visited, var);
                subs.variables[target_index] = copy_var;
            }

            let new_content = RangedNumber(new_type_var, new_vars);

            subs.set(copy, make_descriptor(new_content));

            copy
        }
    }
}

#[inline(always)]
fn register(subs: &mut Subs, rank: Rank, pools: &mut Pools, content: Content) -> Variable {
    let descriptor = Descriptor {
        content,
        rank,
        mark: Mark::NONE,
        copy: OptVariable::NONE,
    };

    let var = subs.fresh(descriptor);

    pools.get_mut(rank).push(var);

    var
}

fn register_with_known_var(
    subs: &mut Subs,
    var: Variable,
    rank: Rank,
    pools: &mut Pools,
    content: Content,
) -> Variable {
    let descriptor = Descriptor {
        content,
        rank,
        mark: Mark::NONE,
        copy: OptVariable::NONE,
    };

    subs.set(var, descriptor);

    pools.get_mut(rank).push(var);

    var
}<|MERGE_RESOLUTION|>--- conflicted
+++ resolved
@@ -1176,21 +1176,6 @@
                         subs.variables[target_index] = copy_var;
                     }
 
-<<<<<<< HEAD
-            result
-        }
-        Erroneous(problem) => {
-            let problem_index = SubsIndex::push_new(&mut subs.problems, problem.clone());
-            let content = Content::Structure(FlatType::Erroneous(problem_index));
-=======
-                    let it = (new_variables.indices().skip(type_arguments.len()))
-                        .zip(lambda_set_variables);
-                    for (target_index, ls) in it {
-                        let copy_var = helper!(&ls.0);
-                        subs.variables[target_index] = copy_var;
-                    }
->>>>>>> 27f367ec
-
                     AliasVariables {
                         variables_start: new_variables.start,
                         type_variables_len: type_arguments.len() as _,
@@ -1222,7 +1207,8 @@
                 result
             }
             Erroneous(problem) => {
-                let content = Content::Structure(FlatType::Erroneous(Box::new(problem.clone())));
+                let problem_index = SubsIndex::push_new(&mut subs.problems, problem.clone());
+                let content = Content::Structure(FlatType::Erroneous(problem_index));
 
                 register_with_known_var(subs, destination, rank, pools, content)
             }
