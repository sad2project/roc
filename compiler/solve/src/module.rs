--- conflicted
+++ resolved
@@ -59,21 +59,16 @@
             args.push((name.clone(), SolvedType::new(solved_subs, *var)));
         }
 
-<<<<<<< HEAD
         let mut lambda_set_variables = Vec::with_capacity(alias.lambda_set_variables.len());
         for set in alias.lambda_set_variables.iter() {
             lambda_set_variables.push(roc_types::solved_types::SolvedLambdaSet(
-                SolvedType::from_type(&solved_subs, &set.0),
+                SolvedType::from_type(solved_subs, &set.0),
             ));
         }
 
-        let solved_type = SolvedType::from_type(&solved_subs, &alias.typ);
+        let solved_type = SolvedType::from_type(solved_subs, &alias.typ);
         let solved_alias =
             SolvedType::Alias(*symbol, args, lambda_set_variables, Box::new(solved_type));
-=======
-        let solved_type = SolvedType::from_type(solved_subs, &alias.typ);
-        let solved_alias = SolvedType::Alias(*symbol, args, Box::new(solved_type));
->>>>>>> 46beaf58
 
         solved_types.insert(*symbol, solved_alias);
     }
