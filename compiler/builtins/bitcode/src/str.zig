--- conflicted
+++ resolved
@@ -262,15 +262,9 @@
     var str: [str_len]u8 = "1---- ---- ---- ---- ----2---- ---- ---- ---- ----".*;
     const str_ptr: [*]u8 = &str;
 
-<<<<<<< HEAD
     const delimiter_len = 24;
-    const delimiter: *const [delimiter_len:0]u8 = "---- ---- ---- ---- ----";
-    const delimiter_ptr: [*]const u8 = delimiter;
-=======
-    const delimiter_len: usize = 24;
-    var delimiter: [delimiter_len]u8 = "---- ---- ---- ---- ----".*;
-    const delimiter_ptr: [*]u8 = &delimiter;
->>>>>>> 5eee74f2
+    const delimiter: [delimiter_len:0]u8 = "---- ---- ---- ---- ----".*;
+    const delimiter_ptr: [*]const u8 = &delimiter;
 
     const array_len : usize = 3;
     var array: [array_len]RocStr = [_]RocStr {
