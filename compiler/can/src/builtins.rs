use crate::def::Def;
use crate::expr::Expr::*;
use crate::expr::{Expr, Recursive, WhenBranch};
use crate::pattern::Pattern;
use roc_collections::all::SendMap;
use roc_module::ident::TagName;
use roc_module::low_level::LowLevel;
use roc_module::operator::CalledVia;
use roc_module::symbol::Symbol;
use roc_region::all::{Located, Region};
use roc_types::subs::{VarStore, Variable};

macro_rules! macro_magic {
    (@single $($x:tt)*) => (());
    (@count $($rest:expr),*) => (<[()]>::len(&[$(matches!(@single $rest)),*]));

    ($symbol:expr; $var_store:expr; $($key:ident => $func:expr,)+) => { macro_magic!($symbol; $var_store; $($key => $func),+) };
    ($symbol:expr; $var_store:expr; $($key:ident => $func:expr),*) => {
        {
            match $symbol {
            $(
                Symbol::$key => Some($func(Symbol::$key, $var_store)),
            )*
                _ => None,
            }
        }
    };
}

/// Some builtins cannot be constructed in code gen alone, and need to be defined
/// as separate Roc defs. For example, List.get has this type:
///
/// List.get : List elem, Nat -> Result elem [ OutOfBounds ]*
///
/// Because this returns an open tag union for its Err type, it's not possible
/// for code gen to return a hardcoded value for OutOfBounds. For example,
/// if this Result unifies to [ Foo, OutOfBounds ] then OutOfBOunds will
/// get assigned the number 1 (because Foo got 0 alphabetically), whereas
/// if it unifies to [ OutOfBounds, Qux ] then OutOfBounds will get the number 0.
///
/// Getting these numbers right requires having List.get participate in the
/// normal type-checking and monomorphization processes. As such, this function
/// returns a normal def for List.get, which performs a bounds check and then
/// delegates to the compiler-internal List.getUnsafe function to do the actual
/// lookup (if the bounds check passed). That internal function is hardcoded in code gen,
/// which works fine because it doesn't involve any open tag unions.
pub fn builtin_defs_map(symbol: Symbol, var_store: &mut VarStore) -> Option<Def> {
    debug_assert!(symbol.is_builtin());

    macro_magic! { symbol; var_store;
        BOOL_EQ => bool_eq,
        BOOL_NEQ => bool_neq,
        BOOL_AND => bool_and,
        BOOL_OR => bool_or,
        BOOL_NOT => bool_not,
        STR_CONCAT => str_concat,
        STR_JOIN_WITH => str_join_with,
        STR_SPLIT => str_split,
        STR_IS_EMPTY => str_is_empty,
        STR_STARTS_WITH => str_starts_with,
        STR_STARTS_WITH_CODE_PT => str_starts_with_code_point,
        STR_ENDS_WITH => str_ends_with,
        STR_COUNT_GRAPHEMES => str_count_graphemes,
        STR_FROM_INT => str_from_int,
        STR_FROM_UTF8 => str_from_utf8,
<<<<<<< HEAD
        STR_FROM_UTF8_RANGE => str_from_utf8_range,
        STR_TO_BYTES => str_to_bytes,
=======
        STR_TO_UTF8 => str_to_utf8,
>>>>>>> 192b1f3d
        STR_FROM_FLOAT=> str_from_float,
        LIST_LEN => list_len,
        LIST_GET => list_get,
        LIST_SET => list_set,
        LIST_APPEND => list_append,
        LIST_FIRST => list_first,
        LIST_LAST => list_last,
        LIST_IS_EMPTY => list_is_empty,
        LIST_SINGLE => list_single,
        LIST_REPEAT => list_repeat,
        LIST_REVERSE => list_reverse,
        LIST_CONCAT => list_concat,
        LIST_CONTAINS => list_contains,
        LIST_SUM => list_sum,
        LIST_PRODUCT => list_product,
        LIST_PREPEND => list_prepend,
        LIST_JOIN => list_join,
        LIST_MAP => list_map,
        LIST_MAP2 => list_map2,
        LIST_MAP3 => list_map3,
        LIST_DROP => list_drop,
        LIST_SWAP => list_swap,
        LIST_MAP_WITH_INDEX => list_map_with_index,
        LIST_KEEP_IF => list_keep_if,
        LIST_KEEP_OKS => list_keep_oks,
        LIST_KEEP_ERRS=> list_keep_errs,
        LIST_RANGE => list_range,
        LIST_WALK => list_walk,
        LIST_WALK_BACKWARDS => list_walk_backwards,
        LIST_WALK_UNTIL => list_walk_until,
        LIST_SORT_WITH => list_sort_with,
        DICT_TEST_HASH => dict_hash_test_only,
        DICT_LEN => dict_len,
        DICT_EMPTY => dict_empty,
        DICT_SINGLE => dict_single,
        DICT_INSERT => dict_insert,
        DICT_REMOVE => dict_remove,
        DICT_GET => dict_get,
        DICT_CONTAINS => dict_contains,
        DICT_KEYS => dict_keys,
        DICT_VALUES => dict_values,
        DICT_UNION=> dict_union,
        DICT_INTERSECTION=> dict_intersection,
        DICT_DIFFERENCE=> dict_difference,
        DICT_WALK=> dict_walk,
        SET_EMPTY => set_empty,
        SET_LEN => set_len,
        SET_SINGLE => set_single,
        SET_UNION=> set_union,
        SET_INTERSECTION => set_intersection,
        SET_DIFFERENCE => set_difference,
        SET_TO_LIST => set_to_list,
        SET_FROM_LIST => set_from_list,
        SET_INSERT => set_insert,
        SET_REMOVE => set_remove,
        SET_CONTAINS => set_contains,
        SET_WALK=> set_walk,
        NUM_ADD => num_add,
        NUM_ADD_CHECKED => num_add_checked,
        NUM_ADD_WRAP => num_add_wrap,
        NUM_SUB => num_sub,
        NUM_SUB_WRAP => num_sub_wrap,
        NUM_SUB_CHECKED => num_sub_checked,
        NUM_MUL => num_mul,
        NUM_MUL_WRAP => num_mul_wrap,
        NUM_MUL_CHECKED => num_mul_checked,
        NUM_GT => num_gt,
        NUM_GTE => num_gte,
        NUM_LT => num_lt,
        NUM_LTE => num_lte,
        NUM_COMPARE => num_compare,
        NUM_SIN => num_sin,
        NUM_COS => num_cos,
        NUM_TAN => num_tan,
        NUM_DIV_FLOAT => num_div_float,
        NUM_DIV_INT => num_div_int,
        NUM_ABS => num_abs,
        NUM_NEG => num_neg,
        NUM_REM => num_rem,
        NUM_IS_MULTIPLE_OF => num_is_multiple_of,
        NUM_SQRT => num_sqrt,
        NUM_LOG => num_log,
        NUM_ROUND => num_round,
        NUM_IS_ODD => num_is_odd,
        NUM_IS_EVEN => num_is_even,
        NUM_IS_ZERO => num_is_zero,
        NUM_IS_POSITIVE => num_is_positive,
        NUM_IS_NEGATIVE => num_is_negative,
        NUM_TO_FLOAT => num_to_float,
        NUM_POW => num_pow,
        NUM_CEILING => num_ceiling,
        NUM_POW_INT => num_pow_int,
        NUM_FLOOR => num_floor,
        NUM_ATAN => num_atan,
        NUM_ACOS => num_acos,
        NUM_ASIN => num_asin,
        NUM_MAX_INT => num_max_int,
        NUM_MIN_INT => num_min_int,
        NUM_BITWISE_AND => num_bitwise_and,
        NUM_BITWISE_XOR => num_bitwise_xor,
        NUM_BITWISE_OR => num_bitwise_or,
        NUM_SHIFT_LEFT=> num_shift_left_by,
        NUM_SHIFT_RIGHT => num_shift_right_by,
        NUM_SHIFT_RIGHT_ZERO_FILL => num_shift_right_zf_by,
        NUM_INT_CAST=> num_int_cast,
        NUM_MAX_I128=> num_max_i128,
        RESULT_MAP => result_map,
        RESULT_MAP_ERR => result_map_err,
        RESULT_AFTER => result_after,
        RESULT_WITH_DEFAULT => result_with_default,
    }
}

fn lowlevel_1(symbol: Symbol, op: LowLevel, var_store: &mut VarStore) -> Def {
    let arg1_var = var_store.fresh();
    let ret_var = var_store.fresh();

    let body = RunLowLevel {
        op,
        args: vec![(arg1_var, Var(Symbol::ARG_1))],
        ret_var,
    };

    defn(
        symbol,
        vec![(arg1_var, Symbol::ARG_1)],
        var_store,
        body,
        ret_var,
    )
}

fn lowlevel_2(symbol: Symbol, op: LowLevel, var_store: &mut VarStore) -> Def {
    let arg1_var = var_store.fresh();
    let arg2_var = var_store.fresh();
    let ret_var = var_store.fresh();

    let body = RunLowLevel {
        op,
        args: vec![
            (arg1_var, Var(Symbol::ARG_1)),
            (arg2_var, Var(Symbol::ARG_2)),
        ],
        ret_var,
    };

    defn(
        symbol,
        vec![(arg1_var, Symbol::ARG_1), (arg2_var, Symbol::ARG_2)],
        var_store,
        body,
        ret_var,
    )
}

fn lowlevel_3(symbol: Symbol, op: LowLevel, var_store: &mut VarStore) -> Def {
    let arg1_var = var_store.fresh();
    let arg2_var = var_store.fresh();
    let arg3_var = var_store.fresh();
    let ret_var = var_store.fresh();

    let body = RunLowLevel {
        op,
        args: vec![
            (arg1_var, Var(Symbol::ARG_1)),
            (arg2_var, Var(Symbol::ARG_2)),
            (arg3_var, Var(Symbol::ARG_3)),
        ],
        ret_var,
    };

    defn(
        symbol,
        vec![
            (arg1_var, Symbol::ARG_1),
            (arg2_var, Symbol::ARG_2),
            (arg3_var, Symbol::ARG_3),
        ],
        var_store,
        body,
        ret_var,
    )
}

fn lowlevel_4(symbol: Symbol, op: LowLevel, var_store: &mut VarStore) -> Def {
    let arg1_var = var_store.fresh();
    let arg2_var = var_store.fresh();
    let arg3_var = var_store.fresh();
    let arg4_var = var_store.fresh();
    let ret_var = var_store.fresh();

    let body = RunLowLevel {
        op,
        args: vec![
            (arg1_var, Var(Symbol::ARG_1)),
            (arg2_var, Var(Symbol::ARG_2)),
            (arg3_var, Var(Symbol::ARG_3)),
            (arg4_var, Var(Symbol::ARG_4)),
        ],
        ret_var,
    };

    defn(
        symbol,
        vec![
            (arg1_var, Symbol::ARG_1),
            (arg2_var, Symbol::ARG_2),
            (arg3_var, Symbol::ARG_3),
            (arg4_var, Symbol::ARG_4),
        ],
        var_store,
        body,
        ret_var,
    )
}

/// Num.maxInt : Int
fn num_max_int(symbol: Symbol, var_store: &mut VarStore) -> Def {
    let int_var = var_store.fresh();
    let int_precision_var = var_store.fresh();
    let body = Int(int_var, int_precision_var, i64::MAX.into());

    Def {
        annotation: None,
        expr_var: int_var,
        loc_expr: Located::at_zero(body),
        loc_pattern: Located::at_zero(Pattern::Identifier(symbol)),
        pattern_vars: SendMap::default(),
    }
}

/// Num.minInt : Int
fn num_min_int(symbol: Symbol, var_store: &mut VarStore) -> Def {
    let int_var = var_store.fresh();
    let int_precision_var = var_store.fresh();
    let body = Int(int_var, int_precision_var, i64::MIN.into());

    Def {
        annotation: None,
        expr_var: int_var,
        loc_expr: Located::at_zero(body),
        loc_pattern: Located::at_zero(Pattern::Identifier(symbol)),
        pattern_vars: SendMap::default(),
    }
}

/// Bool.isEq : val, val -> Bool
fn bool_eq(symbol: Symbol, var_store: &mut VarStore) -> Def {
    let arg_var = var_store.fresh();
    let bool_var = var_store.fresh();
    let body = RunLowLevel {
        op: LowLevel::Eq,
        args: vec![(arg_var, Var(Symbol::ARG_1)), (arg_var, Var(Symbol::ARG_2))],
        ret_var: bool_var,
    };

    defn(
        symbol,
        vec![(arg_var, Symbol::ARG_1), (arg_var, Symbol::ARG_2)],
        var_store,
        body,
        bool_var,
    )
}

/// Bool.isNotEq : val, val -> Bool
fn bool_neq(symbol: Symbol, var_store: &mut VarStore) -> Def {
    let arg_var = var_store.fresh();
    let bool_var = var_store.fresh();
    let body = RunLowLevel {
        op: LowLevel::NotEq,
        args: vec![(arg_var, Var(Symbol::ARG_1)), (arg_var, Var(Symbol::ARG_2))],
        ret_var: bool_var,
    };

    defn(
        symbol,
        vec![(arg_var, Symbol::ARG_1), (arg_var, Symbol::ARG_2)],
        var_store,
        body,
        bool_var,
    )
}

/// Bool.or : Bool, Bool -> Bool
fn bool_or(symbol: Symbol, var_store: &mut VarStore) -> Def {
    let bool_var = var_store.fresh();
    let body = RunLowLevel {
        op: LowLevel::Or,
        args: vec![
            (bool_var, Var(Symbol::ARG_1)),
            (bool_var, Var(Symbol::ARG_2)),
        ],
        ret_var: bool_var,
    };

    defn(
        symbol,
        vec![(bool_var, Symbol::ARG_1), (bool_var, Symbol::ARG_2)],
        var_store,
        body,
        bool_var,
    )
}

/// Bool.not : Bool -> Bool
fn bool_not(symbol: Symbol, var_store: &mut VarStore) -> Def {
    let bool_var = var_store.fresh();
    let body = RunLowLevel {
        op: LowLevel::Not,
        args: vec![(bool_var, Var(Symbol::ARG_1))],
        ret_var: bool_var,
    };

    defn(
        symbol,
        vec![(bool_var, Symbol::ARG_1)],
        var_store,
        body,
        bool_var,
    )
}

/// Bool.and : Bool, Bool -> Bool
fn bool_and(symbol: Symbol, var_store: &mut VarStore) -> Def {
    let bool_var = var_store.fresh();
    let body = RunLowLevel {
        op: LowLevel::And,
        args: vec![
            (bool_var, Var(Symbol::ARG_1)),
            (bool_var, Var(Symbol::ARG_2)),
        ],
        ret_var: var_store.fresh(),
    };

    defn(
        symbol,
        vec![(bool_var, Symbol::ARG_1), (bool_var, Symbol::ARG_2)],
        var_store,
        body,
        bool_var,
    )
}

/// Num a, Num a -> Num a
fn num_binop(symbol: Symbol, var_store: &mut VarStore, op: LowLevel) -> Def {
    let num_var = var_store.fresh();
    let body = RunLowLevel {
        op,
        args: vec![(num_var, Var(Symbol::ARG_1)), (num_var, Var(Symbol::ARG_2))],
        ret_var: num_var,
    };

    defn(
        symbol,
        vec![(num_var, Symbol::ARG_1), (num_var, Symbol::ARG_2)],
        var_store,
        body,
        num_var,
    )
}

/// Num a, Num a -> b
fn num_num_other_binop(symbol: Symbol, var_store: &mut VarStore, op: LowLevel) -> Def {
    let num_var = var_store.fresh();
    let bool_var = var_store.fresh();
    let body = RunLowLevel {
        op,
        args: vec![(num_var, Var(Symbol::ARG_1)), (num_var, Var(Symbol::ARG_2))],
        ret_var: bool_var,
    };

    defn(
        symbol,
        vec![(num_var, Symbol::ARG_1), (num_var, Symbol::ARG_2)],
        var_store,
        body,
        bool_var,
    )
}

/// Num.add : Num a, Num a -> Num a
fn num_add(symbol: Symbol, var_store: &mut VarStore) -> Def {
    num_binop(symbol, var_store, LowLevel::NumAdd)
}

/// Num.addWrap : Int a, Int a -> Int a
fn num_add_wrap(symbol: Symbol, var_store: &mut VarStore) -> Def {
    num_binop(symbol, var_store, LowLevel::NumAddWrap)
}

fn num_overflow_checked(symbol: Symbol, var_store: &mut VarStore, lowlevel: LowLevel) -> Def {
    let bool_var = var_store.fresh();
    let num_var_1 = var_store.fresh();
    let num_var_2 = var_store.fresh();
    let num_var_3 = var_store.fresh();
    let ret_var = var_store.fresh();
    let record_var = var_store.fresh();

    // let arg_3 = RunLowLevel NumXXXChecked arg_1 arg_2
    //
    // if arg_3.b then
    //  # overflow
    //  Err Overflow
    // else
    //  # all is well
    //  Ok arg_3.a

    let cont = If {
        branch_var: ret_var,
        cond_var: bool_var,
        branches: vec![(
            // if-condition
            no_region(
                // arg_3.b
                Access {
                    record_var,
                    ext_var: var_store.fresh(),
                    field: "b".into(),
                    field_var: var_store.fresh(),
                    loc_expr: Box::new(no_region(Var(Symbol::ARG_3))),
                },
            ),
            // overflow!
            no_region(tag(
                "Err",
                vec![tag("Overflow", Vec::new(), var_store)],
                var_store,
            )),
        )],
        final_else: Box::new(
            // all is well
            no_region(
                // Ok arg_3.a
                tag(
                    "Ok",
                    vec![
                        // arg_3.a
                        Access {
                            record_var,
                            ext_var: var_store.fresh(),
                            field: "a".into(),
                            field_var: num_var_3,
                            loc_expr: Box::new(no_region(Var(Symbol::ARG_3))),
                        },
                    ],
                    var_store,
                ),
            ),
        ),
    };

    // arg_3 = RunLowLevel NumXXXChecked arg_1 arg_2
    let def = crate::def::Def {
        loc_pattern: no_region(Pattern::Identifier(Symbol::ARG_3)),
        loc_expr: no_region(RunLowLevel {
            op: lowlevel,
            args: vec![
                (num_var_1, Var(Symbol::ARG_1)),
                (num_var_2, Var(Symbol::ARG_2)),
            ],
            ret_var: record_var,
        }),
        expr_var: record_var,
        pattern_vars: SendMap::default(),
        annotation: None,
    };

    let body = LetNonRec(Box::new(def), Box::new(no_region(cont)), ret_var);

    defn(
        symbol,
        vec![(num_var_1, Symbol::ARG_1), (num_var_2, Symbol::ARG_2)],
        var_store,
        body,
        ret_var,
    )
}

/// Num.addChecked : Num a, Num a -> Result (Num a) [ Overflow ]*
fn num_add_checked(symbol: Symbol, var_store: &mut VarStore) -> Def {
    num_overflow_checked(symbol, var_store, LowLevel::NumAddChecked)
}

/// Num.sub : Num a, Num a -> Num a
fn num_sub(symbol: Symbol, var_store: &mut VarStore) -> Def {
    num_binop(symbol, var_store, LowLevel::NumSub)
}

/// Num.subWrap : Int a, Int a -> Int a
fn num_sub_wrap(symbol: Symbol, var_store: &mut VarStore) -> Def {
    num_binop(symbol, var_store, LowLevel::NumSubWrap)
}

/// Num.subChecked : Num a, Num a -> Result (Num a) [ Overflow ]*
fn num_sub_checked(symbol: Symbol, var_store: &mut VarStore) -> Def {
    num_overflow_checked(symbol, var_store, LowLevel::NumSubChecked)
}

/// Num.mul : Num a, Num a -> Num a
fn num_mul(symbol: Symbol, var_store: &mut VarStore) -> Def {
    num_binop(symbol, var_store, LowLevel::NumMul)
}

/// Num.mulWrap : Int a, Int a -> Int a
fn num_mul_wrap(symbol: Symbol, var_store: &mut VarStore) -> Def {
    num_binop(symbol, var_store, LowLevel::NumMulWrap)
}

/// Num.mulChecked : Num a, Num a -> Result (Num a) [ Overflow ]*
fn num_mul_checked(symbol: Symbol, var_store: &mut VarStore) -> Def {
    num_overflow_checked(symbol, var_store, LowLevel::NumMulChecked)
}

/// Num.isGt : Num a, Num a -> Bool
fn num_gt(symbol: Symbol, var_store: &mut VarStore) -> Def {
    num_num_other_binop(symbol, var_store, LowLevel::NumGt)
}

/// Num.isGte : Num a, Num a -> Bool
fn num_gte(symbol: Symbol, var_store: &mut VarStore) -> Def {
    num_num_other_binop(symbol, var_store, LowLevel::NumGte)
}

/// Num.isLt : Num a, Num a -> Bool
fn num_lt(symbol: Symbol, var_store: &mut VarStore) -> Def {
    num_num_other_binop(symbol, var_store, LowLevel::NumLt)
}

/// Num.isLte : Num a, Num a -> Bool
fn num_lte(symbol: Symbol, var_store: &mut VarStore) -> Def {
    num_num_other_binop(symbol, var_store, LowLevel::NumLte)
}

/// Num.compare : Num a, Num a -> [ LT, EQ, GT ]
fn num_compare(symbol: Symbol, var_store: &mut VarStore) -> Def {
    num_num_other_binop(symbol, var_store, LowLevel::NumCompare)
}

/// Num.sin : Float -> Float
fn num_sin(symbol: Symbol, var_store: &mut VarStore) -> Def {
    let float_var = var_store.fresh();
    let body = RunLowLevel {
        op: LowLevel::NumSin,
        args: vec![(float_var, Var(Symbol::ARG_1))],
        ret_var: float_var,
    };

    defn(
        symbol,
        vec![(float_var, Symbol::ARG_1)],
        var_store,
        body,
        float_var,
    )
}

/// Num.cos : Float -> Float
fn num_cos(symbol: Symbol, var_store: &mut VarStore) -> Def {
    let float_var = var_store.fresh();
    let body = RunLowLevel {
        op: LowLevel::NumCos,
        args: vec![(float_var, Var(Symbol::ARG_1))],
        ret_var: float_var,
    };

    defn(
        symbol,
        vec![(float_var, Symbol::ARG_1)],
        var_store,
        body,
        float_var,
    )
}

/// Num.tan : Float -> Float
fn num_tan(symbol: Symbol, var_store: &mut VarStore) -> Def {
    let float_var = var_store.fresh();
    let body = RunLowLevel {
        op: LowLevel::NumDivUnchecked,
        args: vec![
            (
                float_var,
                RunLowLevel {
                    op: LowLevel::NumSin,
                    args: vec![(float_var, Var(Symbol::ARG_1))],
                    ret_var: float_var,
                },
            ),
            (
                float_var,
                RunLowLevel {
                    op: LowLevel::NumCos,
                    args: vec![(float_var, Var(Symbol::ARG_1))],
                    ret_var: float_var,
                },
            ),
        ],
        ret_var: float_var,
    };

    defn(
        symbol,
        vec![(float_var, Symbol::ARG_1)],
        var_store,
        body,
        float_var,
    )
}

/// Num.isZero : Num * -> Bool
fn num_is_zero(symbol: Symbol, var_store: &mut VarStore) -> Def {
    let arg_var = var_store.fresh();
    let bool_var = var_store.fresh();
    let unbound_zero_var = var_store.fresh();

    let body = RunLowLevel {
        op: LowLevel::Eq,
        args: vec![
            (arg_var, Var(Symbol::ARG_1)),
            (arg_var, Num(unbound_zero_var, 0)),
        ],
        ret_var: bool_var,
    };

    defn(
        symbol,
        vec![(arg_var, Symbol::ARG_1)],
        var_store,
        body,
        bool_var,
    )
}

/// Num.isNegative : Num * -> Bool
fn num_is_negative(symbol: Symbol, var_store: &mut VarStore) -> Def {
    let arg_var = var_store.fresh();
    let bool_var = var_store.fresh();
    let unbound_zero_var = var_store.fresh();

    let body = RunLowLevel {
        op: LowLevel::NumGt,
        args: vec![
            (arg_var, Num(unbound_zero_var, 0)),
            (arg_var, Var(Symbol::ARG_1)),
        ],
        ret_var: bool_var,
    };

    defn(
        symbol,
        vec![(arg_var, Symbol::ARG_1)],
        var_store,
        body,
        bool_var,
    )
}

/// Num.isPositive : Num * -> Bool
fn num_is_positive(symbol: Symbol, var_store: &mut VarStore) -> Def {
    let arg_var = var_store.fresh();
    let bool_var = var_store.fresh();
    let unbound_zero_var = var_store.fresh();

    let body = RunLowLevel {
        op: LowLevel::NumGt,
        args: vec![
            (arg_var, Var(Symbol::ARG_1)),
            (arg_var, Num(unbound_zero_var, 0)),
        ],
        ret_var: bool_var,
    };

    defn(
        symbol,
        vec![(arg_var, Symbol::ARG_1)],
        var_store,
        body,
        bool_var,
    )
}

/// Num.isOdd : Num * -> Bool
fn num_is_odd(symbol: Symbol, var_store: &mut VarStore) -> Def {
    let arg_var = var_store.fresh();
    let bool_var = var_store.fresh();
    let unbound_two_var = var_store.fresh();

    let body = RunLowLevel {
        op: LowLevel::Eq,
        args: vec![
            (arg_var, Int(var_store.fresh(), var_store.fresh(), 1)),
            (
                arg_var,
                RunLowLevel {
                    op: LowLevel::NumRemUnchecked,
                    args: vec![
                        (arg_var, Var(Symbol::ARG_1)),
                        (arg_var, Num(unbound_two_var, 2)),
                    ],
                    ret_var: arg_var,
                },
            ),
        ],
        ret_var: bool_var,
    };

    defn(
        symbol,
        vec![(arg_var, Symbol::ARG_1)],
        var_store,
        body,
        bool_var,
    )
}

/// Num.isEven : Num * -> Bool
fn num_is_even(symbol: Symbol, var_store: &mut VarStore) -> Def {
    let arg_var = var_store.fresh();
    let arg_num_var = var_store.fresh();
    let bool_var = var_store.fresh();

    let body = RunLowLevel {
        op: LowLevel::Eq,
        args: vec![
            (arg_var, Num(arg_num_var, 0)),
            (
                arg_var,
                RunLowLevel {
                    op: LowLevel::NumRemUnchecked,
                    args: vec![
                        (arg_var, Var(Symbol::ARG_1)),
                        (arg_var, Num(arg_num_var, 2)),
                    ],
                    ret_var: arg_var,
                },
            ),
        ],
        ret_var: bool_var,
    };

    defn(
        symbol,
        vec![(arg_var, Symbol::ARG_1)],
        var_store,
        body,
        bool_var,
    )
}

/// Num.toFloat : Num * -> Float
fn num_to_float(symbol: Symbol, var_store: &mut VarStore) -> Def {
    let arg_var = var_store.fresh();
    let float_var = var_store.fresh();

    let body = RunLowLevel {
        op: LowLevel::NumToFloat,
        args: vec![(arg_var, Var(Symbol::ARG_1))],
        ret_var: float_var,
    };

    defn(
        symbol,
        vec![(arg_var, Symbol::ARG_1)],
        var_store,
        body,
        float_var,
    )
}

/// Num.sqrt : Float -> Result Float [ SqrtOfNegative ]*
fn num_sqrt(symbol: Symbol, var_store: &mut VarStore) -> Def {
    let bool_var = var_store.fresh();
    let float_var = var_store.fresh();
    let unbound_zero_var = var_store.fresh();
    let precision_var = var_store.fresh();
    let ret_var = var_store.fresh();

    let body = If {
        branch_var: ret_var,
        cond_var: bool_var,
        branches: vec![(
            no_region(RunLowLevel {
                op: LowLevel::NumGte,
                args: vec![
                    (float_var, Var(Symbol::ARG_1)),
                    (float_var, Float(unbound_zero_var, precision_var, 0.0)),
                ],
                ret_var: bool_var,
            }),
            no_region(tag(
                "Ok",
                vec![RunLowLevel {
                    op: LowLevel::NumSqrtUnchecked,
                    args: vec![(float_var, Var(Symbol::ARG_1))],
                    ret_var: float_var,
                }],
                var_store,
            )),
        )],
        final_else: Box::new(no_region(tag(
            "Err",
            vec![tag("SqrtOfNegative", Vec::new(), var_store)],
            var_store,
        ))),
    };

    defn(
        symbol,
        vec![(float_var, Symbol::ARG_1)],
        var_store,
        body,
        ret_var,
    )
}

/// Num.log : Float -> Result Float [ LogNeedsPositive ]*
fn num_log(symbol: Symbol, var_store: &mut VarStore) -> Def {
    let bool_var = var_store.fresh();
    let float_var = var_store.fresh();
    let unbound_zero_var = var_store.fresh();
    let precision_var = var_store.fresh();
    let ret_var = var_store.fresh();

    let body = If {
        branch_var: ret_var,
        cond_var: bool_var,
        branches: vec![(
            no_region(RunLowLevel {
                op: LowLevel::NumGt,
                args: vec![
                    (float_var, Var(Symbol::ARG_1)),
                    (float_var, Float(unbound_zero_var, precision_var, 0.0)),
                ],
                ret_var: bool_var,
            }),
            no_region(tag(
                "Ok",
                vec![RunLowLevel {
                    op: LowLevel::NumLogUnchecked,
                    args: vec![(float_var, Var(Symbol::ARG_1))],
                    ret_var: float_var,
                }],
                var_store,
            )),
        )],
        final_else: Box::new(no_region(tag(
            "Err",
            vec![tag("LogNeedsPositive", Vec::new(), var_store)],
            var_store,
        ))),
    };

    defn(
        symbol,
        vec![(float_var, Symbol::ARG_1)],
        var_store,
        body,
        ret_var,
    )
}

/// Num.round : Float -> Int
fn num_round(symbol: Symbol, var_store: &mut VarStore) -> Def {
    let float_var = var_store.fresh();
    let int_var = var_store.fresh();

    let body = RunLowLevel {
        op: LowLevel::NumRound,
        args: vec![(float_var, Var(Symbol::ARG_1))],
        ret_var: int_var,
    };

    defn(
        symbol,
        vec![(float_var, Symbol::ARG_1)],
        var_store,
        body,
        int_var,
    )
}

/// Num.pow : Float, Float -> Float
fn num_pow(symbol: Symbol, var_store: &mut VarStore) -> Def {
    let float_var = var_store.fresh();

    let body = RunLowLevel {
        op: LowLevel::NumPow,
        args: vec![
            (float_var, Var(Symbol::ARG_1)),
            (float_var, Var(Symbol::ARG_2)),
        ],
        ret_var: float_var,
    };

    defn(
        symbol,
        vec![(float_var, Symbol::ARG_1), (float_var, Symbol::ARG_2)],
        var_store,
        body,
        float_var,
    )
}

/// Num.ceiling : Float -> Int
fn num_ceiling(symbol: Symbol, var_store: &mut VarStore) -> Def {
    let float_var = var_store.fresh();
    let int_var = var_store.fresh();

    let body = RunLowLevel {
        op: LowLevel::NumCeiling,
        args: vec![(float_var, Var(Symbol::ARG_1))],
        ret_var: int_var,
    };

    defn(
        symbol,
        vec![(float_var, Symbol::ARG_1)],
        var_store,
        body,
        int_var,
    )
}

/// Num.powInt : Int a, Int a -> Int a
fn num_pow_int(symbol: Symbol, var_store: &mut VarStore) -> Def {
    let int_var = var_store.fresh();

    let body = RunLowLevel {
        op: LowLevel::NumPowInt,
        args: vec![(int_var, Var(Symbol::ARG_1)), (int_var, Var(Symbol::ARG_2))],
        ret_var: int_var,
    };

    defn(
        symbol,
        vec![(int_var, Symbol::ARG_1), (int_var, Symbol::ARG_2)],
        var_store,
        body,
        int_var,
    )
}

/// Num.floor : Float -> Int
fn num_floor(symbol: Symbol, var_store: &mut VarStore) -> Def {
    let float_var = var_store.fresh();
    let int_var = var_store.fresh();

    let body = RunLowLevel {
        op: LowLevel::NumFloor,
        args: vec![(float_var, Var(Symbol::ARG_1))],
        ret_var: int_var,
    };

    defn(
        symbol,
        vec![(float_var, Symbol::ARG_1)],
        var_store,
        body,
        int_var,
    )
}

/// Num.atan : Float -> Float
fn num_atan(symbol: Symbol, var_store: &mut VarStore) -> Def {
    let arg_float_var = var_store.fresh();
    let ret_float_var = var_store.fresh();

    let body = RunLowLevel {
        op: LowLevel::NumAtan,
        args: vec![(arg_float_var, Var(Symbol::ARG_1))],
        ret_var: ret_float_var,
    };

    defn(
        symbol,
        vec![(arg_float_var, Symbol::ARG_1)],
        var_store,
        body,
        ret_float_var,
    )
}

/// Num.acos : Float -> Float
fn num_acos(symbol: Symbol, var_store: &mut VarStore) -> Def {
    let arg_float_var = var_store.fresh();
    let ret_float_var = var_store.fresh();

    let body = RunLowLevel {
        op: LowLevel::NumAcos,
        args: vec![(arg_float_var, Var(Symbol::ARG_1))],
        ret_var: ret_float_var,
    };

    defn(
        symbol,
        vec![(arg_float_var, Symbol::ARG_1)],
        var_store,
        body,
        ret_float_var,
    )
}

/// Num.asin : Float -> Float
fn num_asin(symbol: Symbol, var_store: &mut VarStore) -> Def {
    let arg_float_var = var_store.fresh();
    let ret_float_var = var_store.fresh();

    let body = RunLowLevel {
        op: LowLevel::NumAsin,
        args: vec![(arg_float_var, Var(Symbol::ARG_1))],
        ret_var: ret_float_var,
    };

    defn(
        symbol,
        vec![(arg_float_var, Symbol::ARG_1)],
        var_store,
        body,
        ret_float_var,
    )
}

/// Num.bitwiseAnd : Int a, Int a -> Int a
fn num_bitwise_and(symbol: Symbol, var_store: &mut VarStore) -> Def {
    num_binop(symbol, var_store, LowLevel::NumBitwiseAnd)
}

/// Num.bitwiseXor : Int a, Int a -> Int a
fn num_bitwise_xor(symbol: Symbol, var_store: &mut VarStore) -> Def {
    num_binop(symbol, var_store, LowLevel::NumBitwiseXor)
}

/// Num.bitwiseOr: Int a, Int a -> Int a
fn num_bitwise_or(symbol: Symbol, var_store: &mut VarStore) -> Def {
    num_binop(symbol, var_store, LowLevel::NumBitwiseOr)
}

/// Num.shiftLeftBy: Nat, Int a -> Int a
fn num_shift_left_by(symbol: Symbol, var_store: &mut VarStore) -> Def {
    lowlevel_2(symbol, LowLevel::NumShiftLeftBy, var_store)
}

/// Num.shiftRightBy: Nat, Int a -> Int a
fn num_shift_right_by(symbol: Symbol, var_store: &mut VarStore) -> Def {
    lowlevel_2(symbol, LowLevel::NumShiftRightBy, var_store)
}

/// Num.shiftRightZfBy: Nat, Int a -> Int a
fn num_shift_right_zf_by(symbol: Symbol, var_store: &mut VarStore) -> Def {
    lowlevel_2(symbol, LowLevel::NumShiftRightZfBy, var_store)
}

/// Num.intCast: Int a -> Int b
fn num_int_cast(symbol: Symbol, var_store: &mut VarStore) -> Def {
    lowlevel_1(symbol, LowLevel::NumIntCast, var_store)
}

/// Num.maxI128: I128
fn num_max_i128(symbol: Symbol, var_store: &mut VarStore) -> Def {
    let int_var = var_store.fresh();
    let int_precision_var = var_store.fresh();
    let body = Int(int_var, int_precision_var, i128::MAX);

    let std = roc_builtins::std::types();
    let solved = std.get(&symbol).unwrap();
    let mut free_vars = roc_types::solved_types::FreeVars::default();
    let signature = roc_types::solved_types::to_type(&solved.0, &mut free_vars, var_store);

    let annotation = crate::def::Annotation {
        signature,
        introduced_variables: Default::default(),
        region: Region::zero(),
        aliases: Default::default(),
    };

    Def {
        annotation: Some(annotation),
        expr_var: int_var,
        loc_expr: Located::at_zero(body),
        loc_pattern: Located::at_zero(Pattern::Identifier(symbol)),
        pattern_vars: SendMap::default(),
    }
}

/// List.isEmpty : List * -> Bool
fn list_is_empty(symbol: Symbol, var_store: &mut VarStore) -> Def {
    let list_var = var_store.fresh();
    let bool_var = var_store.fresh();
    let len_var = var_store.fresh();
    let unbound_zero_var = var_store.fresh();

    let body = RunLowLevel {
        op: LowLevel::Eq,
        args: vec![
            (len_var, Num(unbound_zero_var, 0)),
            (
                len_var,
                RunLowLevel {
                    op: LowLevel::ListLen,
                    args: vec![(list_var, Var(Symbol::ARG_1))],
                    ret_var: len_var,
                },
            ),
        ],
        ret_var: bool_var,
    };

    defn(
        symbol,
        vec![(list_var, Symbol::ARG_1)],
        var_store,
        body,
        bool_var,
    )
}

/// List.reverse : List elem -> List elem
fn list_reverse(symbol: Symbol, var_store: &mut VarStore) -> Def {
    let list_var = var_store.fresh();

    let body = RunLowLevel {
        op: LowLevel::ListReverse,
        args: vec![(list_var, Var(Symbol::ARG_1))],
        ret_var: list_var,
    };

    defn(
        symbol,
        vec![(list_var, Symbol::ARG_1)],
        var_store,
        body,
        list_var,
    )
}

/// Str.split : Str, Str -> List Str
fn str_split(symbol: Symbol, var_store: &mut VarStore) -> Def {
    let str_var = var_store.fresh();
    let ret_list_var = var_store.fresh();

    let body = RunLowLevel {
        op: LowLevel::StrSplit,
        args: vec![(str_var, Var(Symbol::ARG_1)), (str_var, Var(Symbol::ARG_2))],
        ret_var: ret_list_var,
    };

    defn(
        symbol,
        vec![(str_var, Symbol::ARG_1), (str_var, Symbol::ARG_2)],
        var_store,
        body,
        ret_list_var,
    )
}

/// Str.concat : Str, Str -> Str
fn str_concat(symbol: Symbol, var_store: &mut VarStore) -> Def {
    let str_var = var_store.fresh();

    let body = RunLowLevel {
        op: LowLevel::StrConcat,
        args: vec![(str_var, Var(Symbol::ARG_1)), (str_var, Var(Symbol::ARG_2))],
        ret_var: str_var,
    };

    defn(
        symbol,
        vec![(str_var, Symbol::ARG_1), (str_var, Symbol::ARG_2)],
        var_store,
        body,
        str_var,
    )
}

/// Str.joinWith : List Str, Str -> Str
fn str_join_with(symbol: Symbol, var_store: &mut VarStore) -> Def {
    let list_str_var = var_store.fresh();
    let str_var = var_store.fresh();

    let body = RunLowLevel {
        op: LowLevel::StrJoinWith,
        args: vec![
            (list_str_var, Var(Symbol::ARG_1)),
            (str_var, Var(Symbol::ARG_2)),
        ],
        ret_var: str_var,
    };

    defn(
        symbol,
        vec![(list_str_var, Symbol::ARG_1), (str_var, Symbol::ARG_2)],
        var_store,
        body,
        str_var,
    )
}

/// Str.isEmpty : Str -> Bool
fn str_is_empty(symbol: Symbol, var_store: &mut VarStore) -> Def {
    let str_var = var_store.fresh();
    let bool_var = var_store.fresh();

    let body = RunLowLevel {
        op: LowLevel::StrIsEmpty,
        args: vec![(str_var, Var(Symbol::ARG_1))],
        ret_var: bool_var,
    };

    defn(
        symbol,
        vec![(str_var, Symbol::ARG_1)],
        var_store,
        body,
        bool_var,
    )
}

/// Str.startsWith : Str, Str -> Bool
fn str_starts_with(symbol: Symbol, var_store: &mut VarStore) -> Def {
    lowlevel_2(symbol, LowLevel::StrStartsWith, var_store)
}

/// Str.startsWithCodePt : Str, U32 -> Bool
fn str_starts_with_code_point(symbol: Symbol, var_store: &mut VarStore) -> Def {
    lowlevel_2(symbol, LowLevel::StrStartsWithCodePt, var_store)
}

/// Str.endsWith : Str, Str -> Bool
fn str_ends_with(symbol: Symbol, var_store: &mut VarStore) -> Def {
    let str_var = var_store.fresh();
    let bool_var = var_store.fresh();

    let body = RunLowLevel {
        op: LowLevel::StrEndsWith,
        args: vec![(str_var, Var(Symbol::ARG_1)), (str_var, Var(Symbol::ARG_2))],
        ret_var: bool_var,
    };

    defn(
        symbol,
        vec![(str_var, Symbol::ARG_1), (str_var, Symbol::ARG_2)],
        var_store,
        body,
        bool_var,
    )
}

/// Str.countGraphemes : Str -> Int
fn str_count_graphemes(symbol: Symbol, var_store: &mut VarStore) -> Def {
    let str_var = var_store.fresh();
    let int_var = var_store.fresh();

    let body = RunLowLevel {
        op: LowLevel::StrCountGraphemes,
        args: vec![(str_var, Var(Symbol::ARG_1))],
        ret_var: int_var,
    };

    defn(
        symbol,
        vec![(str_var, Symbol::ARG_1)],
        var_store,
        body,
        int_var,
    )
}

/// Str.fromInt : Int * -> Str
fn str_from_int(symbol: Symbol, var_store: &mut VarStore) -> Def {
    let int_var = var_store.fresh();
    let str_var = var_store.fresh();

    let body = RunLowLevel {
        op: LowLevel::StrFromInt,
        args: vec![(int_var, Var(Symbol::ARG_1))],
        ret_var: str_var,
    };

    defn(
        symbol,
        vec![(int_var, Symbol::ARG_1)],
        var_store,
        body,
        str_var,
    )
}

/// Str.fromUtf8 : List U8 -> Result Str [ BadUtf8 { byteIndex : Nat, problem : Utf8Problem  } } ]*
fn str_from_utf8(symbol: Symbol, var_store: &mut VarStore) -> Def {
    let bytes_var = var_store.fresh();
    let bool_var = var_store.fresh();
    let record_var = var_store.fresh();
    let ret_var = var_store.fresh();

    // let arg_2 = RunLowLevel FromUtf8 arg_1
    //
    // arg_2 :
    //   { a : Bool   -- isOk
    //   , b : String -- result_str
    //   , c : Nat    -- problem_byte_index
    //   , d : I8     -- problem_code
    //   }
    //
    // if arg_2.a then
    //  # all is well
    //  Ok arg_2.str
    // else
    //  # problem
    //  Err (BadUtf8 { byteIndex: arg_2.byteIndex, problem : arg_2.problem })

    let def = crate::def::Def {
        loc_pattern: no_region(Pattern::Identifier(Symbol::ARG_2)),
        loc_expr: no_region(RunLowLevel {
            op: LowLevel::StrFromUtf8,
            args: vec![(bytes_var, Var(Symbol::ARG_1))],
            ret_var: record_var,
        }),
        expr_var: record_var,
        pattern_vars: SendMap::default(),
        annotation: None,
    };

    let cont = If {
        branch_var: ret_var,
        cond_var: bool_var,
        branches: vec![(
            // if-condition
            no_region(
                // arg_2.c -> Bool
                Access {
                    record_var,
                    ext_var: var_store.fresh(),
                    field: "c_isOk".into(),
                    field_var: var_store.fresh(),
                    loc_expr: Box::new(no_region(Var(Symbol::ARG_2))),
                },
            ),
            // all is good
            no_region(tag(
                "Ok",
                // arg_2.a -> Str
                vec![Access {
                    record_var,
                    ext_var: var_store.fresh(),
                    field: "b_str".into(),
                    field_var: var_store.fresh(),
                    loc_expr: Box::new(no_region(Var(Symbol::ARG_2))),
                }],
                var_store,
            )),
        )],
        final_else: Box::new(
            // bad!!
            no_region(tag(
                "Err",
                vec![tag(
                    "BadUtf8",
                    vec![
                        Access {
                            record_var,
                            ext_var: var_store.fresh(),
                            field: "d_problem".into(),
                            field_var: var_store.fresh(),
                            loc_expr: Box::new(no_region(Var(Symbol::ARG_2))),
                        },
                        Access {
                            record_var,
                            ext_var: var_store.fresh(),
                            field: "a_byteIndex".into(),
                            field_var: var_store.fresh(),
                            loc_expr: Box::new(no_region(Var(Symbol::ARG_2))),
                        },
                    ],
                    var_store,
                )],
                var_store,
            )),
        ),
    };

    let body = LetNonRec(Box::new(def), Box::new(no_region(cont)), ret_var);

    defn(
        symbol,
        vec![(bytes_var, Symbol::ARG_1)],
        var_store,
        body,
        ret_var,
    )
}
/// Str.fromUtf8Range : List U8, { start : Nat, count : Nat } -> Result Str [ BadUtf8 { byteIndex : Nat, problem : Utf8Problem  } } ]*
fn str_from_utf8_range(symbol: Symbol, var_store: &mut VarStore) -> Def {
    let bytes_var = var_store.fresh();
    let bool_var = var_store.fresh();
    let arg_record_var = var_store.fresh();
    let ll_record_var = var_store.fresh();
    let ret_var = var_store.fresh();

    // let arg_2 = RunLowLevel FromUtf8 arg_1
    //
    // arg_2 :
    //   { a : Bool   -- isOk
    //   , b : String -- result_str
    //   , c : Nat    -- problem_byte_index
    //   , d : I8     -- problem_code
    //   }
    //
    // if arg_2.a then
    //  # all is well
    //  Ok arg_2.str
    // else
    //  # problem
    //  Err (BadUtf8 { byteIndex: arg_2.byteIndex, problem : arg_2.problem })

    let def = crate::def::Def {
        loc_pattern: no_region(Pattern::Identifier(Symbol::ARG_3)),
        loc_expr: no_region(RunLowLevel {
            op: LowLevel::StrFromUtf8Range,
            args: vec![(bytes_var, Var(Symbol::ARG_1)), (arg_record_var, Var(Symbol::ARG_2))],
            ret_var: ll_record_var,
        }),
        expr_var: ll_record_var,
        pattern_vars: SendMap::default(),
        annotation: None,
    };

    let cont = If {
        branch_var: ret_var,
        cond_var: bool_var,
        branches: vec![(
            // if-condition
            no_region(
                // arg_2.c -> Bool
                Access {
                    record_var: ll_record_var,
                    ext_var: var_store.fresh(),
                    field: "c_isOk".into(),
                    field_var: var_store.fresh(),
                    loc_expr: Box::new(no_region(Var(Symbol::ARG_3))),
                },
            ),
            // all is good
            no_region(tag(
                "Ok",
                // arg_2.a -> Str
                vec![Access {
                    record_var: ll_record_var,
                    ext_var: var_store.fresh(),
                    field: "b_str".into(),
                    field_var: var_store.fresh(),
                    loc_expr: Box::new(no_region(Var(Symbol::ARG_3))),
                }],
                var_store,
            )),
        )],
        final_else: Box::new(
            // bad!!
            no_region(tag(
                "Err",
                vec![tag(
                    "BadUtf8",
                    vec![
                        Access {
                            record_var: ll_record_var,
                            ext_var: var_store.fresh(),
                            field: "d_problem".into(),
                            field_var: var_store.fresh(),
                            loc_expr: Box::new(no_region(Var(Symbol::ARG_3))),
                        },
                        Access {
                            record_var: ll_record_var,
                            ext_var: var_store.fresh(),
                            field: "a_byteIndex".into(),
                            field_var: var_store.fresh(),
                            loc_expr: Box::new(no_region(Var(Symbol::ARG_3))),
                        },
                    ],
                    var_store,
                )],
                var_store,
            )),
        ),
    };

    let body = LetNonRec(Box::new(def), Box::new(no_region(cont)), ret_var);

    defn(
        symbol,
        vec![(bytes_var, Symbol::ARG_1), (arg_record_var, Symbol::ARG_2)],
        var_store,
        body,
        ret_var,
    )
}
            

/// Str.toUtf8 : Str -> List U8
fn str_to_utf8(symbol: Symbol, var_store: &mut VarStore) -> Def {
    lowlevel_1(symbol, LowLevel::StrToUtf8, var_store)
}

/// Str.fromFloat : Float * -> Str
fn str_from_float(symbol: Symbol, var_store: &mut VarStore) -> Def {
    let float_var = var_store.fresh();
    let str_var = var_store.fresh();

    let body = RunLowLevel {
        op: LowLevel::StrFromFloat,
        args: vec![(float_var, Var(Symbol::ARG_1))],
        ret_var: str_var,
    };

    defn(
        symbol,
        vec![(float_var, Symbol::ARG_1)],
        var_store,
        body,
        str_var,
    )
}

/// List.concat : List elem, List elem -> List elem
fn list_concat(symbol: Symbol, var_store: &mut VarStore) -> Def {
    let list_var = var_store.fresh();

    let body = RunLowLevel {
        op: LowLevel::ListConcat,
        args: vec![
            (list_var, Var(Symbol::ARG_1)),
            (list_var, Var(Symbol::ARG_2)),
        ],
        ret_var: list_var,
    };

    defn(
        symbol,
        vec![(list_var, Symbol::ARG_1), (list_var, Symbol::ARG_2)],
        var_store,
        body,
        list_var,
    )
}

/// List.repeat : elem, Nat -> List elem
fn list_repeat(symbol: Symbol, var_store: &mut VarStore) -> Def {
    let elem_var = var_store.fresh();
    let len_var = var_store.fresh();
    let list_var = var_store.fresh();

    let body = RunLowLevel {
        op: LowLevel::ListRepeat,
        args: vec![
            (elem_var, Var(Symbol::ARG_1)),
            (len_var, Var(Symbol::ARG_2)),
        ],
        ret_var: list_var,
    };

    defn(
        symbol,
        vec![(elem_var, Symbol::ARG_1), (len_var, Symbol::ARG_2)],
        var_store,
        body,
        list_var,
    )
}

/// List.single : elem -> List elem
fn list_single(symbol: Symbol, var_store: &mut VarStore) -> Def {
    let elem_var = var_store.fresh();
    let list_var = var_store.fresh();

    let body = RunLowLevel {
        op: LowLevel::ListSingle,
        args: vec![(elem_var, Var(Symbol::ARG_1))],
        ret_var: list_var,
    };

    defn(
        symbol,
        vec![(elem_var, Symbol::ARG_1)],
        var_store,
        body,
        list_var,
    )
}

/// List.len : List * -> Int
fn list_len(symbol: Symbol, var_store: &mut VarStore) -> Def {
    let len_var = var_store.fresh();
    let list_var = var_store.fresh();

    let body = RunLowLevel {
        op: LowLevel::ListLen,
        args: vec![(list_var, Var(Symbol::ARG_1))],
        ret_var: len_var,
    };

    defn(
        symbol,
        vec![(list_var, Symbol::ARG_1)],
        var_store,
        body,
        len_var,
    )
}

/// List.get : List elem, Int -> Result elem [ OutOfBounds ]*
///
/// List.get :
///     Attr (* | u) (List (Attr u a)),
///     Attr * Int
///     -> Attr * (Result (Attr u a) (Attr * [ OutOfBounds ]*))
fn list_get(symbol: Symbol, var_store: &mut VarStore) -> Def {
    let arg_list = Symbol::ARG_1;
    let arg_index = Symbol::ARG_2;
    let bool_var = var_store.fresh();
    let len_var = var_store.fresh();
    let list_var = var_store.fresh();
    let elem_var = var_store.fresh();
    let ret_var = var_store.fresh();

    // Perform a bounds check. If it passes, run LowLevel::ListGetUnsafe
    let body = If {
        cond_var: bool_var,
        branch_var: var_store.fresh(),
        branches: vec![(
            // if-condition
            no_region(
                // index < List.len list
                RunLowLevel {
                    op: LowLevel::NumLt,
                    args: vec![
                        (len_var, Var(arg_index)),
                        (
                            len_var,
                            RunLowLevel {
                                op: LowLevel::ListLen,
                                args: vec![(list_var, Var(arg_list))],
                                ret_var: len_var,
                            },
                        ),
                    ],
                    ret_var: bool_var,
                },
            ),
            // then-branch
            no_region(
                // Ok
                tag(
                    "Ok",
                    vec![
                        // List#getUnsafe list index
                        RunLowLevel {
                            op: LowLevel::ListGetUnsafe,
                            args: vec![(list_var, Var(arg_list)), (len_var, Var(arg_index))],
                            ret_var: elem_var,
                        },
                    ],
                    var_store,
                ),
            ),
        )],
        final_else: Box::new(
            // else-branch
            no_region(
                // Err
                tag(
                    "Err",
                    vec![tag("OutOfBounds", Vec::new(), var_store)],
                    var_store,
                ),
            ),
        ),
    };

    defn(
        symbol,
        vec![(list_var, Symbol::ARG_1), (len_var, Symbol::ARG_2)],
        var_store,
        body,
        ret_var,
    )
}

/// List.set : List elem, Nat, elem -> List elem
///
/// List.set :
///     Attr (w | u | v) (List (Attr u a)),
///     Attr * Int,
///     Attr (u | v) a
///     -> Attr * (List (Attr u  a))
fn list_set(symbol: Symbol, var_store: &mut VarStore) -> Def {
    let arg_list = Symbol::ARG_1;
    let arg_index = Symbol::ARG_2;
    let arg_elem = Symbol::ARG_3;
    let bool_var = var_store.fresh();
    let len_var = var_store.fresh();
    let elem_var = var_store.fresh();
    let list_arg_var = var_store.fresh(); // Uniqueness type Attr differs between
    let list_ret_var = var_store.fresh(); // the arg list and the returned list

    // Perform a bounds check. If it passes, run LowLevel::ListSet.
    // Otherwise, return the list unmodified.
    let body = If {
        cond_var: bool_var,
        branch_var: list_ret_var,
        branches: vec![(
            // if-condition
            no_region(
                // index < List.len list
                RunLowLevel {
                    op: LowLevel::NumLt,
                    args: vec![
                        (len_var, Var(arg_index)),
                        (
                            len_var,
                            RunLowLevel {
                                op: LowLevel::ListLen,
                                args: vec![(list_arg_var, Var(arg_list))],
                                ret_var: len_var,
                            },
                        ),
                    ],
                    ret_var: bool_var,
                },
            ),
            // then-branch
            no_region(
                // List.setUnsafe list index
                RunLowLevel {
                    op: LowLevel::ListSet,
                    args: vec![
                        (list_arg_var, Var(arg_list)),
                        (len_var, Var(arg_index)),
                        (elem_var, Var(arg_elem)),
                    ],
                    ret_var: list_ret_var,
                },
            ),
        )],
        final_else: Box::new(
            // else-branch
            no_region(Var(arg_list)),
        ),
    };

    defn(
        symbol,
        vec![
            (list_arg_var, Symbol::ARG_1),
            (len_var, Symbol::ARG_2),
            (elem_var, Symbol::ARG_3),
        ],
        var_store,
        body,
        list_ret_var,
    )
}

/// List.swap : List elem, Nat, Nat -> List elem
fn list_swap(symbol: Symbol, var_store: &mut VarStore) -> Def {
    let list_var = var_store.fresh();
    let index1_var = var_store.fresh();
    let index2_var = var_store.fresh();

    let body = RunLowLevel {
        op: LowLevel::ListSwap,
        args: vec![
            (list_var, Var(Symbol::ARG_1)),
            (index1_var, Var(Symbol::ARG_2)),
            (index2_var, Var(Symbol::ARG_3)),
        ],
        ret_var: list_var,
    };

    defn(
        symbol,
        vec![
            (list_var, Symbol::ARG_1),
            (index1_var, Symbol::ARG_2),
            (index2_var, Symbol::ARG_3),
        ],
        var_store,
        body,
        list_var,
    )
}

/// List.drop : List elem, Nat -> List elem
fn list_drop(symbol: Symbol, var_store: &mut VarStore) -> Def {
    let list_var = var_store.fresh();
    let index_var = var_store.fresh();

    let body = RunLowLevel {
        op: LowLevel::ListDrop,
        args: vec![
            (list_var, Var(Symbol::ARG_1)),
            (index_var, Var(Symbol::ARG_2)),
        ],
        ret_var: list_var,
    };

    defn(
        symbol,
        vec![(list_var, Symbol::ARG_1), (index_var, Symbol::ARG_2)],
        var_store,
        body,
        list_var,
    )
}

/// List.append : List elem, elem -> List elem
fn list_append(symbol: Symbol, var_store: &mut VarStore) -> Def {
    let list_var = var_store.fresh();
    let elem_var = var_store.fresh();

    let body = RunLowLevel {
        op: LowLevel::ListAppend,
        args: vec![
            (list_var, Var(Symbol::ARG_1)),
            (elem_var, Var(Symbol::ARG_2)),
        ],
        ret_var: list_var,
    };

    defn(
        symbol,
        vec![(list_var, Symbol::ARG_1), (elem_var, Symbol::ARG_2)],
        var_store,
        body,
        list_var,
    )
}

/// List.prepend : List elem, elem -> List elem
fn list_prepend(symbol: Symbol, var_store: &mut VarStore) -> Def {
    let list_var = var_store.fresh();
    let elem_var = var_store.fresh();

    let body = RunLowLevel {
        op: LowLevel::ListPrepend,
        args: vec![
            (list_var, Var(Symbol::ARG_1)),
            (elem_var, Var(Symbol::ARG_2)),
        ],
        ret_var: list_var,
    };

    defn(
        symbol,
        vec![(list_var, Symbol::ARG_1), (elem_var, Symbol::ARG_2)],
        var_store,
        body,
        list_var,
    )
}

/// List.join : List (List elem) -> List elem
fn list_join(symbol: Symbol, var_store: &mut VarStore) -> Def {
    let list_var = var_store.fresh();
    let list_of_list_var = var_store.fresh();

    let body = RunLowLevel {
        op: LowLevel::ListJoin,
        args: vec![(list_of_list_var, Var(Symbol::ARG_1))],
        ret_var: list_var,
    };

    defn(
        symbol,
        vec![(list_of_list_var, Symbol::ARG_1)],
        var_store,
        body,
        list_var,
    )
}

/// List.walk : List elem, (elem -> accum -> accum), accum -> accum
fn list_walk(symbol: Symbol, var_store: &mut VarStore) -> Def {
    lowlevel_3(symbol, LowLevel::ListWalk, var_store)
}

/// List.walkBackwards : List elem, (elem -> accum -> accum), accum -> accum
fn list_walk_backwards(symbol: Symbol, var_store: &mut VarStore) -> Def {
    lowlevel_3(symbol, LowLevel::ListWalkBackwards, var_store)
}

/// List.walkUntil : List elem, (elem, accum -> [ Continue accum, Stop accum ]), accum -> accum
fn list_walk_until(symbol: Symbol, var_store: &mut VarStore) -> Def {
    lowlevel_3(symbol, LowLevel::ListWalkUntil, var_store)
}

/// List.sum : List (Num a) -> Num a
fn list_sum(symbol: Symbol, var_store: &mut VarStore) -> Def {
    let num_var = var_store.fresh();
    let ret_var = num_var;
    let list_var = var_store.fresh();
    let closure_var = var_store.fresh();

    let body = RunLowLevel {
        op: LowLevel::ListWalk,
        args: vec![
            (list_var, Var(Symbol::ARG_1)),
            (closure_var, list_sum_add(num_var, var_store)),
            (num_var, Num(var_store.fresh(), 0)),
        ],
        ret_var,
    };

    defn(
        symbol,
        vec![(list_var, Symbol::ARG_1)],
        var_store,
        body,
        ret_var,
    )
}

fn list_sum_add(num_var: Variable, var_store: &mut VarStore) -> Expr {
    let body = RunLowLevel {
        op: LowLevel::NumAdd,
        args: vec![(num_var, Var(Symbol::ARG_3)), (num_var, Var(Symbol::ARG_4))],
        ret_var: num_var,
    };

    defn_help(
        Symbol::LIST_SUM_ADD,
        vec![(num_var, Symbol::ARG_3), (num_var, Symbol::ARG_4)],
        var_store,
        body,
        num_var,
    )
}

/// List.product : List (Num a) -> Num a
fn list_product(symbol: Symbol, var_store: &mut VarStore) -> Def {
    let num_var = var_store.fresh();
    let ret_var = num_var;
    let list_var = var_store.fresh();
    let closure_var = var_store.fresh();

    let body = RunLowLevel {
        op: LowLevel::ListWalk,
        args: vec![
            (list_var, Var(Symbol::ARG_1)),
            (closure_var, list_product_mul(num_var, var_store)),
            (num_var, Num(var_store.fresh(), 1)),
        ],
        ret_var,
    };

    defn(
        symbol,
        vec![(list_var, Symbol::ARG_1)],
        var_store,
        body,
        ret_var,
    )
}

fn list_product_mul(num_var: Variable, var_store: &mut VarStore) -> Expr {
    let body = RunLowLevel {
        op: LowLevel::NumMul,
        args: vec![(num_var, Var(Symbol::ARG_3)), (num_var, Var(Symbol::ARG_4))],
        ret_var: num_var,
    };

    defn_help(
        Symbol::LIST_PRODUCT_MUL,
        vec![(num_var, Symbol::ARG_3), (num_var, Symbol::ARG_4)],
        var_store,
        body,
        num_var,
    )
}

/// List.keepIf : List elem, (elem -> Bool) -> List elem
fn list_keep_if(symbol: Symbol, var_store: &mut VarStore) -> Def {
    let list_var = var_store.fresh();
    let func_var = var_store.fresh();

    let body = RunLowLevel {
        op: LowLevel::ListKeepIf,
        args: vec![
            (list_var, Var(Symbol::ARG_1)),
            (func_var, Var(Symbol::ARG_2)),
        ],
        ret_var: list_var,
    };

    defn(
        symbol,
        vec![(list_var, Symbol::ARG_1), (func_var, Symbol::ARG_2)],
        var_store,
        body,
        list_var,
    )
}

/// List.contains : List elem, elem -> Bool
fn list_contains(symbol: Symbol, var_store: &mut VarStore) -> Def {
    lowlevel_2(symbol, LowLevel::ListContains, var_store)
}

/// List.keepOks : List before, (before -> Result after *) -> List after
fn list_keep_oks(symbol: Symbol, var_store: &mut VarStore) -> Def {
    lowlevel_2(symbol, LowLevel::ListKeepOks, var_store)
}

/// List.keepErrs: List before, (before -> Result * after) -> List after
fn list_keep_errs(symbol: Symbol, var_store: &mut VarStore) -> Def {
    lowlevel_2(symbol, LowLevel::ListKeepErrs, var_store)
}

/// List.keepErrs: List before, (before -> Result * after) -> List after
fn list_range(symbol: Symbol, var_store: &mut VarStore) -> Def {
    lowlevel_2(symbol, LowLevel::ListRange, var_store)
}

/// List.map : List before, (before -> after) -> List after
fn list_map(symbol: Symbol, var_store: &mut VarStore) -> Def {
    lowlevel_2(symbol, LowLevel::ListMap, var_store)
}

/// List.mapWithIndex : List before, (Nat, before -> after) -> List after
fn list_map_with_index(symbol: Symbol, var_store: &mut VarStore) -> Def {
    lowlevel_2(symbol, LowLevel::ListMapWithIndex, var_store)
}

/// List.map2 : List a, List b, (a, b -> c) -> List c
fn list_map2(symbol: Symbol, var_store: &mut VarStore) -> Def {
    lowlevel_3(symbol, LowLevel::ListMap2, var_store)
}

/// List.map3 : List a, List b, (a, b -> c) -> List c
fn list_map3(symbol: Symbol, var_store: &mut VarStore) -> Def {
    lowlevel_4(symbol, LowLevel::ListMap3, var_store)
}

/// List.sortWith : List a, (a, a -> Ordering) -> List a
fn list_sort_with(symbol: Symbol, var_store: &mut VarStore) -> Def {
    lowlevel_2(symbol, LowLevel::ListSortWith, var_store)
}

/// Dict.hashTestOnly : k, v -> Nat
fn dict_hash_test_only(symbol: Symbol, var_store: &mut VarStore) -> Def {
    lowlevel_2(symbol, LowLevel::Hash, var_store)
}

/// Dict.len : Dict * * -> Nat
fn dict_len(symbol: Symbol, var_store: &mut VarStore) -> Def {
    lowlevel_1(symbol, LowLevel::DictSize, var_store)
}

/// Dict.empty : Dict * *
fn dict_empty(symbol: Symbol, var_store: &mut VarStore) -> Def {
    let dict_var = var_store.fresh();
    let body = RunLowLevel {
        op: LowLevel::DictEmpty,
        args: vec![],
        ret_var: dict_var,
    };

    Def {
        annotation: None,
        expr_var: dict_var,
        loc_expr: Located::at_zero(body),
        loc_pattern: Located::at_zero(Pattern::Identifier(symbol)),
        pattern_vars: SendMap::default(),
    }
}

/// Dict.single : k, v -> Dict k v
fn dict_single(symbol: Symbol, var_store: &mut VarStore) -> Def {
    let key_var = var_store.fresh();
    let value_var = var_store.fresh();
    let dict_var = var_store.fresh();

    let empty = RunLowLevel {
        op: LowLevel::DictEmpty,
        args: vec![],
        ret_var: dict_var,
    };

    let body = RunLowLevel {
        op: LowLevel::DictInsert,
        args: vec![
            (dict_var, empty),
            (key_var, Var(Symbol::ARG_1)),
            (value_var, Var(Symbol::ARG_2)),
        ],
        ret_var: dict_var,
    };

    defn(
        symbol,
        vec![(key_var, Symbol::ARG_1), (value_var, Symbol::ARG_2)],
        var_store,
        body,
        dict_var,
    )
}

/// Dict.insert : Dict k v, k, v -> Dict k v
fn dict_insert(symbol: Symbol, var_store: &mut VarStore) -> Def {
    lowlevel_3(symbol, LowLevel::DictInsert, var_store)
}

/// Dict.remove : Dict k v, k -> Dict k v
fn dict_remove(symbol: Symbol, var_store: &mut VarStore) -> Def {
    lowlevel_2(symbol, LowLevel::DictRemove, var_store)
}

/// Dict.contains : Dict k v, k -> Bool
fn dict_contains(symbol: Symbol, var_store: &mut VarStore) -> Def {
    lowlevel_2(symbol, LowLevel::DictContains, var_store)
}

/// Dict.get : Dict k v, k -> Result v [ KeyNotFound ]*
fn dict_get(symbol: Symbol, var_store: &mut VarStore) -> Def {
    let arg_dict = Symbol::ARG_1;
    let arg_key = Symbol::ARG_2;

    let temp_record = Symbol::DICT_GET_RESULT;

    let bool_var = var_store.fresh();
    let flag_var = var_store.fresh();
    let key_var = var_store.fresh();
    let dict_var = var_store.fresh();
    let value_var = var_store.fresh();
    let ret_var = var_store.fresh();

    let temp_record_var = var_store.fresh();
    let ext_var1 = var_store.fresh();
    let ext_var2 = var_store.fresh();

    // NOTE DictGetUnsafe returns a { flag: Bool, value: v }
    // when the flag is True, the value is found and defined;
    // otherwise it is not and `Dict.get` should return `Err ...`
    let def_body = RunLowLevel {
        op: LowLevel::DictGetUnsafe,
        args: vec![(dict_var, Var(arg_dict)), (key_var, Var(arg_key))],
        ret_var: temp_record_var,
    };

    let def = Def {
        annotation: None,
        expr_var: temp_record_var,
        loc_expr: Located::at_zero(def_body),
        loc_pattern: Located::at_zero(Pattern::Identifier(temp_record)),
        pattern_vars: Default::default(),
    };

    let get_value = Access {
        record_var: temp_record_var,
        ext_var: ext_var1,
        field_var: value_var,
        loc_expr: Box::new(no_region(Var(temp_record))),
        field: "value".into(),
    };

    let get_flag = Access {
        record_var: temp_record_var,
        ext_var: ext_var2,
        field_var: flag_var,
        loc_expr: Box::new(no_region(Var(temp_record))),
        field: "zflag".into(),
    };

    let make_ok = tag("Ok", vec![get_value], var_store);

    let make_err = tag(
        "Err",
        vec![tag("KeyNotFound", Vec::new(), var_store)],
        var_store,
    );

    let inspect = If {
        cond_var: bool_var,
        branch_var: ret_var,
        branches: vec![(
            // if-condition
            no_region(get_flag),
            no_region(make_ok),
        )],
        final_else: Box::new(no_region(make_err)),
    };

    let body = LetNonRec(Box::new(def), Box::new(no_region(inspect)), ret_var);

    defn(
        symbol,
        vec![(dict_var, Symbol::ARG_1), (key_var, Symbol::ARG_2)],
        var_store,
        body,
        ret_var,
    )
}

/// Dict.keys : Dict k v -> List k
fn dict_keys(symbol: Symbol, var_store: &mut VarStore) -> Def {
    lowlevel_1(symbol, LowLevel::DictKeys, var_store)
}

/// Dict.values : Dict k v -> List v
fn dict_values(symbol: Symbol, var_store: &mut VarStore) -> Def {
    lowlevel_1(symbol, LowLevel::DictValues, var_store)
}

/// Dict.union : Dict k v, Dict k v -> Dict k v
fn dict_union(symbol: Symbol, var_store: &mut VarStore) -> Def {
    lowlevel_2(symbol, LowLevel::DictUnion, var_store)
}

/// Dict.difference : Dict k v, Dict k v -> Dict k v
fn dict_difference(symbol: Symbol, var_store: &mut VarStore) -> Def {
    lowlevel_2(symbol, LowLevel::DictDifference, var_store)
}

/// Dict.intersection : Dict k v, Dict k v -> Dict k v
fn dict_intersection(symbol: Symbol, var_store: &mut VarStore) -> Def {
    lowlevel_2(symbol, LowLevel::DictIntersection, var_store)
}

/// Dict.walk : Dict k v, (k, v, accum -> accum), accum -> accum
fn dict_walk(symbol: Symbol, var_store: &mut VarStore) -> Def {
    lowlevel_3(symbol, LowLevel::DictWalk, var_store)
}

/// Set.empty : Set *
fn set_empty(symbol: Symbol, var_store: &mut VarStore) -> Def {
    let set_var = var_store.fresh();
    let body = RunLowLevel {
        op: LowLevel::DictEmpty,
        args: vec![],
        ret_var: set_var,
    };

    Def {
        annotation: None,
        expr_var: set_var,
        loc_expr: Located::at_zero(body),
        loc_pattern: Located::at_zero(Pattern::Identifier(symbol)),
        pattern_vars: SendMap::default(),
    }
}

/// Set.single : k -> Set k
fn set_single(symbol: Symbol, var_store: &mut VarStore) -> Def {
    let key_var = var_store.fresh();
    let set_var = var_store.fresh();
    let value_var = Variable::EMPTY_RECORD;

    let empty = RunLowLevel {
        op: LowLevel::DictEmpty,
        args: vec![],
        ret_var: set_var,
    };

    let body = RunLowLevel {
        op: LowLevel::DictInsert,
        args: vec![
            (set_var, empty),
            (key_var, Var(Symbol::ARG_1)),
            (value_var, EmptyRecord),
        ],
        ret_var: set_var,
    };

    defn(
        symbol,
        vec![(key_var, Symbol::ARG_1)],
        var_store,
        body,
        set_var,
    )
}

/// Set.len : Set * -> Nat
fn set_len(symbol: Symbol, var_store: &mut VarStore) -> Def {
    lowlevel_1(symbol, LowLevel::DictSize, var_store)
}

/// Dict.union : Dict k v, Dict k v -> Dict k v
fn set_union(symbol: Symbol, var_store: &mut VarStore) -> Def {
    lowlevel_2(symbol, LowLevel::DictUnion, var_store)
}

/// Dict.difference : Dict k v, Dict k v -> Dict k v
fn set_difference(symbol: Symbol, var_store: &mut VarStore) -> Def {
    lowlevel_2(symbol, LowLevel::DictDifference, var_store)
}

/// Dict.intersection : Dict k v, Dict k v -> Dict k v
fn set_intersection(symbol: Symbol, var_store: &mut VarStore) -> Def {
    lowlevel_2(symbol, LowLevel::DictIntersection, var_store)
}

/// Set.toList : Set k -> List k
fn set_to_list(symbol: Symbol, var_store: &mut VarStore) -> Def {
    dict_keys(symbol, var_store)
}

/// Set.fromList : List k -> Set k
fn set_from_list(symbol: Symbol, var_store: &mut VarStore) -> Def {
    lowlevel_1(symbol, LowLevel::SetFromList, var_store)
}

/// Set.insert : Set k, k -> Set k
fn set_insert(symbol: Symbol, var_store: &mut VarStore) -> Def {
    let dict_var = var_store.fresh();
    let key_var = var_store.fresh();
    let val_var = Variable::EMPTY_RECORD;

    let body = RunLowLevel {
        op: LowLevel::DictInsert,
        args: vec![
            (dict_var, Var(Symbol::ARG_1)),
            (key_var, Var(Symbol::ARG_2)),
            (val_var, EmptyRecord),
        ],
        ret_var: dict_var,
    };

    defn(
        symbol,
        vec![(dict_var, Symbol::ARG_1), (key_var, Symbol::ARG_2)],
        var_store,
        body,
        dict_var,
    )
}

/// Set.remove : Set k, k -> Set k
fn set_remove(symbol: Symbol, var_store: &mut VarStore) -> Def {
    dict_remove(symbol, var_store)
}

/// Set.remove : Set k, k -> Set k
fn set_contains(symbol: Symbol, var_store: &mut VarStore) -> Def {
    dict_contains(symbol, var_store)
}

/// Set.walk : Set k,  (k, accum -> accum), accum -> accum
fn set_walk(symbol: Symbol, var_store: &mut VarStore) -> Def {
    let dict_var = var_store.fresh();
    let func_var = var_store.fresh();
    let key_var = var_store.fresh();
    let accum_var = var_store.fresh();
    let wrapper_var = var_store.fresh();

    let user_function = Box::new((
        func_var,
        no_region(Var(Symbol::ARG_2)),
        var_store.fresh(),
        accum_var,
    ));

    let call_func = Call(
        user_function,
        vec![
            (key_var, no_region(Var(Symbol::ARG_5))),
            (accum_var, no_region(Var(Symbol::ARG_6))),
        ],
        CalledVia::Space,
    );

    let wrapper = Closure {
        function_type: wrapper_var,
        closure_type: var_store.fresh(),
        closure_ext_var: var_store.fresh(),
        return_type: accum_var,
        name: Symbol::SET_WALK_USER_FUNCTION,
        recursive: Recursive::NotRecursive,
        captured_symbols: vec![(Symbol::ARG_2, func_var)],
        arguments: vec![
            (key_var, no_region(Pattern::Identifier(Symbol::ARG_5))),
            (Variable::EMPTY_RECORD, no_region(Pattern::Underscore)),
            (accum_var, no_region(Pattern::Identifier(Symbol::ARG_6))),
        ],
        loc_body: Box::new(no_region(call_func)),
    };

    let body = RunLowLevel {
        op: LowLevel::DictWalk,
        args: vec![
            (dict_var, Var(Symbol::ARG_1)),
            (wrapper_var, wrapper),
            (accum_var, Var(Symbol::ARG_3)),
        ],
        ret_var: accum_var,
    };

    defn(
        symbol,
        vec![
            (dict_var, Symbol::ARG_1),
            (func_var, Symbol::ARG_2),
            (accum_var, Symbol::ARG_3),
        ],
        var_store,
        body,
        accum_var,
    )
}

/// Num.rem : Int a, Int a -> Result (Int a) [ DivByZero ]*
fn num_rem(symbol: Symbol, var_store: &mut VarStore) -> Def {
    let num_var = var_store.fresh();
    let unbound_zero_var = var_store.fresh();
    let bool_var = var_store.fresh();
    let ret_var = var_store.fresh();

    let body = If {
        branch_var: ret_var,
        cond_var: bool_var,
        branches: vec![(
            // if condition
            no_region(
                // Num.isNeq arg2 0
                RunLowLevel {
                    op: LowLevel::NotEq,
                    args: vec![
                        (num_var, Var(Symbol::ARG_2)),
                        (num_var, Num(unbound_zero_var, 0)),
                    ],
                    ret_var: bool_var,
                },
            ),
            // arg1 was not zero
            no_region(
                // Ok (Int.#remUnsafe arg1 arg2)
                tag(
                    "Ok",
                    vec![
                        // Num.#remUnsafe arg1 arg2
                        RunLowLevel {
                            op: LowLevel::NumRemUnchecked,
                            args: vec![
                                (num_var, Var(Symbol::ARG_1)),
                                (num_var, Var(Symbol::ARG_2)),
                            ],
                            ret_var: num_var,
                        },
                    ],
                    var_store,
                ),
            ),
        )],
        final_else: Box::new(no_region(tag(
            "Err",
            vec![tag("DivByZero", Vec::new(), var_store)],
            var_store,
        ))),
    };

    defn(
        symbol,
        vec![(num_var, Symbol::ARG_1), (num_var, Symbol::ARG_2)],
        var_store,
        body,
        ret_var,
    )
}

/// Num.isMultipleOf : Int a, Int a -> Bool
fn num_is_multiple_of(symbol: Symbol, var_store: &mut VarStore) -> Def {
    lowlevel_2(symbol, LowLevel::NumIsMultipleOf, var_store)
}

/// Num.neg : Num a -> Num a
fn num_neg(symbol: Symbol, var_store: &mut VarStore) -> Def {
    let num_var = var_store.fresh();

    let body = RunLowLevel {
        op: LowLevel::NumNeg,
        args: vec![(num_var, Var(Symbol::ARG_1))],
        ret_var: num_var,
    };

    defn(
        symbol,
        vec![(num_var, Symbol::ARG_1)],
        var_store,
        body,
        num_var,
    )
}

/// Num.abs : Num a -> Num a
fn num_abs(symbol: Symbol, var_store: &mut VarStore) -> Def {
    let num_var = var_store.fresh();

    let body = RunLowLevel {
        op: LowLevel::NumAbs,
        args: vec![(num_var, Var(Symbol::ARG_1))],
        ret_var: num_var,
    };

    defn(
        symbol,
        vec![(num_var, Symbol::ARG_1)],
        var_store,
        body,
        num_var,
    )
}

/// Num.div : Float, Float -> Result Float [ DivByZero ]*
fn num_div_float(symbol: Symbol, var_store: &mut VarStore) -> Def {
    let bool_var = var_store.fresh();
    let num_var = var_store.fresh();
    let unbound_zero_var = var_store.fresh();
    let precision_var = var_store.fresh();
    let ret_var = var_store.fresh();

    let body = If {
        branch_var: ret_var,
        cond_var: bool_var,
        branches: vec![(
            // if-condition
            no_region(
                // Num.neq denominator 0
                RunLowLevel {
                    op: LowLevel::NotEq,
                    args: vec![
                        (num_var, Var(Symbol::ARG_2)),
                        (num_var, Float(unbound_zero_var, precision_var, 0.0)),
                    ],
                    ret_var: bool_var,
                },
            ),
            // denominator was not zero
            no_region(
                // Ok (Float.#divUnchecked numerator denominator)
                tag(
                    "Ok",
                    vec![
                        // Num.#divUnchecked numerator denominator
                        RunLowLevel {
                            op: LowLevel::NumDivUnchecked,
                            args: vec![
                                (num_var, Var(Symbol::ARG_1)),
                                (num_var, Var(Symbol::ARG_2)),
                            ],
                            ret_var: num_var,
                        },
                    ],
                    var_store,
                ),
            ),
        )],
        final_else: Box::new(
            // denominator was zero
            no_region(tag(
                "Err",
                vec![tag("DivByZero", Vec::new(), var_store)],
                var_store,
            )),
        ),
    };

    defn(
        symbol,
        vec![(num_var, Symbol::ARG_1), (num_var, Symbol::ARG_2)],
        var_store,
        body,
        ret_var,
    )
}

/// Num.div : Int a , Int a -> Result (Int a) [ DivByZero ]*
fn num_div_int(symbol: Symbol, var_store: &mut VarStore) -> Def {
    let bool_var = var_store.fresh();
    let num_var = var_store.fresh();
    let unbound_zero_var = var_store.fresh();
    let unbound_zero_precision_var = var_store.fresh();
    let ret_var = var_store.fresh();

    let body = If {
        branch_var: ret_var,
        cond_var: bool_var,
        branches: vec![(
            // if-condition
            no_region(
                // Num.neq denominator 0
                RunLowLevel {
                    op: LowLevel::NotEq,
                    args: vec![
                        (num_var, Var(Symbol::ARG_2)),
                        (
                            num_var,
                            Int(unbound_zero_var, unbound_zero_precision_var, 0),
                        ),
                    ],
                    ret_var: bool_var,
                },
            ),
            // denominator was not zero
            no_region(
                // Ok (Int.#divUnchecked numerator denominator)
                tag(
                    "Ok",
                    vec![
                        // Num.#divUnchecked numerator denominator
                        RunLowLevel {
                            op: LowLevel::NumDivUnchecked,
                            args: vec![
                                (num_var, Var(Symbol::ARG_1)),
                                (num_var, Var(Symbol::ARG_2)),
                            ],
                            ret_var: num_var,
                        },
                    ],
                    var_store,
                ),
            ),
        )],
        final_else: Box::new(
            // denominator was zero
            no_region(tag(
                "Err",
                vec![tag("DivByZero", Vec::new(), var_store)],
                var_store,
            )),
        ),
    };

    defn(
        symbol,
        vec![(num_var, Symbol::ARG_1), (num_var, Symbol::ARG_2)],
        var_store,
        body,
        ret_var,
    )
}

/// List.first : List elem -> Result elem [ ListWasEmpty ]*
///
/// List.first :
///     Attr (* | u) (List (Attr u a)),
///     -> Attr * (Result (Attr u a) (Attr * [ OutOfBounds ]*))
fn list_first(symbol: Symbol, var_store: &mut VarStore) -> Def {
    let bool_var = var_store.fresh();
    let list_var = var_store.fresh();
    let len_var = var_store.fresh();
    let zero_var = var_store.fresh();
    let zero_precision_var = var_store.fresh();
    let list_elem_var = var_store.fresh();
    let ret_var = var_store.fresh();

    // Perform a bounds check. If it passes, delegate to List.getUnsafe.
    let body = If {
        cond_var: bool_var,
        branch_var: var_store.fresh(),
        branches: vec![(
            // if-condition
            no_region(
                // List.len list != 0
                RunLowLevel {
                    op: LowLevel::NotEq,
                    args: vec![
                        (len_var, Int(zero_var, zero_precision_var, 0)),
                        (
                            len_var,
                            RunLowLevel {
                                op: LowLevel::ListLen,
                                args: vec![(list_var, Var(Symbol::ARG_1))],
                                ret_var: len_var,
                            },
                        ),
                    ],
                    ret_var: bool_var,
                },
            ),
            // list was not empty
            no_region(
                // Ok (List.#getUnsafe list 0)
                tag(
                    "Ok",
                    vec![
                        // List.#getUnsafe list 0
                        RunLowLevel {
                            op: LowLevel::ListGetUnsafe,
                            args: vec![
                                (list_var, Var(Symbol::ARG_1)),
                                (len_var, Int(zero_var, zero_precision_var, 0)),
                            ],
                            ret_var: list_elem_var,
                        },
                    ],
                    var_store,
                ),
            ),
        )],
        final_else: Box::new(
            // list was empty
            no_region(
                // Err ListWasEmpty
                tag(
                    "Err",
                    vec![tag("ListWasEmpty", Vec::new(), var_store)],
                    var_store,
                ),
            ),
        ),
    };

    defn(
        symbol,
        vec![(list_var, Symbol::ARG_1)],
        var_store,
        body,
        ret_var,
    )
}

/// List.last : List elem -> Result elem [ ListWasEmpty ]*
///
/// List.last :
///     Attr (* | u) (List (Attr u a)),
///     -> Attr * (Result (Attr u a) (Attr * [ OutOfBounds ]*))
fn list_last(symbol: Symbol, var_store: &mut VarStore) -> Def {
    let arg_var = var_store.fresh();
    let bool_var = var_store.fresh();
    let list_var = var_store.fresh();
    let len_var = var_store.fresh();
    let num_var = var_store.fresh();
    let num_precision_var = var_store.fresh();
    let list_elem_var = var_store.fresh();
    let ret_var = var_store.fresh();

    // Perform a bounds check. If it passes, delegate to List.getUnsafe.
    let body = If {
        cond_var: bool_var,
        branch_var: var_store.fresh(),
        branches: vec![(
            // if-condition
            no_region(
                // List.len list != 0
                RunLowLevel {
                    op: LowLevel::NotEq,
                    args: vec![
                        (len_var, Int(num_var, num_precision_var, 0)),
                        (
                            len_var,
                            RunLowLevel {
                                op: LowLevel::ListLen,
                                args: vec![(list_var, Var(Symbol::ARG_1))],
                                ret_var: len_var,
                            },
                        ),
                    ],
                    ret_var: bool_var,
                },
            ),
            // list was not empty
            no_region(
                // Ok (List.getUnsafe list (Num.sub (List.len list) 1))
                tag(
                    "Ok",
                    vec![
                        // List.getUnsafe list (Num.sub (List.len list) 1)
                        RunLowLevel {
                            op: LowLevel::ListGetUnsafe,
                            args: vec![
                                (list_var, Var(Symbol::ARG_1)),
                                (
                                    len_var,
                                    // Num.sub (List.len list) 1
                                    RunLowLevel {
                                        op: LowLevel::NumSubWrap,
                                        args: vec![
                                            (
                                                arg_var,
                                                // List.len list
                                                RunLowLevel {
                                                    op: LowLevel::ListLen,
                                                    args: vec![(list_var, Var(Symbol::ARG_1))],
                                                    ret_var: len_var,
                                                },
                                            ),
                                            (arg_var, Int(num_var, num_precision_var, 1)),
                                        ],
                                        ret_var: len_var,
                                    },
                                ),
                            ],
                            ret_var: list_elem_var,
                        },
                    ],
                    var_store,
                ),
            ),
        )],
        final_else: Box::new(
            // list was empty
            no_region(
                // Err ListWasEmpty
                tag(
                    "Err",
                    vec![tag("ListWasEmpty", Vec::new(), var_store)],
                    var_store,
                ),
            ),
        ),
    };

    defn(
        symbol,
        vec![(list_var, Symbol::ARG_1)],
        var_store,
        body,
        ret_var,
    )
}

fn result_map(symbol: Symbol, var_store: &mut VarStore) -> Def {
    let ret_var = var_store.fresh();
    let func_var = var_store.fresh();
    let result_var = var_store.fresh();

    let mut branches = vec![];

    {
        let user_function = Box::new((
            func_var,
            no_region(Var(Symbol::ARG_2)),
            var_store.fresh(),
            var_store.fresh(),
        ));

        let call_func = Call(
            user_function,
            vec![(var_store.fresh(), no_region(Var(Symbol::ARG_5)))],
            CalledVia::Space,
        );

        let tag_name = TagName::Global("Ok".into());

        // ok branch
        let ok = Tag {
            variant_var: var_store.fresh(),
            ext_var: var_store.fresh(),
            name: tag_name.clone(),
            arguments: vec![(var_store.fresh(), no_region(call_func))],
        };

        let pattern = Pattern::AppliedTag {
            whole_var: result_var,
            ext_var: var_store.fresh(),
            tag_name,
            arguments: vec![(
                var_store.fresh(),
                no_region(Pattern::Identifier(Symbol::ARG_5)),
            )],
        };

        let branch = WhenBranch {
            patterns: vec![no_region(pattern)],
            value: no_region(ok),
            guard: None,
        };

        branches.push(branch);
    }

    {
        // err branch
        let tag_name = TagName::Global("Err".into());

        let err = Tag {
            variant_var: var_store.fresh(),
            ext_var: var_store.fresh(),
            name: tag_name.clone(),
            arguments: vec![(var_store.fresh(), no_region(Var(Symbol::ARG_4)))],
        };

        let pattern = Pattern::AppliedTag {
            whole_var: result_var,
            ext_var: var_store.fresh(),
            tag_name,
            arguments: vec![(
                var_store.fresh(),
                no_region(Pattern::Identifier(Symbol::ARG_4)),
            )],
        };

        let branch = WhenBranch {
            patterns: vec![no_region(pattern)],
            value: no_region(err),
            guard: None,
        };

        branches.push(branch);
    }

    let body = When {
        cond_var: result_var,
        expr_var: ret_var,
        region: Region::zero(),
        loc_cond: Box::new(no_region(Var(Symbol::ARG_1))),
        branches,
    };

    defn(
        symbol,
        vec![(result_var, Symbol::ARG_1), (func_var, Symbol::ARG_2)],
        var_store,
        body,
        ret_var,
    )
}

fn result_map_err(symbol: Symbol, var_store: &mut VarStore) -> Def {
    let ret_var = var_store.fresh();
    let func_var = var_store.fresh();
    let result_var = var_store.fresh();

    let mut branches = vec![];

    {
        let user_function = Box::new((
            func_var,
            no_region(Var(Symbol::ARG_2)),
            var_store.fresh(),
            var_store.fresh(),
        ));

        let call_func = Call(
            user_function,
            vec![(var_store.fresh(), no_region(Var(Symbol::ARG_5)))],
            CalledVia::Space,
        );

        let tag_name = TagName::Global("Err".into());

        // ok branch
        let ok = Tag {
            variant_var: var_store.fresh(),
            ext_var: var_store.fresh(),
            name: tag_name.clone(),
            arguments: vec![(var_store.fresh(), no_region(call_func))],
        };

        let pattern = Pattern::AppliedTag {
            whole_var: result_var,
            ext_var: var_store.fresh(),
            tag_name,
            arguments: vec![(
                var_store.fresh(),
                no_region(Pattern::Identifier(Symbol::ARG_5)),
            )],
        };

        let branch = WhenBranch {
            patterns: vec![no_region(pattern)],
            value: no_region(ok),
            guard: None,
        };

        branches.push(branch);
    }

    {
        // err branch
        let tag_name = TagName::Global("Ok".into());

        let err = Tag {
            variant_var: var_store.fresh(),
            ext_var: var_store.fresh(),
            name: tag_name.clone(),
            arguments: vec![(var_store.fresh(), no_region(Var(Symbol::ARG_4)))],
        };

        let pattern = Pattern::AppliedTag {
            whole_var: result_var,
            ext_var: var_store.fresh(),
            tag_name,
            arguments: vec![(
                var_store.fresh(),
                no_region(Pattern::Identifier(Symbol::ARG_4)),
            )],
        };

        let branch = WhenBranch {
            patterns: vec![no_region(pattern)],
            value: no_region(err),
            guard: None,
        };

        branches.push(branch);
    }

    let body = When {
        cond_var: result_var,
        expr_var: ret_var,
        region: Region::zero(),
        loc_cond: Box::new(no_region(Var(Symbol::ARG_1))),
        branches,
    };

    defn(
        symbol,
        vec![(result_var, Symbol::ARG_1), (func_var, Symbol::ARG_2)],
        var_store,
        body,
        ret_var,
    )
}

fn result_with_default(symbol: Symbol, var_store: &mut VarStore) -> Def {
    let ret_var = var_store.fresh();
    let result_var = var_store.fresh();

    let mut branches = vec![];

    {
        // ok branch
        let tag_name = TagName::Global("Ok".into());

        let pattern = Pattern::AppliedTag {
            whole_var: result_var,
            ext_var: var_store.fresh(),
            tag_name,
            arguments: vec![(ret_var, no_region(Pattern::Identifier(Symbol::ARG_3)))],
        };

        let branch = WhenBranch {
            patterns: vec![no_region(pattern)],
            value: no_region(Var(Symbol::ARG_3)),
            guard: None,
        };

        branches.push(branch);
    }

    {
        // err branch
        let tag_name = TagName::Global("Err".into());

        let pattern = Pattern::AppliedTag {
            whole_var: result_var,
            ext_var: var_store.fresh(),
            tag_name,
            arguments: vec![(var_store.fresh(), no_region(Pattern::Underscore))],
        };

        let branch = WhenBranch {
            patterns: vec![no_region(pattern)],
            value: no_region(Var(Symbol::ARG_2)),
            guard: None,
        };

        branches.push(branch);
    }

    let body = When {
        cond_var: result_var,
        expr_var: ret_var,
        region: Region::zero(),
        loc_cond: Box::new(no_region(Var(Symbol::ARG_1))),
        branches,
    };

    defn(
        symbol,
        vec![(result_var, Symbol::ARG_1), (ret_var, Symbol::ARG_2)],
        var_store,
        body,
        ret_var,
    )
}

fn result_after(symbol: Symbol, var_store: &mut VarStore) -> Def {
    let ret_var = var_store.fresh();
    let func_var = var_store.fresh();
    let result_var = var_store.fresh();

    let mut branches = vec![];

    {
        let user_function = Box::new((
            func_var,
            no_region(Var(Symbol::ARG_2)),
            var_store.fresh(),
            var_store.fresh(),
        ));

        let call_func = Call(
            user_function,
            vec![(var_store.fresh(), no_region(Var(Symbol::ARG_5)))],
            CalledVia::Space,
        );

        let tag_name = TagName::Global("Ok".into());

        // ok branch
        let ok = call_func;

        let pattern = Pattern::AppliedTag {
            whole_var: result_var,
            ext_var: var_store.fresh(),
            tag_name,
            arguments: vec![(
                var_store.fresh(),
                no_region(Pattern::Identifier(Symbol::ARG_5)),
            )],
        };

        let branch = WhenBranch {
            patterns: vec![no_region(pattern)],
            value: no_region(ok),
            guard: None,
        };

        branches.push(branch);
    }

    {
        // err branch
        let tag_name = TagName::Global("Err".into());

        let err = Tag {
            variant_var: var_store.fresh(),
            ext_var: var_store.fresh(),
            name: tag_name.clone(),
            arguments: vec![(var_store.fresh(), no_region(Var(Symbol::ARG_4)))],
        };

        let pattern = Pattern::AppliedTag {
            whole_var: result_var,
            ext_var: var_store.fresh(),
            tag_name,
            arguments: vec![(
                var_store.fresh(),
                no_region(Pattern::Identifier(Symbol::ARG_4)),
            )],
        };

        let branch = WhenBranch {
            patterns: vec![no_region(pattern)],
            value: no_region(err),
            guard: None,
        };

        branches.push(branch);
    }

    let body = When {
        cond_var: result_var,
        expr_var: ret_var,
        region: Region::zero(),
        loc_cond: Box::new(no_region(Var(Symbol::ARG_1))),
        branches,
    };

    defn(
        symbol,
        vec![(result_var, Symbol::ARG_1), (func_var, Symbol::ARG_2)],
        var_store,
        body,
        ret_var,
    )
}

#[inline(always)]
fn no_region<T>(value: T) -> Located<T> {
    Located {
        region: Region::zero(),
        value,
    }
}

#[inline(always)]
fn tag(name: &'static str, args: Vec<Expr>, var_store: &mut VarStore) -> Expr {
    Expr::Tag {
        variant_var: var_store.fresh(),
        ext_var: var_store.fresh(),
        name: TagName::Global(name.into()),
        arguments: args
            .into_iter()
            .map(|expr| (var_store.fresh(), no_region(expr)))
            .collect::<Vec<(Variable, Located<Expr>)>>(),
    }
}

// #[inline(always)]
// fn record(fields: Vec<(Lowercase, Field)>, var_store: &mut VarStore) -> Expr {
// let mut send_map = SendMap::default();
// for (k, v) in fields {
// send_map.insert(k, v);
// }
// Expr::Record {
// record_var: var_store.fresh(),
// fields: send_map,
// }
// }

#[inline(always)]
fn defn(
    fn_name: Symbol,
    args: Vec<(Variable, Symbol)>,
    var_store: &mut VarStore,
    body: Expr,
    ret_var: Variable,
) -> Def {
    let expr = defn_help(fn_name, args, var_store, body, ret_var);

    Def {
        loc_pattern: Located {
            region: Region::zero(),
            value: Pattern::Identifier(fn_name),
        },
        loc_expr: Located {
            region: Region::zero(),
            value: expr,
        },
        expr_var: var_store.fresh(),
        pattern_vars: SendMap::default(),
        annotation: None,
    }
}

#[inline(always)]
fn defn_help(
    fn_name: Symbol,
    args: Vec<(Variable, Symbol)>,
    var_store: &mut VarStore,
    body: Expr,
    ret_var: Variable,
) -> Expr {
    use crate::pattern::Pattern::*;

    let closure_args = args
        .into_iter()
        .map(|(var, symbol)| (var, no_region(Identifier(symbol))))
        .collect();

    Closure {
        function_type: var_store.fresh(),
        closure_type: var_store.fresh(),
        closure_ext_var: var_store.fresh(),
        return_type: ret_var,
        name: fn_name,
        captured_symbols: Vec::new(),
        recursive: Recursive::NotRecursive,
        arguments: closure_args,
        loc_body: Box::new(no_region(body)),
    }
}<|MERGE_RESOLUTION|>--- conflicted
+++ resolved
@@ -63,12 +63,8 @@
         STR_COUNT_GRAPHEMES => str_count_graphemes,
         STR_FROM_INT => str_from_int,
         STR_FROM_UTF8 => str_from_utf8,
-<<<<<<< HEAD
         STR_FROM_UTF8_RANGE => str_from_utf8_range,
-        STR_TO_BYTES => str_to_bytes,
-=======
         STR_TO_UTF8 => str_to_utf8,
->>>>>>> 192b1f3d
         STR_FROM_FLOAT=> str_from_float,
         LIST_LEN => list_len,
         LIST_GET => list_get,
