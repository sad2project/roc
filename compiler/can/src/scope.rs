use roc_collections::all::{MutSet, SendMap};
use roc_collections::soa;
use roc_module::ident::{Ident, Lowercase};
use roc_module::symbol::{IdentIds, ModuleId, Symbol};
use roc_problem::can::RuntimeError;
use roc_region::all::{Loc, Region};
use roc_types::subs::{VarStore, Variable};
use roc_types::types::{Alias, AliasKind, Type};

use crate::abilities::AbilitiesStore;

#[derive(Clone, Debug)]
struct IdentStore {
    /// One big byte array that stores all `Ident`s
    string: Vec<u8>,

    /// Slices into `string` to get an individual `Ident`
    idents: Vec<soa::Slice<u8>>,

    /// A Symbol for each Ident
    symbols: Vec<Symbol>,

    /// A Region for each Ident
    regions: Vec<Region>,
}

impl IdentStore {
    fn new() -> Self {
        let defaults = Symbol::default_in_scope();
        let capacity = defaults.len();

        let mut this = Self {
            string: Vec::with_capacity(capacity),
            idents: Vec::with_capacity(capacity),
            symbols: Vec::with_capacity(capacity),
            regions: Vec::with_capacity(capacity),
        };

        for (ident, (symbol, region)) in defaults {
            this.insert_unchecked(ident, symbol, region);
        }

        this
    }

    fn iter_idents(&self) -> impl Iterator<Item = Ident> + '_ {
        self.idents.iter().filter_map(move |slice| {
            // empty slice is used when ability members are shadowed
            if slice.is_empty() {
                None
            } else {
                let bytes = &self.string[slice.indices()];
                let string = unsafe { std::str::from_utf8_unchecked(bytes) };

                Some(Ident::from(string))
            }
        })
    }

    fn iter_idents_symbols(&self) -> impl Iterator<Item = (Ident, Symbol)> + '_ {
        self.idents
            .iter()
            .zip(self.symbols.iter())
            .filter_map(move |(slice, symbol)| {
                // empty slice is used when ability members are shadowed
                if slice.is_empty() {
                    None
                } else {
                    let bytes = &self.string[slice.indices()];
                    let string = unsafe { std::str::from_utf8_unchecked(bytes) };

                    Some((Ident::from(string), *symbol))
                }
            })
    }

    fn get_index(&self, ident: &Ident) -> Option<usize> {
        let ident_bytes = ident.as_inline_str().as_str().as_bytes();

        for (i, slice) in self.idents.iter().enumerate() {
            if slice.len() == ident_bytes.len() && &self.string[slice.indices()] == ident_bytes {
                return Some(i);
            }
        }

        None
    }

    fn get_symbol(&self, ident: &Ident) -> Option<Symbol> {
        Some(self.symbols[self.get_index(ident)?])
    }

    fn get_symbol_and_region(&self, ident: &Ident) -> Option<(Symbol, Region)> {
        let index = self.get_index(ident)?;

        Some((self.symbols[index], self.regions[index]))
    }

    /// Does not check that the ident is unique
    fn insert_unchecked(&mut self, ident: Ident, symbol: Symbol, region: Region) {
        let ident_bytes = ident.as_inline_str().as_str().as_bytes();

        let slice = soa::Slice::extend_new(&mut self.string, ident_bytes.iter().copied());

        self.idents.push(slice);
        self.symbols.push(symbol);
        self.regions.push(region);
    }

    fn len(&self) -> usize {
        self.idents.len()
    }
}

#[derive(Clone, Debug)]
pub struct Scope {
    idents: IdentStore,

    /// The type aliases currently in scope
    pub aliases: SendMap<Symbol, Alias>,

    /// The abilities currently in scope, and their implementors.
    pub abilities_store: AbilitiesStore,

    /// The current module being processed. This will be used to turn
    /// unqualified idents into Symbols.
    home: ModuleId,
}

fn add_aliases(var_store: &mut VarStore) -> SendMap<Symbol, Alias> {
    use roc_types::solved_types::{BuiltinAlias, FreeVars};

    let solved_aliases = roc_types::builtin_aliases::aliases();
    let mut aliases = SendMap::default();

    for (symbol, builtin_alias) in solved_aliases {
        let BuiltinAlias {
            region,
            vars,
            typ,
            kind,
        } = builtin_alias;

        let mut free_vars = FreeVars::default();
        let typ = roc_types::solved_types::to_type(&typ, &mut free_vars, var_store);

        let mut variables = Vec::new();
        // make sure to sort these variables to make them line up with the type arguments
        let mut type_variables: Vec<_> = free_vars.unnamed_vars.into_iter().collect();
        type_variables.sort();
        for (loc_name, (_, var)) in vars.iter().zip(type_variables) {
            variables.push(Loc::at(loc_name.region, (loc_name.value.clone(), var)));
        }

        let alias = Alias {
            region,
            typ,
            lambda_set_variables: Vec::new(),
            recursion_variables: MutSet::default(),
            type_variables: variables,
            kind,
        };

        aliases.insert(symbol, alias);
    }

    aliases
}

impl Scope {
    pub fn new(home: ModuleId, _var_store: &mut VarStore) -> Scope {
        Scope {
            home,
            idents: IdentStore::new(),
            aliases: SendMap::default(),
            // TODO(abilities): default abilities in scope
            abilities_store: AbilitiesStore::default(),
        }
    }

    pub fn new_with_aliases(home: ModuleId, var_store: &mut VarStore) -> Scope {
        Scope {
            home,
            idents: IdentStore::new(),
            aliases: add_aliases(var_store),
            // TODO(abilities): default abilities in scope
            abilities_store: AbilitiesStore::default(),
        }
    }

    pub fn symbols(&self) -> impl Iterator<Item = (&Symbol, &Region)> {
        self.idents.symbols.iter().zip(self.idents.regions.iter())
    }

    pub fn contains_ident(&self, ident: &Ident) -> bool {
        self.idents.get_index(ident).is_some()
    }

    pub fn contains_symbol(&self, symbol: Symbol) -> bool {
        self.idents.symbols.contains(&symbol)
    }

    pub fn num_idents(&self) -> usize {
        self.idents.len()
    }

    pub fn lookup(&self, ident: &Ident, region: Region) -> Result<Symbol, RuntimeError> {
        match self.idents.get_symbol(ident) {
            Some(symbol) => Ok(symbol),
            None => {
                let error = RuntimeError::LookupNotInScope(
                    Loc {
                        region,
                        value: ident.clone(),
                    },
                    self.idents
                        .iter_idents()
                        .map(|v| v.as_ref().into())
                        .collect(),
                );

                Err(error)
            }
        }
    }

    pub fn lookup_alias(&self, symbol: Symbol) -> Option<&Alias> {
        self.aliases.get(&symbol)
    }

    /// Check if there is an opaque type alias referenced by `opaque_ref` referenced in the
    /// current scope. E.g. `@Age` must reference an opaque `Age` declared in this module, not any
    /// other!
    pub fn lookup_opaque_ref(
        &self,
        opaque_ref: &str,
        lookup_region: Region,
    ) -> Result<(Symbol, &Alias), RuntimeError> {
        debug_assert!(opaque_ref.starts_with('@'));
        let opaque = opaque_ref[1..].into();

        match self.idents.get_symbol_and_region(&opaque) {
            // TODO: is it worth caching any of these results?
            Some((symbol, decl_region)) => {
                if symbol.module_id() != self.home {
                    // The reference is to an opaque type declared in another module - this is
                    // illegal, as opaque types can only be wrapped/unwrapped in the scope they're
                    // declared.
                    return Err(RuntimeError::OpaqueOutsideScope {
                        opaque,
                        referenced_region: lookup_region,
                        imported_region: decl_region,
                    });
                }

                match self.aliases.get(&symbol) {
                    None => Err(self.opaque_not_defined_error(opaque, lookup_region, None)),

                    Some(alias) => match alias.kind {
                        // The reference is to a proper alias like `Age : U32`, not an opaque type!
                        AliasKind::Structural => Err(self.opaque_not_defined_error(
                            opaque,
                            lookup_region,
                            Some(alias.header_region()),
                        )),
                        // All is good
                        AliasKind::Opaque => Ok((symbol, alias)),
                    },
                }
            }
            None => Err(self.opaque_not_defined_error(opaque, lookup_region, None)),
        }
    }

    fn opaque_not_defined_error(
        &self,
        opaque: Ident,
        lookup_region: Region,
        opt_defined_alias: Option<Region>,
    ) -> RuntimeError {
        let opaques_in_scope = self
            .idents
            .iter_idents_symbols()
            .filter(|(_, sym)| {
                self.aliases
                    .get(sym)
                    .map(|alias| alias.kind)
                    .unwrap_or(AliasKind::Structural)
                    == AliasKind::Opaque
            })
            .map(|(v, _)| v.as_ref().into())
            .collect();

        RuntimeError::OpaqueNotDefined {
            usage: Loc::at(lookup_region, opaque),
            opaques_in_scope,
            opt_defined_alias,
        }
    }

    /// Introduce a new ident to scope.
    ///
    /// Returns Err if this would shadow an existing ident, including the
    /// Symbol and Region of the ident we already had in scope under that name.
    ///
    /// If this ident shadows an existing one, a new ident is allocated for the shadow. This is
    /// done so that all identifiers have unique symbols, which is important in particular when
    /// we generate code for value identifiers.
    /// If this behavior is undesirable, use [`Self::introduce_without_shadow_symbol`].
    pub fn introduce(
        &mut self,
        ident: Ident,
        exposed_ident_ids: &IdentIds,
        all_ident_ids: &mut IdentIds,
        region: Region,
    ) -> Result<Symbol, (Region, Loc<Ident>, Symbol)> {
        match self.idents.get_index(&ident) {
            Some(index) => {
                let original_region = self.idents.regions[index];
                let shadow = Loc {
                    value: ident.clone(),
                    region,
                };

                let ident_id = all_ident_ids.add_ident(&ident);
                let symbol = Symbol::new(self.home, ident_id);

                self.idents.symbols[index] = symbol;
                self.idents.regions[index] = region;

                Err((original_region, shadow, symbol))
            }
            None => Ok(self.commit_introduction(ident, exposed_ident_ids, all_ident_ids, region)),
        }
    }

    /// Like [Self::introduce], but does not introduce a new symbol for the shadowing symbol.
    pub fn introduce_without_shadow_symbol(
        &mut self,
        ident: Ident,
        exposed_ident_ids: &IdentIds,
        all_ident_ids: &mut IdentIds,
        region: Region,
    ) -> Result<Symbol, (Region, Loc<Ident>)> {
        match self.idents.get_symbol_and_region(&ident) {
            Some((_, original_region)) => {
                let shadow = Loc {
                    value: ident.clone(),
                    region,
                };
                Err((original_region, shadow))
            }
            None => Ok(self.commit_introduction(ident, exposed_ident_ids, all_ident_ids, region)),
        }
    }

    /// Like [Self::introduce], but handles the case of when an ident matches an ability member
    /// name. In such cases a new symbol is created for the ident (since it's expected to be a
    /// specialization of the ability member), but the ident is not added to the ident->symbol map.
    ///
    /// If the ident does not match an ability name, the behavior of this function is exactly that
    /// of `introduce`.
    #[allow(clippy::type_complexity)]
    pub fn introduce_or_shadow_ability_member(
        &mut self,
        ident: Ident,
        exposed_ident_ids: &IdentIds,
        all_ident_ids: &mut IdentIds,
        region: Region,
    ) -> Result<(Symbol, Option<Symbol>), (Region, Loc<Ident>, Symbol)> {
<<<<<<< HEAD
        match self.idents.get_index(&ident) {
            Some(index) => {
                let original_symbol = self.idents.symbols[index];
                let original_region = self.idents.regions[index];

                let shadow_ident_id = all_ident_ids.add(ident.clone());
=======
        match self.idents.get(&ident) {
            Some(&(original_symbol, original_region)) => {
                let shadow_ident_id = all_ident_ids.add_ident(&ident);
>>>>>>> 98a35237
                let shadow_symbol = Symbol::new(self.home, shadow_ident_id);

                if self.abilities_store.is_ability_member_name(original_symbol) {
                    self.abilities_store
                        .register_specializing_symbol(shadow_symbol, original_symbol);

                    // Add a symbol for the shadow, but don't re-associate the member name.
                    let dummy = Ident::default();
                    self.idents.insert_unchecked(dummy, shadow_symbol, region);

                    Ok((shadow_symbol, Some(original_symbol)))
                } else {
                    // This is an illegal shadow.
                    let shadow = Loc {
                        value: ident.clone(),
                        region,
                    };

                    // overwrite the data for this ident with the shadowed values
                    self.idents.symbols[index] = shadow_symbol;
                    self.idents.regions[index] = region;

                    Err((original_region, shadow, shadow_symbol))
                }
            }
            None => {
                let new_symbol =
                    self.commit_introduction(ident, exposed_ident_ids, all_ident_ids, region);
                Ok((new_symbol, None))
            }
        }
    }

    fn commit_introduction(
        &mut self,
        ident: Ident,
        exposed_ident_ids: &IdentIds,
        all_ident_ids: &mut IdentIds,
        region: Region,
    ) -> Symbol {
        // If this IdentId was already added previously
        // when the value was exposed in the module header,
        // use that existing IdentId. Otherwise, create a fresh one.
        let ident_id = match exposed_ident_ids.get_id(&ident) {
            Some(ident_id) => ident_id,
            None => all_ident_ids.add_ident(&ident),
        };

        let symbol = Symbol::new(self.home, ident_id);

        self.idents.insert_unchecked(ident, symbol, region);

        symbol
    }

    /// Ignore an identifier.
    ///
    /// Used for record guards like { x: Just _ }
    pub fn ignore(&mut self, ident: &Ident, all_ident_ids: &mut IdentIds) -> Symbol {
        let ident_id = all_ident_ids.add_ident(ident);
        Symbol::new(self.home, ident_id)
    }

    /// Import a Symbol from another module into this module's top-level scope.
    ///
    /// Returns Err if this would shadow an existing ident, including the
    /// Symbol and Region of the ident we already had in scope under that name.
    pub fn import(
        &mut self,
        ident: Ident,
        symbol: Symbol,
        region: Region,
    ) -> Result<(), (Symbol, Region)> {
        match self.idents.get_symbol_and_region(&ident) {
            Some(shadowed) => Err(shadowed),
            None => {
                self.idents.insert_unchecked(ident, symbol, region);

                Ok(())
            }
        }
    }

    pub fn add_alias(
        &mut self,
        name: Symbol,
        region: Region,
        vars: Vec<Loc<(Lowercase, Variable)>>,
        typ: Type,
        kind: AliasKind,
    ) {
        let alias = create_alias(name, region, vars, typ, kind);
        self.aliases.insert(name, alias);
    }

    pub fn contains_alias(&mut self, name: Symbol) -> bool {
        self.aliases.contains_key(&name)
    }
}

pub fn create_alias(
    name: Symbol,
    region: Region,
    vars: Vec<Loc<(Lowercase, Variable)>>,
    typ: Type,
    kind: AliasKind,
) -> Alias {
    let roc_types::types::VariableDetail {
        type_variables,
        lambda_set_variables,
        recursion_variables,
    } = typ.variables_detail();

    debug_assert!({
        let mut hidden = type_variables;

        for loc_var in vars.iter() {
            hidden.remove(&loc_var.value.1);
        }

        if !hidden.is_empty() {
            panic!(
                "Found unbound type variables {:?} \n in type alias {:?} {:?} : {:?}",
                hidden, name, &vars, &typ
            )
        }

        true
    });

    let lambda_set_variables: Vec<_> = lambda_set_variables
        .into_iter()
        .map(|v| roc_types::types::LambdaSet(Type::Variable(v)))
        .collect();

    Alias {
        region,
        type_variables: vars,
        lambda_set_variables,
        recursion_variables,
        typ,
        kind,
    }
}<|MERGE_RESOLUTION|>--- conflicted
+++ resolved
@@ -368,18 +368,12 @@
         all_ident_ids: &mut IdentIds,
         region: Region,
     ) -> Result<(Symbol, Option<Symbol>), (Region, Loc<Ident>, Symbol)> {
-<<<<<<< HEAD
         match self.idents.get_index(&ident) {
             Some(index) => {
                 let original_symbol = self.idents.symbols[index];
                 let original_region = self.idents.regions[index];
 
                 let shadow_ident_id = all_ident_ids.add(ident.clone());
-=======
-        match self.idents.get(&ident) {
-            Some(&(original_symbol, original_region)) => {
-                let shadow_ident_id = all_ident_ids.add_ident(&ident);
->>>>>>> 98a35237
                 let shadow_symbol = Symbol::new(self.home, shadow_ident_id);
 
                 if self.abilities_store.is_ability_member_name(original_symbol) {
