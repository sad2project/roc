--- conflicted
+++ resolved
@@ -33,12 +33,12 @@
 #[derive(Clone, Debug, PartialEq)]
 pub enum Expr {
     // Literals
-<<<<<<< HEAD
+
+    // Num stores the `a` variable in `Num a`. Not the same as the variable
+    // stored in Int and Float below, which is strictly for better error messages
     Num(Variable, i64),
-=======
 
     // Int and Float store a variable to generate better error messages
->>>>>>> 15670470
     Int(Variable, i64),
     Float(Variable, f64),
     Str(Box<str>),
