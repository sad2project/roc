/// Helpers for interacting with the zig that generates bitcode
use crate::debug_info_init;
use crate::llvm::build::{
    complex_bitcast_check_size, load_roc_value, struct_from_fields, to_cc_return, CCReturn, Env,
    C_CALL_CONV, FAST_CALL_CONV, TAG_DATA_INDEX,
};
use crate::llvm::convert::basic_type_from_layout;
use crate::llvm::refcounting::{
    decrement_refcount_layout, increment_n_refcount_layout, increment_refcount_layout,
};
use inkwell::attributes::{Attribute, AttributeLoc};
use inkwell::types::{BasicType, BasicTypeEnum};
use inkwell::values::{BasicValue, BasicValueEnum, CallSiteValue, FunctionValue, InstructionValue};
use inkwell::AddressSpace;
use roc_error_macros::internal_error;
use roc_module::symbol::Symbol;
use roc_mono::layout::{LambdaSet, Layout, LayoutIds, UnionLayout};

<<<<<<< HEAD
use super::build::create_entry_block_alloca;
=======
use std::convert::TryInto;
>>>>>>> 6c0b6751

pub fn call_bitcode_fn<'a, 'ctx, 'env>(
    env: &Env<'a, 'ctx, 'env>,
    args: &[BasicValueEnum<'ctx>],
    fn_name: &str,
) -> BasicValueEnum<'ctx> {
    call_bitcode_fn_help(env, args, fn_name)
        .try_as_basic_value()
        .left()
        .unwrap_or_else(|| {
            panic!(
                "LLVM error: Did not get return value from bitcode function {:?}",
                fn_name
            )
        })
}

pub fn call_list_bitcode_fn<'a, 'ctx, 'env>(
    env: &Env<'a, 'ctx, 'env>,
    args: &[BasicValueEnum<'ctx>],
    fn_name: &str,
) -> BasicValueEnum<'ctx> {
    use bumpalo::collections::Vec;

    let parent = env
        .builder
        .get_insert_block()
        .and_then(|b| b.get_parent())
        .unwrap();

    let list_type = super::convert::zig_list_type(env);
    let result = create_entry_block_alloca(env, parent, list_type.into(), "list_alloca");
    let mut arguments: Vec<BasicValueEnum> = Vec::with_capacity_in(args.len() + 1, env.arena);

    arguments.push(result.into());
    arguments.extend(args);

    call_void_bitcode_fn(env, &arguments, fn_name);

    env.builder.build_load(result, "load_list")
}

pub fn call_str_bitcode_fn<'a, 'ctx, 'env>(
    env: &Env<'a, 'ctx, 'env>,
    args: &[BasicValueEnum<'ctx>],
    fn_name: &str,
) -> BasicValueEnum<'ctx> {
    use bumpalo::collections::Vec;

    let parent = env
        .builder
        .get_insert_block()
        .and_then(|b| b.get_parent())
        .unwrap();

    let str_type = super::convert::zig_str_type(env);
    let result = create_entry_block_alloca(env, parent, str_type.into(), "str_alloca");
    let mut arguments: Vec<BasicValueEnum> = Vec::with_capacity_in(args.len() + 1, env.arena);

    arguments.push(result.into());
    arguments.extend(args);

    call_void_bitcode_fn(env, &arguments, fn_name);

    env.builder.build_load(result, "load_str")
}

pub fn call_void_bitcode_fn<'a, 'ctx, 'env>(
    env: &Env<'a, 'ctx, 'env>,
    args: &[BasicValueEnum<'ctx>],
    fn_name: &str,
) -> InstructionValue<'ctx> {
    call_bitcode_fn_help(env, args, fn_name)
        .try_as_basic_value()
        .right()
        .unwrap_or_else(|| panic!("LLVM error: Tried to call void bitcode function, but got return value from bitcode function, {:?}", fn_name))
}

fn call_bitcode_fn_help<'a, 'ctx, 'env>(
    env: &Env<'a, 'ctx, 'env>,
    args: &[BasicValueEnum<'ctx>],
    fn_name: &str,
) -> CallSiteValue<'ctx> {
    let it = args.iter().map(|x| (*x).into());
    let arguments = bumpalo::collections::Vec::from_iter_in(it, env.arena);

    let fn_val = env
        .module
        .get_function(fn_name)
        .unwrap_or_else(|| panic!("Unrecognized builtin function: {:?} - if you're working on the Roc compiler, do you need to rebuild the bitcode? See compiler/builtins/bitcode/README.md", fn_name));

    let call = env.builder.build_call(fn_val, &arguments, "call_builtin");

    call.set_call_convention(fn_val.get_call_conventions());
    call
}

pub fn call_bitcode_fn_fixing_for_convention<'a, 'ctx, 'env>(
    env: &Env<'a, 'ctx, 'env>,
    args: &[BasicValueEnum<'ctx>],
    return_layout: &Layout<'_>,
    fn_name: &str,
) -> BasicValueEnum<'ctx> {
    // Calling zig bitcode, so we must follow C calling conventions.
    let cc_return = to_cc_return(env, return_layout);
    match cc_return {
        CCReturn::Return => {
            // We'll get a return value
            call_bitcode_fn(env, args, fn_name)
        }
        CCReturn::ByPointer => {
            // We need to pass the return value by pointer.
            let roc_return_type = basic_type_from_layout(env, return_layout);

            let cc_ptr_return_type = env
                .module
                .get_function(fn_name)
                .unwrap()
                .get_type()
                .get_param_types()[0]
                .into_pointer_type();
            let cc_return_type: BasicTypeEnum<'ctx> = cc_ptr_return_type
                .get_element_type()
                .try_into()
                .expect("Zig bitcode return type is not a basic type!");

            let cc_return_value_ptr = env.builder.build_alloca(cc_return_type, "return_value");
            let fixed_args: Vec<BasicValueEnum<'ctx>> = [cc_return_value_ptr.into()]
                .iter()
                .chain(args)
                .copied()
                .collect();
            call_void_bitcode_fn(env, &fixed_args, fn_name);

            let cc_return_value = env.builder.build_load(cc_return_value_ptr, "read_result");
            if roc_return_type.size_of() == cc_return_type.size_of() {
                cc_return_value
            } else {
                // We need to convert the C-callconv return type, which may be larger than the Roc
                // return type, into the Roc return type.
                complex_bitcast_check_size(
                    env,
                    cc_return_value,
                    roc_return_type,
                    "c_value_to_roc_value",
                )
            }
        }
        CCReturn::Void => {
            internal_error!("Tried to call valued bitcode function, but it has no return type")
        }
    }
}

const ARGUMENT_SYMBOLS: [Symbol; 8] = [
    Symbol::ARG_1,
    Symbol::ARG_2,
    Symbol::ARG_3,
    Symbol::ARG_4,
    Symbol::ARG_5,
    Symbol::ARG_6,
    Symbol::ARG_7,
    Symbol::ARG_8,
];

pub fn build_has_tag_id<'a, 'ctx, 'env>(
    env: &Env<'a, 'ctx, 'env>,
    function: FunctionValue<'ctx>,
    union_layout: UnionLayout<'a>,
) -> FunctionValue<'ctx> {
    let fn_name: &str = &format!("{}_has_tag_id", function.get_name().to_string_lossy());

    // currently the code assumes we're dealing with a non-recursive layout
    debug_assert!(matches!(union_layout, UnionLayout::NonRecursive(_)));

    match env.module.get_function(fn_name) {
        Some(function_value) => function_value,
        None => build_has_tag_id_help(env, union_layout, fn_name),
    }
}

fn build_has_tag_id_help<'a, 'ctx, 'env>(
    env: &Env<'a, 'ctx, 'env>,
    union_layout: UnionLayout<'a>,
    fn_name: &str,
) -> FunctionValue<'ctx> {
    let i8_ptr_type = env.context.i8_type().ptr_type(AddressSpace::Generic);
    let argument_types: &[BasicTypeEnum] = &[env.context.i16_type().into(), i8_ptr_type.into()];

    let block = env.builder.get_insert_block().expect("to be in a function");
    let di_location = env.builder.get_current_debug_location().unwrap();

    let output_type = crate::llvm::convert::zig_has_tag_id_type(env);

    let function_value = crate::llvm::refcounting::build_header_help(
        env,
        fn_name,
        output_type.into(),
        argument_types,
    );

    // called from zig, must use C calling convention
    function_value.set_call_conventions(C_CALL_CONV);

    let kind_id = Attribute::get_named_enum_kind_id("alwaysinline");
    debug_assert!(kind_id > 0);
    let attr = env.context.create_enum_attribute(kind_id, 1);
    function_value.add_attribute(AttributeLoc::Function, attr);

    let entry = env.context.append_basic_block(function_value, "entry");
    env.builder.position_at_end(entry);

    debug_info_init!(env, function_value);

    let it = function_value.get_param_iter();

    let arguments =
        bumpalo::collections::Vec::from_iter_in(it.take(argument_types.len()), env.arena);

    for (argument, name) in arguments.iter().zip(ARGUMENT_SYMBOLS.iter()) {
        argument.set_name(name.as_str(&env.interns));
    }

    match arguments.as_slice() {
        [tag_id, tag_value_ptr] => {
            let tag_type = basic_type_from_layout(env, &Layout::Union(union_layout));

            let tag_value = env.builder.build_pointer_cast(
                tag_value_ptr.into_pointer_value(),
                tag_type.ptr_type(AddressSpace::Generic),
                "load_opaque_get_tag_id",
            );

            let actual_tag_id = {
                let tag_id_i64 = crate::llvm::build::get_tag_id(
                    env,
                    function_value,
                    &union_layout,
                    tag_value.into(),
                );

                env.builder
                    .build_int_cast(tag_id_i64, env.context.i16_type(), "to_i16")
            };

            let answer = env.builder.build_int_compare(
                inkwell::IntPredicate::EQ,
                tag_id.into_int_value(),
                actual_tag_id,
                "compare",
            );

            let tag_data_ptr = {
                let ptr = env
                    .builder
                    .build_struct_gep(tag_value, TAG_DATA_INDEX, "get_data_ptr")
                    .unwrap();

                env.builder.build_bitcast(ptr, i8_ptr_type, "to_opaque")
            };

            let field_vals = [(0, answer.into()), (1, tag_data_ptr)];

            let output = struct_from_fields(env, output_type, field_vals.iter().copied());

            env.builder.build_return(Some(&output));

            env.builder.position_at_end(block);
            env.builder
                .set_current_debug_location(env.context, di_location);

            function_value
        }
        _ => unreachable!(),
    }
}

pub fn build_transform_caller<'a, 'ctx, 'env>(
    env: &Env<'a, 'ctx, 'env>,
    function: FunctionValue<'ctx>,
    closure_data_layout: LambdaSet<'a>,
    argument_layouts: &[Layout<'a>],
    result_layout: Layout<'a>,
) -> FunctionValue<'ctx> {
    let fn_name: &str = &format!(
        "{}_zig_function_caller",
        function.get_name().to_string_lossy()
    );

    match env.module.get_function(fn_name) {
        Some(function_value) => function_value,
        None => build_transform_caller_help(
            env,
            function,
            closure_data_layout,
            argument_layouts,
            result_layout,
            fn_name,
        ),
    }
}

fn build_transform_caller_help<'a, 'ctx, 'env>(
    env: &Env<'a, 'ctx, 'env>,
    roc_function: FunctionValue<'ctx>,
    closure_data_layout: LambdaSet<'a>,
    argument_layouts: &[Layout<'a>],
    result_layout: Layout<'a>,
    fn_name: &str,
) -> FunctionValue<'ctx> {
    debug_assert!(argument_layouts.len() <= 7);

    let block = env.builder.get_insert_block().expect("to be in a function");
    let di_location = env.builder.get_current_debug_location().unwrap();

    let arg_type = env.context.i8_type().ptr_type(AddressSpace::Generic);

    let function_value = crate::llvm::refcounting::build_header_help(
        env,
        fn_name,
        env.context.void_type().into(),
        &(bumpalo::vec![ in env.arena; BasicTypeEnum::PointerType(arg_type); argument_layouts.len() + 2 ]),
    );

    // called from zig, must use C calling convention
    function_value.set_call_conventions(C_CALL_CONV);

    let kind_id = Attribute::get_named_enum_kind_id("alwaysinline");
    debug_assert!(kind_id > 0);
    let attr = env.context.create_enum_attribute(kind_id, 1);
    function_value.add_attribute(AttributeLoc::Function, attr);

    let entry = env.context.append_basic_block(function_value, "entry");
    env.builder.position_at_end(entry);

    debug_info_init!(env, function_value);

    let mut it = function_value.get_param_iter();
    let closure_ptr = it.next().unwrap().into_pointer_value();
    closure_ptr.set_name(Symbol::ARG_1.as_str(&env.interns));

    let arguments =
        bumpalo::collections::Vec::from_iter_in(it.take(argument_layouts.len()), env.arena);

    for (argument, name) in arguments.iter().zip(ARGUMENT_SYMBOLS[1..].iter()) {
        argument.set_name(name.as_str(&env.interns));
    }

    let mut arguments_cast =
        bumpalo::collections::Vec::with_capacity_in(arguments.len(), env.arena);

    for (argument_ptr, layout) in arguments.iter().zip(argument_layouts) {
        let basic_type = basic_type_from_layout(env, layout).ptr_type(AddressSpace::Generic);

        let argument = if layout.is_passed_by_reference() {
            env.builder
                .build_pointer_cast(
                    argument_ptr.into_pointer_value(),
                    basic_type,
                    "cast_ptr_to_tag_build_transform_caller_help",
                )
                .into()
        } else {
            let argument_cast = env
                .builder
                .build_bitcast(*argument_ptr, basic_type, "load_opaque_1")
                .into_pointer_value();

            env.builder.build_load(argument_cast, "load_opaque_2")
        };

        arguments_cast.push(argument);
    }

    match closure_data_layout.runtime_representation() {
        Layout::Struct {
            field_layouts: &[], ..
        } => {
            // nothing to add
        }
        other => {
            let closure_type = basic_type_from_layout(env, &other).ptr_type(AddressSpace::Generic);

            let closure_cast = env
                .builder
                .build_bitcast(closure_ptr, closure_type, "load_opaque")
                .into_pointer_value();

            let closure_data = env.builder.build_load(closure_cast, "load_opaque");

            arguments_cast.push(closure_data);
        }
    }

    let result = crate::llvm::build::call_roc_function(
        env,
        roc_function,
        &result_layout,
        arguments_cast.as_slice(),
    );

    let result_u8_ptr = function_value
        .get_nth_param(argument_layouts.len() as u32 + 1)
        .unwrap()
        .into_pointer_value();

    crate::llvm::build::store_roc_value_opaque(env, result_layout, result_u8_ptr, result);
    env.builder.build_return(None);

    env.builder.position_at_end(block);
    env.builder
        .set_current_debug_location(env.context, di_location);

    function_value
}

enum Mode {
    Inc,
    IncN,
    Dec,
}

/// a function that accepts two arguments: the value to increment, and an amount to increment by
pub fn build_inc_n_wrapper<'a, 'ctx, 'env>(
    env: &Env<'a, 'ctx, 'env>,
    layout_ids: &mut LayoutIds<'a>,
    layout: &Layout<'a>,
) -> FunctionValue<'ctx> {
    build_rc_wrapper(env, layout_ids, layout, Mode::IncN)
}

/// a function that accepts two arguments: the value to increment; increments by 1
pub fn build_inc_wrapper<'a, 'ctx, 'env>(
    env: &Env<'a, 'ctx, 'env>,
    layout_ids: &mut LayoutIds<'a>,
    layout: &Layout<'a>,
) -> FunctionValue<'ctx> {
    build_rc_wrapper(env, layout_ids, layout, Mode::Inc)
}

pub fn build_dec_wrapper<'a, 'ctx, 'env>(
    env: &Env<'a, 'ctx, 'env>,
    layout_ids: &mut LayoutIds<'a>,
    layout: &Layout<'a>,
) -> FunctionValue<'ctx> {
    build_rc_wrapper(env, layout_ids, layout, Mode::Dec)
}

fn build_rc_wrapper<'a, 'ctx, 'env>(
    env: &Env<'a, 'ctx, 'env>,
    layout_ids: &mut LayoutIds<'a>,
    layout: &Layout<'a>,
    rc_operation: Mode,
) -> FunctionValue<'ctx> {
    let block = env.builder.get_insert_block().expect("to be in a function");
    let di_location = env.builder.get_current_debug_location().unwrap();

    let symbol = Symbol::GENERIC_RC_REF;
    let fn_name = layout_ids
        .get(symbol, layout)
        .to_symbol_string(symbol, &env.interns);

    let fn_name = match rc_operation {
        Mode::IncN => format!("{}_inc_n", fn_name),
        Mode::Inc => format!("{}_inc", fn_name),
        Mode::Dec => format!("{}_dec", fn_name),
    };

    let function_value = match env.module.get_function(fn_name.as_str()) {
        Some(function_value) => function_value,
        None => {
            let arg_type = env.context.i8_type().ptr_type(AddressSpace::Generic);

            let function_value = match rc_operation {
                Mode::Inc | Mode::Dec => crate::llvm::refcounting::build_header_help(
                    env,
                    &fn_name,
                    env.context.void_type().into(),
                    &[arg_type.into()],
                ),
                Mode::IncN => crate::llvm::refcounting::build_header_help(
                    env,
                    &fn_name,
                    env.context.void_type().into(),
                    &[arg_type.into(), env.ptr_int().into()],
                ),
            };

            // called from zig, must use C calling convention
            function_value.set_call_conventions(C_CALL_CONV);

            let kind_id = Attribute::get_named_enum_kind_id("alwaysinline");
            debug_assert!(kind_id > 0);
            let attr = env.context.create_enum_attribute(kind_id, 1);
            function_value.add_attribute(AttributeLoc::Function, attr);

            let entry = env.context.append_basic_block(function_value, "entry");
            env.builder.position_at_end(entry);

            debug_info_init!(env, function_value);

            let mut it = function_value.get_param_iter();
            let value_ptr = it.next().unwrap().into_pointer_value();

            value_ptr.set_name(Symbol::ARG_1.as_str(&env.interns));

            let value_type = basic_type_from_layout(env, layout).ptr_type(AddressSpace::Generic);

            let value = if layout.is_passed_by_reference() {
                env.builder
                    .build_pointer_cast(value_ptr, value_type, "cast_ptr_to_tag_build_rc_wrapper")
                    .into()
            } else {
                let value_cast = env
                    .builder
                    .build_bitcast(value_ptr, value_type, "load_opaque")
                    .into_pointer_value();

                env.builder.build_load(value_cast, "load_opaque")
            };

            match rc_operation {
                Mode::Inc => {
                    let n = 1;
                    increment_refcount_layout(env, function_value, layout_ids, n, value, layout);
                }
                Mode::IncN => {
                    let n = it.next().unwrap().into_int_value();
                    n.set_name(Symbol::ARG_2.as_str(&env.interns));

                    increment_n_refcount_layout(env, function_value, layout_ids, n, value, layout);
                }
                Mode::Dec => {
                    decrement_refcount_layout(env, function_value, layout_ids, value, layout);
                }
            }

            env.builder.build_return(None);

            function_value
        }
    };

    env.builder.position_at_end(block);
    env.builder
        .set_current_debug_location(env.context, di_location);

    function_value
}

pub fn build_eq_wrapper<'a, 'ctx, 'env>(
    env: &Env<'a, 'ctx, 'env>,
    layout_ids: &mut LayoutIds<'a>,
    layout: &Layout<'a>,
) -> FunctionValue<'ctx> {
    let block = env.builder.get_insert_block().expect("to be in a function");
    let di_location = env.builder.get_current_debug_location().unwrap();

    let symbol = Symbol::GENERIC_EQ_REF;
    let fn_name = layout_ids
        .get(symbol, layout)
        .to_symbol_string(symbol, &env.interns);

    let function_value = match env.module.get_function(fn_name.as_str()) {
        Some(function_value) => function_value,
        None => {
            let arg_type = env.context.i8_type().ptr_type(AddressSpace::Generic);

            let function_value = crate::llvm::refcounting::build_header_help(
                env,
                &fn_name,
                env.context.bool_type().into(),
                &[arg_type.into(), arg_type.into()],
            );

            // called from zig, must use C calling convention
            function_value.set_call_conventions(C_CALL_CONV);

            let kind_id = Attribute::get_named_enum_kind_id("alwaysinline");
            debug_assert!(kind_id > 0);
            let attr = env.context.create_enum_attribute(kind_id, 1);
            function_value.add_attribute(AttributeLoc::Function, attr);

            let entry = env.context.append_basic_block(function_value, "entry");
            env.builder.position_at_end(entry);

            debug_info_init!(env, function_value);

            let mut it = function_value.get_param_iter();
            let value_ptr1 = it.next().unwrap().into_pointer_value();
            let value_ptr2 = it.next().unwrap().into_pointer_value();

            value_ptr1.set_name(Symbol::ARG_1.as_str(&env.interns));
            value_ptr2.set_name(Symbol::ARG_2.as_str(&env.interns));

            let value_type = basic_type_from_layout(env, layout).ptr_type(AddressSpace::Generic);

            let value_cast1 = env
                .builder
                .build_bitcast(value_ptr1, value_type, "load_opaque")
                .into_pointer_value();

            let value_cast2 = env
                .builder
                .build_bitcast(value_ptr2, value_type, "load_opaque")
                .into_pointer_value();

            // load_roc_value(env, *element_layout, elem_ptr, "get_elem")
            let value1 = load_roc_value(env, *layout, value_cast1, "load_opaque");
            let value2 = load_roc_value(env, *layout, value_cast2, "load_opaque");

            let result =
                crate::llvm::compare::generic_eq(env, layout_ids, value1, value2, layout, layout);

            env.builder.build_return(Some(&result));

            function_value
        }
    };

    env.builder.position_at_end(block);
    env.builder
        .set_current_debug_location(env.context, di_location);

    function_value
}

pub fn build_compare_wrapper<'a, 'ctx, 'env>(
    env: &Env<'a, 'ctx, 'env>,
    roc_function: FunctionValue<'ctx>,
    closure_data_layout: LambdaSet<'a>,
    layout: &Layout<'a>,
) -> FunctionValue<'ctx> {
    let block = env.builder.get_insert_block().expect("to be in a function");
    let di_location = env.builder.get_current_debug_location().unwrap();

    let fn_name: &str = &format!(
        "{}_compare_wrapper",
        roc_function.get_name().to_string_lossy()
    );

    let function_value = match env.module.get_function(fn_name) {
        Some(function_value) => function_value,
        None => {
            let arg_type = env.context.i8_type().ptr_type(AddressSpace::Generic);

            let function_value = crate::llvm::refcounting::build_header_help(
                env,
                fn_name,
                env.context.i8_type().into(),
                &[arg_type.into(), arg_type.into(), arg_type.into()],
            );

            // called from zig, must use C calling convention
            function_value.set_call_conventions(C_CALL_CONV);

            // we expose this function to zig; must use c calling convention
            function_value.set_call_conventions(C_CALL_CONV);

            let kind_id = Attribute::get_named_enum_kind_id("alwaysinline");
            debug_assert!(kind_id > 0);
            let attr = env.context.create_enum_attribute(kind_id, 1);
            function_value.add_attribute(AttributeLoc::Function, attr);

            let entry = env.context.append_basic_block(function_value, "entry");
            env.builder.position_at_end(entry);

            debug_info_init!(env, function_value);

            let mut it = function_value.get_param_iter();
            let closure_ptr = it.next().unwrap().into_pointer_value();
            let value_ptr1 = it.next().unwrap().into_pointer_value();
            let value_ptr2 = it.next().unwrap().into_pointer_value();

            closure_ptr.set_name(Symbol::ARG_1.as_str(&env.interns));
            value_ptr1.set_name(Symbol::ARG_2.as_str(&env.interns));
            value_ptr2.set_name(Symbol::ARG_3.as_str(&env.interns));

            let value_type = basic_type_from_layout(env, layout);
            let value_ptr_type = value_type.ptr_type(AddressSpace::Generic);

            let value_cast1 = env
                .builder
                .build_bitcast(value_ptr1, value_ptr_type, "load_opaque")
                .into_pointer_value();

            let value_cast2 = env
                .builder
                .build_bitcast(value_ptr2, value_ptr_type, "load_opaque")
                .into_pointer_value();

            let value1 = env.builder.build_load(value_cast1, "load_opaque");
            let value2 = env.builder.build_load(value_cast2, "load_opaque");

            let default = [value1.into(), value2.into()];

            let arguments_cast = match closure_data_layout.runtime_representation() {
                Layout::Struct {
                    field_layouts: &[], ..
                } => {
                    // nothing to add
                    &default
                }
                other => {
                    let closure_type =
                        basic_type_from_layout(env, &other).ptr_type(AddressSpace::Generic);

                    let closure_cast = env
                        .builder
                        .build_bitcast(closure_ptr, closure_type, "load_opaque")
                        .into_pointer_value();

                    let closure_data = env.builder.build_load(closure_cast, "load_opaque");

                    env.arena
                        .alloc([value1.into(), value2.into(), closure_data.into()])
                        as &[_]
                }
            };

            let call = env.builder.build_call(
                roc_function,
                arguments_cast,
                "call_user_defined_compare_function",
            );

            let result = call.try_as_basic_value().left().unwrap();

            // IMPORTANT! we call a user function, so it has the fast calling convention
            call.set_call_convention(FAST_CALL_CONV);

            env.builder.build_return(Some(&result));

            function_value
        }
    };

    env.builder.position_at_end(block);
    env.builder
        .set_current_debug_location(env.context, di_location);

    function_value
}<|MERGE_RESOLUTION|>--- conflicted
+++ resolved
@@ -16,11 +16,9 @@
 use roc_module::symbol::Symbol;
 use roc_mono::layout::{LambdaSet, Layout, LayoutIds, UnionLayout};
 
-<<<<<<< HEAD
 use super::build::create_entry_block_alloca;
-=======
+
 use std::convert::TryInto;
->>>>>>> 6c0b6751
 
 pub fn call_bitcode_fn<'a, 'ctx, 'env>(
     env: &Env<'a, 'ctx, 'env>,
