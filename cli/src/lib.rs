--- conflicted
+++ resolved
@@ -4,19 +4,13 @@
 use build::BuiltFile;
 use bumpalo::Bump;
 use clap::{Arg, ArgMatches, Command};
-<<<<<<< HEAD
-use roc_build::link::LinkType;
+use roc_build::link::{LinkType, LinkingStrategy};
 use roc_error_macros::{internal_error, user_error};
-=======
-use roc_build::link::{LinkType, LinkingStrategy};
-use roc_error_macros::user_error;
->>>>>>> 5baf1ac8
 use roc_load::{LoadingProblem, Threading};
 use roc_mono::ir::OptLevel;
 use std::env;
 use std::ffi::{CString, OsStr};
-use std::io::{self, Write};
-use std::os::unix::prelude::FromRawFd;
+use std::io;
 use std::path::{Path, PathBuf};
 use std::process;
 use target_lexicon::BinaryFormat;
@@ -166,14 +160,6 @@
         )
         .subcommand(Command::new(CMD_RUN)
             .about("Run a .roc file even if it has build errors")
-            .arg(
-                Arg::new(FLAG_TARGET)
-                    .long(FLAG_TARGET)
-                    .help("Choose a different target")
-                    .default_value(Target::default().as_str())
-                    .possible_values(Target::OPTIONS)
-                    .required(false),
-            )
             .arg(flag_optimize.clone())
             .arg(flag_max_threads.clone())
             .arg(flag_opt_size.clone())
@@ -612,15 +598,17 @@
         }
 
         // NOTE: this `fd` is special, using the rust `std::fs::File` functions does not work
-        let write_result =
-            unsafe { libc::write(fd, binary_bytes.as_ptr().cast(), binary_bytes.len()) };
-
-        if write_result != 0 {
+        let written = unsafe { libc::write(fd, binary_bytes.as_ptr().cast(), binary_bytes.len()) };
+
+        if written == -1 {
+            internal_error!("libc::write() failed: {:?}", errno::errno());
+        }
+
+        if written != binary_bytes.len() as isize {
             internal_error!(
-                "libc::write({:?}, ..., {}) failed: {:?}",
-                fd,
+                "libc::write() did not write the correct number of bytes: reported {}, should be {}",
+                written,
                 binary_bytes.len(),
-                errno::errno()
             );
         }
 
