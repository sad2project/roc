#[macro_use]
extern crate pretty_assertions;

extern crate bumpalo;
extern crate indoc;
extern crate roc_collections;
extern crate roc_load;
extern crate roc_module;

#[cfg(test)]
mod cli_run {
    use cli_utils::helpers::{
        extract_valgrind_errors, file_path_from_root, fixture_file, fixtures_dir, known_bad_file,
        run_cmd, run_roc, run_with_valgrind, strip_colors, Out, ValgrindError, ValgrindErrorXWhat,
    };
    use const_format::concatcp;
    use indoc::indoc;
    use roc_cli::{CMD_BUILD, CMD_CHECK, CMD_FORMAT, CMD_RUN};
    use roc_test_utils::assert_multiline_str_eq;
    use serial_test::serial;
    use std::iter;
    use std::path::Path;

    const OPTIMIZE_FLAG: &str = concatcp!("--", roc_cli::FLAG_OPTIMIZE);
    const LINKER_FLAG: &str = concatcp!("--", roc_cli::FLAG_LINKER);
    const CHECK_FLAG: &str = concatcp!("--", roc_cli::FLAG_CHECK);
    const PREBUILT_PLATFORM: &str = concatcp!("--", roc_cli::FLAG_PREBUILT, "=true");
    #[allow(dead_code)]
    const TARGET_FLAG: &str = concatcp!("--", roc_cli::FLAG_TARGET);

    #[derive(Debug)]
    enum CliMode {
        RocBuild, // buildOnly
        RocRun,   // buildAndRun
        Roc,      // buildAndRunIfNoErrors
    }

    #[cfg(all(target_os = "linux", target_arch = "x86_64"))]
    const TEST_LEGACY_LINKER: bool = true;

    // Surgical linker currently only supports linux x86_64,
    // so we're always testing the legacy linker on other targets.
    #[cfg(not(all(target_os = "linux", target_arch = "x86_64")))]
    const TEST_LEGACY_LINKER: bool = false;

    #[cfg(all(unix, not(target_os = "macos")))]
    const ALLOW_VALGRIND: bool = true;

    // Disallow valgrind on macOS by default, because it reports a ton
    // of false positives. For local development on macOS, feel free to
    // change this to true!
    #[cfg(target_os = "macos")]
    const ALLOW_VALGRIND: bool = false;

    #[cfg(windows)]
    const ALLOW_VALGRIND: bool = false;

    #[derive(Debug, PartialEq, Eq)]
    enum Arg<'a> {
        ExamplePath(&'a str),
        PlainText(&'a str),
    }

    fn check_compile_error(file: &Path, flags: &[&str], expected: &str) {
        let compile_out = run_roc(
            [CMD_CHECK, file.to_str().unwrap()].iter().chain(flags),
            &[],
            &[],
        );
        let err = compile_out.stdout.trim();
        let err = strip_colors(err);

        // e.g. "1 error and 0 warnings found in 123 ms."
        let (before_first_digit, _) = err.split_at(err.rfind("found in ").unwrap());
        let err = format!("{}found in <ignored for test> ms.", before_first_digit);

        // make paths consistent
        let err = err.replace('\\', "/");

        // consistency with typewriters, very important
        let err = err.replace('\r', "");

        assert_multiline_str_eq!(err.as_str(), expected);
    }

    fn check_format_check_as_expected(file: &Path, expects_success_exit_code: bool) {
        let out = run_roc([CMD_FORMAT, file.to_str().unwrap(), CHECK_FLAG], &[], &[]);

        assert_eq!(out.status.success(), expects_success_exit_code);
    }

    fn run_roc_on<'a, I: IntoIterator<Item = &'a str>>(
        file: &'a Path,
        args: I,
        stdin: &[&str],
        roc_app_args: &[String],
        env: &[(&str, &str)],
    ) -> Out {
        let compile_out = run_roc(
            // converting these all to String avoids lifetime issues
            args.into_iter()
                .map(|arg| arg.to_string())
                .chain([file.to_str().unwrap().to_string(), "--".to_string()])
                .chain(roc_app_args.iter().cloned()),
            stdin,
            env,
        );

        let ignorable = "🔨 Rebuilding platform...\n";
        let stderr = compile_out.stderr.replacen(ignorable, "", 1);

        // for some reason, llvm prints out this warning when targeting windows
        let ignorable = "warning: ignoring debug info with an invalid version (0) in app\r\n";
        let stderr = stderr.replacen(ignorable, "", 1);

        let is_reporting_runtime = stderr.starts_with("runtime: ") && stderr.ends_with("ms\n");
        if !(stderr.is_empty() || is_reporting_runtime) {
            panic!("`roc` command had unexpected stderr: {}", stderr);
        }

        assert!(compile_out.status.success(), "bad status {:?}", compile_out);

        compile_out
    }

    #[allow(clippy::too_many_arguments)]
    fn check_output_with_stdin(
        file: &Path,
        stdin: &[&str],
        executable_filename: &str,
        flags: &[&str],
        roc_app_args: &[String],
        extra_env: &[(&str, &str)],
        expected_ending: &str,
        use_valgrind: bool,
        test_many_cli_commands: bool, // buildOnly, buildAndRun and buildAndRunIfNoErrors
    ) {
        // valgrind does not yet support avx512 instructions, see #1963.
        // we can't enable this only when testing with valgrind because of host re-use between tests
        #[cfg(any(target_arch = "x86", target_arch = "x86_64"))]
        if is_x86_feature_detected!("avx512f") {
            std::env::set_var("NO_AVX512", "1");
        }

        let cli_commands = if test_many_cli_commands {
            vec![CliMode::RocBuild, CliMode::RocRun, CliMode::Roc]
        } else {
            vec![CliMode::Roc]
        };

        for cli_mode in cli_commands.iter() {
            let flags = {
                let mut vec = flags.to_vec();

                // max-threads segfaults on windows right now
                if !cfg!(windows) {
                    vec.push("--max-threads=1");
                }

                vec.into_iter()
            };

            let out = match cli_mode {
                CliMode::RocBuild => {
                    run_roc_on(
                        file,
                        iter::once(CMD_BUILD).chain(flags.clone()),
                        &[],
                        &[],
                        &[],
                    );

                    if use_valgrind && ALLOW_VALGRIND {
                        let mut valgrind_args = vec![file
                            .with_file_name(executable_filename)
                            .to_str()
                            .unwrap()
                            .to_string()];
                        valgrind_args.extend(roc_app_args.iter().cloned());
                        let (valgrind_out, raw_xml) =
                            run_with_valgrind(stdin.iter().copied(), &valgrind_args);
                        if valgrind_out.status.success() {
                            let memory_errors = extract_valgrind_errors(&raw_xml).unwrap_or_else(|err| {
                                panic!("failed to parse the `valgrind` xml output:\n\n  Error was:\n\n    {:?}\n\n  valgrind xml was:\n\n    \"{}\"\n\n  valgrind stdout was:\n\n    \"{}\"\n\n  valgrind stderr was:\n\n    \"{}\"", err, raw_xml, valgrind_out.stdout, valgrind_out.stderr);
                            });

                            if !memory_errors.is_empty() {
                                for error in memory_errors {
                                    let ValgrindError {
                                        kind,
                                        what: _,
                                        xwhat,
                                    } = error;
                                    println!("Valgrind Error: {}\n", kind);

                                    if let Some(ValgrindErrorXWhat {
                                        text,
                                        leakedbytes: _,
                                        leakedblocks: _,
                                    }) = xwhat
                                    {
                                        println!("    {}", text);
                                    }
                                }
                                panic!("Valgrind reported memory errors");
                            }
                        } else {
                            let exit_code = match valgrind_out.status.code() {
                                Some(code) => format!("exit code {}", code),
                                None => "no exit code".to_string(),
                            };

                            panic!("`valgrind` exited with {}. valgrind stdout was: \"{}\"\n\nvalgrind stderr was: \"{}\"", exit_code, valgrind_out.stdout, valgrind_out.stderr);
                        }

                        valgrind_out
                    } else {
                        run_cmd(
                            file.with_file_name(executable_filename).to_str().unwrap(),
                            stdin.iter().copied(),
                            roc_app_args,
                            extra_env.iter().copied(),
                        )
                    }
                }
                CliMode::Roc => {
                    if !extra_env.is_empty() {
                        // TODO: `roc` and `roc dev` are currently buggy for `env.roc`
                        continue;
                    }
                    run_roc_on(file, flags.clone(), stdin, roc_app_args, extra_env)
                }
                CliMode::RocRun => run_roc_on(
                    file,
                    iter::once(CMD_RUN).chain(flags.clone()),
                    stdin,
                    roc_app_args,
                    extra_env,
                ),
            };

            if !&out.stdout.ends_with(expected_ending) {
                panic!(
                    "expected output to end with {:?} but instead got {:#?} - stderr was: {:#?}",
                    expected_ending, out.stdout, out.stderr
                );
            }

<<<<<<< HEAD
            assert!(out.status.success(), "stderr: {}", out.stderr);
=======
            if !out.status.success() {
                // We don't need stdout, Cargo prints it for us.
                panic!(
                    "Example program exited with status {:?}\nstderr was:\n{:#?}",
                    out.status, out.stderr
                );
            }
>>>>>>> e589dc88
        }
    }

    // when you don't need args, stdin or extra_env
    fn test_roc_app_slim(
        dir_name: &str,
        roc_filename: &str,
        executable_filename: &str,
        expected_ending: &str,
        use_valgrind: bool,
    ) {
        test_roc_app(
            dir_name,
            roc_filename,
            executable_filename,
            &[],
            &[],
            &[],
            expected_ending,
            use_valgrind,
            false,
        )
    }

    #[allow(clippy::too_many_arguments)]
    fn test_roc_app(
        dir_name: &str,
        roc_filename: &str,
        executable_filename: &str,
        stdin: &[&str],
        args: &[Arg],
        extra_env: &[(&str, &str)],
        expected_ending: &str,
        use_valgrind: bool,
        test_many_cli_commands: bool, // buildOnly, buildAndRun and buildAndRunIfNoErrors
    ) {
        let file_name = file_path_from_root(dir_name, roc_filename);
        let mut roc_app_args: Vec<String> = Vec::new();

        for arg in args {
            match arg {
                Arg::ExamplePath(file) => {
                    roc_app_args.push(
                        file_path_from_root(dir_name, file)
                            .to_str()
                            .unwrap()
                            .to_string(),
                    );
                }
                Arg::PlainText(arg) => {
                    roc_app_args.push(arg.to_string());
                }
            }
        }

        // workaround for surgical linker issue, see PR #3990
        let mut custom_flags: Vec<&str> = Vec::new();

        match executable_filename {
            "form" | "hello-gui" | "breakout" | "libhello" => {
                // Since these require things the build system often doesn't have
                // (e.g. GUIs open a window, Ruby needs ruby installed, WASM needs a browser)
                // we do `roc build` on them but don't run them.
                run_roc_on(&file_name, [CMD_BUILD, OPTIMIZE_FLAG], &[], &[], &[]);
                return;
            }
            "swiftui" | "rocLovesSwift" => {
                if cfg!(not(target_os = "macos")) {
                    eprintln!(
                        "WARNING: skipping testing example {} because it only works on MacOS.",
                        roc_filename
                    );
                    return;
                } else {
                    run_roc_on(&file_name, [CMD_BUILD, OPTIMIZE_FLAG], &[], &[], &[]);
                    return;
                }
            }
            "rocLovesWebAssembly" => {
                // this is a web assembly example, but we don't test with JS at the moment
                eprintln!(
                    "WARNING: skipping testing example {} because it only works in a browser!",
                    roc_filename
                );
                return;
            }
            "args" => {
                custom_flags = vec![LINKER_FLAG, "legacy"];
            }
            _ => {}
        }

        // Check with and without optimizations
        check_output_with_stdin(
            &file_name,
            stdin,
            executable_filename,
            &custom_flags,
            &roc_app_args,
            extra_env,
            expected_ending,
            use_valgrind,
            test_many_cli_commands,
        );

        custom_flags.push(OPTIMIZE_FLAG);
        // This is mostly because the false interpreter is still very slow -
        // 25s for the cli tests is just not acceptable during development!
        #[cfg(not(debug_assertions))]
        check_output_with_stdin(
            &file_name,
            stdin,
            executable_filename,
            &custom_flags,
            &roc_app_args,
            extra_env,
            expected_ending,
            use_valgrind,
            test_many_cli_commands,
        );

        // Also check with the legacy linker.

        if TEST_LEGACY_LINKER {
            check_output_with_stdin(
                &file_name,
                stdin,
                executable_filename,
                &[LINKER_FLAG, "legacy"],
                &roc_app_args,
                extra_env,
                expected_ending,
                use_valgrind,
                test_many_cli_commands,
            );
        }
    }

    #[test]
    #[serial(cli_platform)]
    fn hello_world() {
        test_roc_app_slim(
            "examples",
            "helloWorld.roc",
            "helloWorld",
            "Hello, World!\n",
            true,
        )
    }

    #[cfg(windows)]
    const LINE_ENDING: &str = "\r\n";
    #[cfg(not(windows))]
    const LINE_ENDING: &str = "\n";

    #[test]
    // uses C platform
    fn platform_switching_main() {
        test_roc_app_slim(
            "examples/platform-switching",
            "main.roc",
            "rocLovesPlatforms",
            &("Which platform am I running on now?".to_string() + LINE_ENDING),
            true,
        )
    }

    // We exclude the C platforming switching example
    // because the main platform switching example runs the c platform.
    // If we don't, a race condition leads to test flakiness.

    #[test]
    fn platform_switching_rust() {
        test_roc_app_slim(
            "examples/platform-switching",
            "rocLovesRust.roc",
            "rocLovesRust",
            "Roc <3 Rust!\n",
            true,
        )
    }

    #[test]
    fn platform_switching_zig() {
        test_roc_app_slim(
            "examples/platform-switching",
            "rocLovesZig.roc",
            "rocLovesZig",
            "Roc <3 Zig!\n",
            true,
        )
    }

    #[test]
    fn platform_switching_wasm() {
        test_roc_app_slim(
            "examples/platform-switching",
            "rocLovesWebAssembly.roc",
            "rocLovesWebAssembly",
            "Roc <3 Web Assembly!\n",
            true,
        )
    }

    #[test]
    fn platform_switching_swift() {
        test_roc_app_slim(
            "examples/platform-switching",
            "rocLovesSwift.roc",
            "rocLovesSwift",
            "Roc <3 Swift!\n",
            true,
        )
    }

    #[test]
    fn ruby_interop() {
        test_roc_app_slim("examples/ruby-interop", "main.roc", "libhello", "", true)
    }

    #[test]
    fn fibonacci() {
        test_roc_app_slim(
            "crates/cli_testing_examples/algorithms",
            "fibonacci.roc",
            "fibonacci",
            "",
            true,
        )
    }

    #[test]
    fn hello_gui() {
        test_roc_app_slim("examples/gui", "hello.roc", "hello-gui", "", false)
    }

    #[test]
    fn breakout() {
        test_roc_app_slim(
            "examples/gui/breakout",
            "breakout.roc",
            "breakout",
            "",
            false,
        )
    }

    #[test]
    fn quicksort() {
        test_roc_app_slim(
            "crates/cli_testing_examples/algorithms",
            "quicksort.roc",
            "quicksort",
            "[0, 0, 0, 0, 0, 0, 0, 0, 0, 1, 1, 1, 1, 1, 1, 1, 1, 1, 2, 2]\n",
            true,
        )
    }

    #[test]
    #[serial(cli_platform)]
    fn cli_args() {
        test_roc_app(
            "examples/cli",
            "args.roc",
            "args",
            &[],
            &[
                Arg::PlainText("log"),
                Arg::PlainText("-b"),
                Arg::PlainText("3"),
                Arg::PlainText("--num"),
                Arg::PlainText("81"),
            ],
            &[],
            "4\n",
            false,
            false,
        )
    }

    #[test]
    fn interactive_effects() {
        test_roc_app(
            "examples/cli",
            "effects.roc",
            "effects",
            &["hi there!"],
            &[],
            &[],
            "hi there!\nIt is known\n",
            true,
            false,
        )
    }

    #[test]
    // tea = The Elm Architecture
    fn terminal_ui_tea() {
        test_roc_app(
            "examples/cli",
            "tui.roc",
            "tui",
            &["foo\n"], // NOTE: adding more lines leads to memory leaks
            &[],
            &[],
            "Hello Worldfoo!\n",
            true,
            false,
        )
    }

    #[test]
    fn false_interpreter() {
        test_roc_app(
            "examples/cli/false-interpreter",
            "False.roc",
            "false",
            &[],
            &[Arg::ExamplePath("examples/hello.false")],
            &[],
            "Hello, World!\n",
            false,
            true,
        )
    }

    #[test]
    fn swift_ui() {
        test_roc_app_slim("examples/swiftui", "main.roc", "swiftui", "", false)
    }

    #[test]
    fn static_site_gen() {
        test_roc_app(
            "examples/static-site-gen",
            "static-site.roc",
            "static-site",
            &[],
            &[Arg::ExamplePath("input"), Arg::ExamplePath("output")],
            &[],
            "Processed 3 files with 3 successes and 0 errors\n",
            false,
            false,
        )
    }

    #[test]
    #[serial(cli_platform)]
    fn with_env_vars() {
        test_roc_app(
            "examples/cli",
            "env.roc",
            "env",
            &[],
            &[],
            &[
                ("EDITOR", "roc-editor"),
                ("SHLVL", "3"),
                ("LETTERS", "a,c,e,j"),
            ],
            "Your favorite editor is roc-editor!\n\
            Your current shell level is 3!\n\
            Your favorite letters are: a c e j\n",
            false,
            false,
        )
    }

    #[test]
    fn parse_movies_csv() {
        test_roc_app_slim(
            "examples/parser",
            "parse-movies-csv.roc",
            "parse-movies-csv",
            "Parse success!\n",
            false,
        )
    }

    // TODO not sure if this cfg should still be here: #[cfg(not(debug_assertions))]
    // this is for testing the benchmarks, to perform proper benchmarks see crates/cli/benches/README.md
    mod test_benchmarks {
        use cli_utils::helpers::cli_testing_dir;

        use super::{check_output_with_stdin, OPTIMIZE_FLAG, PREBUILT_PLATFORM};

        use std::{path::Path, sync::Once};

        static BENCHMARKS_BUILD_PLATFORM: Once = Once::new();

        fn test_benchmark(
            roc_filename: &str,
            executable_filename: &str,
            stdin: &[&str],
            expected_ending: &str,
            use_valgrind: bool,
        ) {
            let file_name = cli_testing_dir("benchmarks").join(roc_filename);

            // TODO fix QuicksortApp and then remove this!
            if roc_filename == "QuicksortApp.roc" {
                eprintln!(
                    "WARNING: skipping testing benchmark {} because the test is broken right now!",
                    roc_filename
                );
                return;
            }

            #[cfg(all(not(feature = "wasm32-cli-run"), not(feature = "i386-cli-run")))]
            check_output_regular(
                &file_name,
                stdin,
                executable_filename,
                expected_ending,
                use_valgrind,
            );

            #[cfg(feature = "wasm32-cli-run")]
            check_output_wasm(&file_name, stdin, executable_filename, expected_ending);

            #[cfg(feature = "i386-cli-run")]
            check_output_i386(
                &file_name,
                stdin,
                executable_filename,
                expected_ending,
                use_valgrind,
            );
        }

        #[cfg(all(not(feature = "wasm32-cli-run"), not(feature = "i386-cli-run")))]
        fn check_output_regular(
            file_name: &Path,
            stdin: &[&str],
            executable_filename: &str,
            expected_ending: &str,
            use_valgrind: bool,
        ) {
            let mut ran_without_optimizations = false;

            BENCHMARKS_BUILD_PLATFORM.call_once(|| {
                // Check with and without optimizations
                check_output_with_stdin(
                    file_name,
                    stdin,
                    executable_filename,
                    &[],
                    &[],
                    &[],
                    expected_ending,
                    use_valgrind,
                    false,
                );

                ran_without_optimizations = true;
            });

            // now we can pass the `PREBUILT_PLATFORM` flag, because the
            // `call_once` will have built the platform

            if !ran_without_optimizations {
                // Check with and without optimizations
                check_output_with_stdin(
                    file_name,
                    stdin,
                    executable_filename,
                    &[PREBUILT_PLATFORM],
                    &[],
                    &[],
                    expected_ending,
                    use_valgrind,
                    false,
                );
            }

            check_output_with_stdin(
                file_name,
                stdin,
                executable_filename,
                &[PREBUILT_PLATFORM, OPTIMIZE_FLAG],
                &[],
                &[],
                expected_ending,
                use_valgrind,
                false,
            );
        }

        #[cfg(feature = "wasm32-cli-run")]
        fn check_output_wasm(
            file_name: &Path,
            stdin: &[&str],
            executable_filename: &str,
            expected_ending: &str,
        ) {
            // Check with and without optimizations
            check_wasm_output_with_stdin(
                file_name,
                stdin,
                executable_filename,
                &[],
                expected_ending,
            );

            check_wasm_output_with_stdin(
                file_name,
                stdin,
                executable_filename,
                &[OPTIMIZE_FLAG],
                expected_ending,
            );
        }

        #[cfg(feature = "wasm32-cli-run")]
        fn check_wasm_output_with_stdin(
            file: &Path,
            stdin: &[&str],
            executable_filename: &str,
            flags: &[&str],
            expected_ending: &str,
        ) {
            use super::{concatcp, run_roc, CMD_BUILD, TARGET_FLAG};

            let mut flags = flags.to_vec();
            flags.push(concatcp!(TARGET_FLAG, "=wasm32"));

            let compile_out = run_roc(
                [CMD_BUILD, file.to_str().unwrap()]
                    .iter()
                    .chain(flags.as_slice()),
                &[],
                &[],
            );

            assert!(compile_out.status.success(), "bad status {:?}", compile_out);

            let mut path = file.with_file_name(executable_filename);
            path.set_extension("wasm");

            let stdout = crate::run_with_wasmer(&path, stdin);

            if !stdout.ends_with(expected_ending) {
                panic!(
                    "expected output to end with {:?} but instead got {:#?}",
                    expected_ending, stdout
                );
            }
        }

        #[cfg(feature = "i386-cli-run")]
        fn check_output_i386(
            file_name: &Path,
            stdin: &[&str],
            executable_filename: &str,
            expected_ending: &str,
            use_valgrind: bool,
        ) {
            check_output_with_stdin(
                &file_name,
                stdin,
                executable_filename,
                &[concatcp!(TARGET_FLAG, "=x86_32")],
                &[],
                expected_ending,
                use_valgrind,
                false,
            );

            check_output_with_stdin(
                &file_name,
                stdin,
                executable_filename,
                &[concatcp!(TARGET_FLAG, "=x86_32"), OPTIMIZE_FLAG],
                &[],
                expected_ending,
                use_valgrind,
                false,
            );
        }

        #[test]
        fn nqueens() {
            test_benchmark("NQueens.roc", "nqueens", &["6"], "4\n", true)
        }

        #[test]
        fn cfold() {
            test_benchmark("CFold.roc", "cfold", &["3"], "11 & 11\n", true)
        }

        #[test]
        fn deriv() {
            test_benchmark(
                "Deriv.roc",
                "deriv",
                &["2"],
                "1 count: 6\n2 count: 22\n",
                true,
            )
        }

        #[test]
        fn rbtree_ck() {
            test_benchmark("RBTreeCk.roc", "rbtree-ck", &["100"], "10\n", true)
        }

        #[test]
        fn rbtree_insert() {
            test_benchmark(
                "RBTreeInsert.roc",
                "rbtree-insert",
                &[],
                "Node Black 0 {} Empty Empty\n",
                true,
            )
        }

        /*
        // rbtree_del does not work
        #[test]
        fn rbtree_del() {
            test_benchmark(
                "RBTreeDel.roc",
                "rbtree-del",
                &["420"],
                &[],
                "30\n",
                true
            )
        }*/

        #[test]
        fn astar() {
            test_benchmark("TestAStar.roc", "test-astar", &[], "True\n", false)
        }

        #[test]
        fn base64() {
            test_benchmark(
                "TestBase64.roc",
                "test-base64",
                &[],
                "encoded: SGVsbG8gV29ybGQ=\ndecoded: Hello World\n",
                true,
            )
        }

        #[test]
        fn closure() {
            test_benchmark("Closure.roc", "closure", &[], "", false)
        }

        #[test]
        fn issue2279() {
            test_benchmark("Issue2279.roc", "issue2279", &[], "Hello, world!\n", true)
        }

        #[test]
        fn quicksort_app() {
            test_benchmark(
                "QuicksortApp.roc",
                "quicksortapp",
                &[],
                "todo put the correct quicksort answer here",
                true,
            )
        }
    }

    #[test]
    #[serial(multi_dep_str)]
    fn run_multi_dep_str_unoptimized() {
        check_output_with_stdin(
            &fixture_file("multi-dep-str", "Main.roc"),
            &[],
            "multi-dep-str",
            &[],
            &[],
            &[],
            "I am Dep2.str2\n",
            true,
            false,
        );
    }

    #[test]
    #[serial(multi_dep_str)]
    fn run_multi_dep_str_optimized() {
        check_output_with_stdin(
            &fixture_file("multi-dep-str", "Main.roc"),
            &[],
            "multi-dep-str",
            &[OPTIMIZE_FLAG],
            &[],
            &[],
            "I am Dep2.str2\n",
            true,
            false,
        );
    }

    #[test]
    #[serial(multi_dep_thunk)]
    fn run_multi_dep_thunk_unoptimized() {
        check_output_with_stdin(
            &fixture_file("multi-dep-thunk", "Main.roc"),
            &[],
            "multi-dep-thunk",
            &[],
            &[],
            &[],
            "I am Dep2.value2\n",
            true,
            false,
        );
    }

    #[test]
    #[serial(multi_dep_thunk)]
    fn run_multi_dep_thunk_optimized() {
        check_output_with_stdin(
            &fixture_file("multi-dep-thunk", "Main.roc"),
            &[],
            "multi-dep-thunk",
            &[OPTIMIZE_FLAG],
            &[],
            &[],
            "I am Dep2.value2\n",
            true,
            false,
        );
    }

    #[test]
    fn known_type_error() {
        check_compile_error(
            &known_bad_file("TypeError.roc"),
            &[],
            indoc!(
                r#"
                ── TYPE MISMATCH ─ ...known_bad/../../../../examples/cli/cli-platform/main.roc ─

                Something is off with the type annotation of the main required symbol:

                2│      requires {} { main : InternalProgram }
                                             ^^^^^^^^^^^^^^^

                This #UserApp.main value is a:

                    Task.Task {} * [Write [Stdout]]

                But the type annotation on main says it should be:

                    InternalProgram.InternalProgram

                Tip: Type comparisons between an opaque type are only ever equal if
                both types are the same opaque type. Did you mean to create an opaque
                type by wrapping it? If I have an opaque type Age := U32 I can create
                an instance of this opaque type by doing @Age 23.


                ── TYPE MISMATCH ─ ...known_bad/../../../../examples/cli/cli-platform/main.roc ─

                This 1st argument to toEffect has an unexpected type:

                9│  mainForHost = InternalProgram.toEffect main
                                                           ^^^^

                This #UserApp.main value is a:

                    Task.Task {} * [Write [Stdout]]

                But toEffect needs its 1st argument to be:

                    InternalProgram.InternalProgram

                Tip: Type comparisons between an opaque type are only ever equal if
                both types are the same opaque type. Did you mean to create an opaque
                type by wrapping it? If I have an opaque type Age := U32 I can create
                an instance of this opaque type by doing @Age 23.

                ────────────────────────────────────────────────────────────────────────────────

                2 errors and 1 warning found in <ignored for test> ms."#
            ),
        );
    }

    #[test]
    fn exposed_not_defined() {
        check_compile_error(
            &known_bad_file("ExposedNotDefined.roc"),
            &[],
            indoc!(
                r#"
                ── MISSING DEFINITION ────────────────── tests/known_bad/ExposedNotDefined.roc ─

                bar is listed as exposed, but it isn't defined in this module.

                You can fix this by adding a definition for bar, or by removing it
                from exposes.

                ────────────────────────────────────────────────────────────────────────────────

                1 error and 0 warnings found in <ignored for test> ms."#
            ),
        );
    }

    #[test]
    fn unused_import() {
        check_compile_error(
            &known_bad_file("UnusedImport.roc"),
            &[],
            indoc!(
                r#"
                ── UNUSED IMPORT ──────────────────────────── tests/known_bad/UnusedImport.roc ─

                Nothing from Symbol is used in this module.

                3│      imports [Symbol.{ Ident }]
                                 ^^^^^^^^^^^^^^^^

                Since Symbol isn't used, you don't need to import it.

                ────────────────────────────────────────────────────────────────────────────────

                0 errors and 1 warning found in <ignored for test> ms."#
            ),
        );
    }

    #[test]
    fn unknown_generates_with() {
        check_compile_error(
            &known_bad_file("UnknownGeneratesWith.roc"),
            &[],
            indoc!(
                r#"
                ── UNKNOWN GENERATES FUNCTION ─────── tests/known_bad/UnknownGeneratesWith.roc ─

                I don't know how to generate the foobar function.

                4│      generates Effect with [after, map, always, foobar]
                                                                   ^^^^^^

                Only specific functions like `after` and `map` can be generated.Learn
                more about hosted modules at TODO.

                ────────────────────────────────────────────────────────────────────────────────

                1 error and 0 warnings found in <ignored for test> ms."#
            ),
        );
    }

    #[test]
    fn format_check_good() {
        check_format_check_as_expected(&fixture_file("format", "Formatted.roc"), true);
    }

    #[test]
    fn format_check_reformatting_needed() {
        check_format_check_as_expected(&fixture_file("format", "NotFormatted.roc"), false);
    }

    #[test]
    fn format_check_folders() {
        // This fails, because "NotFormatted.roc" is present in this folder
        check_format_check_as_expected(&fixtures_dir("format"), false);

        // This doesn't fail, since only "Formatted.roc" and non-roc files are present in this folder
        check_format_check_as_expected(&fixtures_dir("format/formatted_directory"), true);
    }
}

#[allow(dead_code)]
fn run_with_wasmer(wasm_path: &std::path::Path, stdin: &[&str]) -> String {
    use std::io::Write;
    use wasmer::{Instance, Module, Store};

    //    std::process::Command::new("cp")
    //        .args(&[
    //            wasm_path.to_str().unwrap(),
    //            "/home/folkertdev/roc/wasm/nqueens.wasm",
    //        ])
    //        .output()
    //        .unwrap();

    let store = Store::default();
    let module = Module::from_file(&store, wasm_path).unwrap();

    let mut fake_stdin = wasmer_wasi::Pipe::new();
    let fake_stdout = wasmer_wasi::Pipe::new();
    let fake_stderr = wasmer_wasi::Pipe::new();

    for line in stdin {
        write!(fake_stdin, "{}", line).unwrap();
    }

    // First, we create the `WasiEnv`
    use wasmer_wasi::WasiState;
    let mut wasi_env = WasiState::new("hello")
        .stdin(Box::new(fake_stdin))
        .stdout(Box::new(fake_stdout))
        .stderr(Box::new(fake_stderr))
        .finalize()
        .unwrap();

    // Then, we get the import object related to our WASI
    // and attach it to the Wasm instance.
    let import_object = wasi_env
        .import_object(&module)
        .unwrap_or_else(|_| wasmer::imports!());

    let instance = Instance::new(&module, &import_object).unwrap();

    let start = instance.exports.get_function("_start").unwrap();

    match start.call(&[]) {
        Ok(_) => read_wasi_stdout(wasi_env),
        Err(e) => {
            use wasmer_wasi::WasiError;
            match e.downcast::<WasiError>() {
                Ok(WasiError::Exit(0)) => {
                    // we run the `_start` function, so exit(0) is expected
                    read_wasi_stdout(wasi_env)
                }
                other => format!("Something went wrong running a wasm test: {:?}", other),
            }
        }
    }
}

#[allow(dead_code)]
fn read_wasi_stdout(wasi_env: wasmer_wasi::WasiEnv) -> String {
    let mut state = wasi_env.state.lock().unwrap();

    match state.fs.stdout_mut() {
        Ok(Some(stdout)) => {
            let mut buf = String::new();
            stdout.read_to_string(&mut buf).unwrap();

            buf
        }
        _ => todo!(),
    }
}<|MERGE_RESOLUTION|>--- conflicted
+++ resolved
@@ -246,9 +246,6 @@
                 );
             }
 
-<<<<<<< HEAD
-            assert!(out.status.success(), "stderr: {}", out.stderr);
-=======
             if !out.status.success() {
                 // We don't need stdout, Cargo prints it for us.
                 panic!(
@@ -256,7 +253,6 @@
                     out.status, out.stderr
                 );
             }
->>>>>>> e589dc88
         }
     }
 
