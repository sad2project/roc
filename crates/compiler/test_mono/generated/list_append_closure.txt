procedure List.4 (#Attr.2, #Attr.3):
<<<<<<< HEAD
    let List.261 : List I64 = lowlevel ListAppend #Attr.2 #Attr.3;
    ret List.261;
=======
    let List.284 : List I64 = lowlevel ListAppend #Attr.2 #Attr.3;
    ret List.284;
>>>>>>> 2a82d248

procedure Test.1 (Test.2):
    let Test.6 : I64 = 42i64;
    let Test.5 : List I64 = CallByName List.4 Test.2 Test.6;
    ret Test.5;

procedure Test.0 ():
    let Test.4 : List I64 = Array [1i64, 2i64];
    let Test.3 : List I64 = CallByName Test.1 Test.4;
    ret Test.3;<|MERGE_RESOLUTION|>--- conflicted
+++ resolved
@@ -1,11 +1,6 @@
 procedure List.4 (#Attr.2, #Attr.3):
-<<<<<<< HEAD
-    let List.261 : List I64 = lowlevel ListAppend #Attr.2 #Attr.3;
-    ret List.261;
-=======
-    let List.284 : List I64 = lowlevel ListAppend #Attr.2 #Attr.3;
-    ret List.284;
->>>>>>> 2a82d248
+    let List.286 : List I64 = lowlevel ListAppend #Attr.2 #Attr.3;
+    ret List.286;
 
 procedure Test.1 (Test.2):
     let Test.6 : I64 = 42i64;
