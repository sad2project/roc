--- conflicted
+++ resolved
@@ -1,11 +1,6 @@
 procedure List.6 (#Attr.2):
-<<<<<<< HEAD
-    let List.286 : U64 = lowlevel ListLen #Attr.2;
-    ret List.286;
-=======
     let List.266 : U64 = lowlevel ListLen #Attr.2;
     ret List.266;
->>>>>>> 4523e90b
 
 procedure Test.1 (Test.5):
     let Test.2 : I64 = 41i64;
