<<<<<<< HEAD
procedure List.2 (List.77, List.78):
    let List.303 : U64 = CallByName List.6 List.77;
    let List.299 : Int1 = CallByName Num.22 List.78 List.303;
    if List.299 then
        let List.301 : I64 = CallByName List.60 List.77 List.78;
        let List.300 : [C {}, C I64] = TagId(1) List.301;
        ret List.300;
    else
        let List.298 : {} = Struct {};
        let List.297 : [C {}, C I64] = TagId(0) List.298;
        ret List.297;

procedure List.3 (List.85, List.86, List.87):
    let List.287 : {List I64, I64} = CallByName List.57 List.85 List.86 List.87;
    let List.286 : List I64 = StructAtIndex 0 List.287;
    inc List.286;
    dec List.287;
    ret List.286;

procedure List.57 (List.82, List.83, List.84):
    let List.309 : U64 = CallByName List.6 List.82;
    let List.306 : Int1 = CallByName Num.22 List.83 List.309;
    if List.306 then
        let List.307 : {List I64, I64} = CallByName List.61 List.82 List.83 List.84;
        ret List.307;
    else
        let List.305 : {List I64, I64} = Struct {List.82, List.84};
        ret List.305;

procedure List.6 (#Attr.2):
    let List.310 : U64 = lowlevel ListLen #Attr.2;
    ret List.310;

procedure List.60 (#Attr.2, #Attr.3):
    let List.311 : I64 = lowlevel ListGetUnsafe #Attr.2 #Attr.3;
    ret List.311;

procedure List.61 (#Attr.2, #Attr.3, #Attr.4):
    let List.308 : {List I64, I64} = lowlevel ListReplaceUnsafe #Attr.2 #Attr.3 #Attr.4;
    ret List.308;
=======
procedure List.2 (List.75, List.76):
    let List.294 : U64 = CallByName List.6 List.75;
    let List.291 : Int1 = CallByName Num.22 List.76 List.294;
    if List.291 then
        let List.293 : I64 = CallByName List.60 List.75 List.76;
        let List.292 : [C {}, C I64] = TagId(1) List.293;
        ret List.292;
    else
        let List.290 : {} = Struct {};
        let List.289 : [C {}, C I64] = TagId(0) List.290;
        ret List.289;

procedure List.3 (List.83, List.84, List.85):
    let List.282 : {List I64, I64} = CallByName List.57 List.83 List.84 List.85;
    let List.281 : List I64 = StructAtIndex 0 List.282;
    inc List.281;
    dec List.282;
    ret List.281;

procedure List.57 (List.80, List.81, List.82):
    let List.299 : U64 = CallByName List.6 List.80;
    let List.296 : Int1 = CallByName Num.22 List.81 List.299;
    if List.296 then
        let List.297 : {List I64, I64} = CallByName List.61 List.80 List.81 List.82;
        ret List.297;
    else
        let List.295 : {List I64, I64} = Struct {List.80, List.82};
        ret List.295;

procedure List.6 (#Attr.2):
    let List.300 : U64 = lowlevel ListLen #Attr.2;
    ret List.300;

procedure List.60 (#Attr.2, #Attr.3):
    let List.301 : I64 = lowlevel ListGetUnsafe #Attr.2 #Attr.3;
    ret List.301;

procedure List.61 (#Attr.2, #Attr.3, #Attr.4):
    let List.298 : {List I64, I64} = lowlevel ListReplaceUnsafe #Attr.2 #Attr.3 #Attr.4;
    ret List.298;
>>>>>>> 43f9b0d0

procedure Num.22 (#Attr.2, #Attr.3):
    let Num.190 : Int1 = lowlevel NumLt #Attr.2 #Attr.3;
    ret Num.190;

procedure Test.1 (Test.2):
    let Test.28 : U64 = 0i64;
    let Test.26 : [C {}, C I64] = CallByName List.2 Test.2 Test.28;
    let Test.27 : U64 = 0i64;
    let Test.25 : [C {}, C I64] = CallByName List.2 Test.2 Test.27;
    let Test.8 : {[C {}, C I64], [C {}, C I64]} = Struct {Test.25, Test.26};
    joinpoint Test.22:
        let Test.13 : List I64 = Array [];
        ret Test.13;
    in
    let Test.19 : [C {}, C I64] = StructAtIndex 1 Test.8;
    let Test.20 : U8 = 1i64;
    let Test.21 : U8 = GetTagId Test.19;
    let Test.24 : Int1 = lowlevel Eq Test.20 Test.21;
    if Test.24 then
        let Test.16 : [C {}, C I64] = StructAtIndex 0 Test.8;
        let Test.17 : U8 = 1i64;
        let Test.18 : U8 = GetTagId Test.16;
        let Test.23 : Int1 = lowlevel Eq Test.17 Test.18;
        if Test.23 then
            let Test.15 : [C {}, C I64] = StructAtIndex 0 Test.8;
            let Test.4 : I64 = UnionAtIndex (Id 1) (Index 0) Test.15;
            let Test.14 : [C {}, C I64] = StructAtIndex 1 Test.8;
            let Test.5 : I64 = UnionAtIndex (Id 1) (Index 0) Test.14;
            let Test.12 : U64 = 0i64;
            let Test.10 : List I64 = CallByName List.3 Test.2 Test.12 Test.5;
            let Test.11 : U64 = 0i64;
            let Test.9 : List I64 = CallByName List.3 Test.10 Test.11 Test.4;
            ret Test.9;
        else
            dec Test.2;
            jump Test.22;
    else
        dec Test.2;
        jump Test.22;

procedure Test.0 ():
    let Test.7 : List I64 = Array [1i64, 2i64];
    let Test.6 : List I64 = CallByName Test.1 Test.7;
    ret Test.6;<|MERGE_RESOLUTION|>--- conflicted
+++ resolved
@@ -1,86 +1,43 @@
-<<<<<<< HEAD
 procedure List.2 (List.77, List.78):
-    let List.303 : U64 = CallByName List.6 List.77;
-    let List.299 : Int1 = CallByName Num.22 List.78 List.303;
-    if List.299 then
-        let List.301 : I64 = CallByName List.60 List.77 List.78;
-        let List.300 : [C {}, C I64] = TagId(1) List.301;
-        ret List.300;
+    let List.298 : U64 = CallByName List.6 List.77;
+    let List.295 : Int1 = CallByName Num.22 List.78 List.298;
+    if List.295 then
+        let List.297 : I64 = CallByName List.60 List.77 List.78;
+        let List.296 : [C {}, C I64] = TagId(1) List.297;
+        ret List.296;
     else
-        let List.298 : {} = Struct {};
-        let List.297 : [C {}, C I64] = TagId(0) List.298;
-        ret List.297;
+        let List.294 : {} = Struct {};
+        let List.293 : [C {}, C I64] = TagId(0) List.294;
+        ret List.293;
 
 procedure List.3 (List.85, List.86, List.87):
-    let List.287 : {List I64, I64} = CallByName List.57 List.85 List.86 List.87;
-    let List.286 : List I64 = StructAtIndex 0 List.287;
-    inc List.286;
-    dec List.287;
-    ret List.286;
+    let List.286 : {List I64, I64} = CallByName List.57 List.85 List.86 List.87;
+    let List.285 : List I64 = StructAtIndex 0 List.286;
+    inc List.285;
+    dec List.286;
+    ret List.285;
 
 procedure List.57 (List.82, List.83, List.84):
-    let List.309 : U64 = CallByName List.6 List.82;
-    let List.306 : Int1 = CallByName Num.22 List.83 List.309;
-    if List.306 then
-        let List.307 : {List I64, I64} = CallByName List.61 List.82 List.83 List.84;
-        ret List.307;
+    let List.303 : U64 = CallByName List.6 List.82;
+    let List.300 : Int1 = CallByName Num.22 List.83 List.303;
+    if List.300 then
+        let List.301 : {List I64, I64} = CallByName List.61 List.82 List.83 List.84;
+        ret List.301;
     else
-        let List.305 : {List I64, I64} = Struct {List.82, List.84};
-        ret List.305;
+        let List.299 : {List I64, I64} = Struct {List.82, List.84};
+        ret List.299;
 
 procedure List.6 (#Attr.2):
-    let List.310 : U64 = lowlevel ListLen #Attr.2;
-    ret List.310;
+    let List.304 : U64 = lowlevel ListLen #Attr.2;
+    ret List.304;
 
 procedure List.60 (#Attr.2, #Attr.3):
-    let List.311 : I64 = lowlevel ListGetUnsafe #Attr.2 #Attr.3;
-    ret List.311;
+    let List.305 : I64 = lowlevel ListGetUnsafe #Attr.2 #Attr.3;
+    ret List.305;
 
 procedure List.61 (#Attr.2, #Attr.3, #Attr.4):
-    let List.308 : {List I64, I64} = lowlevel ListReplaceUnsafe #Attr.2 #Attr.3 #Attr.4;
-    ret List.308;
-=======
-procedure List.2 (List.75, List.76):
-    let List.294 : U64 = CallByName List.6 List.75;
-    let List.291 : Int1 = CallByName Num.22 List.76 List.294;
-    if List.291 then
-        let List.293 : I64 = CallByName List.60 List.75 List.76;
-        let List.292 : [C {}, C I64] = TagId(1) List.293;
-        ret List.292;
-    else
-        let List.290 : {} = Struct {};
-        let List.289 : [C {}, C I64] = TagId(0) List.290;
-        ret List.289;
-
-procedure List.3 (List.83, List.84, List.85):
-    let List.282 : {List I64, I64} = CallByName List.57 List.83 List.84 List.85;
-    let List.281 : List I64 = StructAtIndex 0 List.282;
-    inc List.281;
-    dec List.282;
-    ret List.281;
-
-procedure List.57 (List.80, List.81, List.82):
-    let List.299 : U64 = CallByName List.6 List.80;
-    let List.296 : Int1 = CallByName Num.22 List.81 List.299;
-    if List.296 then
-        let List.297 : {List I64, I64} = CallByName List.61 List.80 List.81 List.82;
-        ret List.297;
-    else
-        let List.295 : {List I64, I64} = Struct {List.80, List.82};
-        ret List.295;
-
-procedure List.6 (#Attr.2):
-    let List.300 : U64 = lowlevel ListLen #Attr.2;
-    ret List.300;
-
-procedure List.60 (#Attr.2, #Attr.3):
-    let List.301 : I64 = lowlevel ListGetUnsafe #Attr.2 #Attr.3;
-    ret List.301;
-
-procedure List.61 (#Attr.2, #Attr.3, #Attr.4):
-    let List.298 : {List I64, I64} = lowlevel ListReplaceUnsafe #Attr.2 #Attr.3 #Attr.4;
-    ret List.298;
->>>>>>> 43f9b0d0
+    let List.302 : {List I64, I64} = lowlevel ListReplaceUnsafe #Attr.2 #Attr.3 #Attr.4;
+    ret List.302;
 
 procedure Num.22 (#Attr.2, #Attr.3):
     let Num.190 : Int1 = lowlevel NumLt #Attr.2 #Attr.3;
