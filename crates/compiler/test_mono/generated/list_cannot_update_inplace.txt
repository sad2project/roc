--- conflicted
+++ resolved
@@ -1,4 +1,3 @@
-<<<<<<< HEAD
 procedure List.3 (List.85, List.86, List.87):
     let List.286 : {List I64, I64} = CallByName List.57 List.85 List.86 List.87;
     let List.285 : List I64 = StructAtIndex 0 List.286;
@@ -7,45 +6,22 @@
     ret List.285;
 
 procedure List.57 (List.82, List.83, List.84):
-    let List.292 : U64 = CallByName List.6 List.82;
-    let List.289 : Int1 = CallByName Num.22 List.83 List.292;
-    if List.289 then
-        let List.290 : {List I64, I64} = CallByName List.61 List.82 List.83 List.84;
-        ret List.290;
+    let List.291 : U64 = CallByName List.6 List.82;
+    let List.288 : Int1 = CallByName Num.22 List.83 List.291;
+    if List.288 then
+        let List.289 : {List I64, I64} = CallByName List.61 List.82 List.83 List.84;
+        ret List.289;
     else
-        let List.288 : {List I64, I64} = Struct {List.82, List.84};
-        ret List.288;
-=======
-procedure List.3 (List.83, List.84, List.85):
-    let List.282 : {List I64, I64} = CallByName List.57 List.83 List.84 List.85;
-    let List.281 : List I64 = StructAtIndex 0 List.282;
-    inc List.281;
-    dec List.282;
-    ret List.281;
-
-procedure List.57 (List.80, List.81, List.82):
-    let List.287 : U64 = CallByName List.6 List.80;
-    let List.284 : Int1 = CallByName Num.22 List.81 List.287;
-    if List.284 then
-        let List.285 : {List I64, I64} = CallByName List.61 List.80 List.81 List.82;
-        ret List.285;
-    else
-        let List.283 : {List I64, I64} = Struct {List.80, List.82};
-        ret List.283;
->>>>>>> 43f9b0d0
+        let List.287 : {List I64, I64} = Struct {List.82, List.84};
+        ret List.287;
 
 procedure List.6 (#Attr.2):
     let List.284 : U64 = lowlevel ListLen #Attr.2;
     ret List.284;
 
 procedure List.61 (#Attr.2, #Attr.3, #Attr.4):
-<<<<<<< HEAD
-    let List.291 : {List I64, I64} = lowlevel ListReplaceUnsafe #Attr.2 #Attr.3 #Attr.4;
-    ret List.291;
-=======
-    let List.286 : {List I64, I64} = lowlevel ListReplaceUnsafe #Attr.2 #Attr.3 #Attr.4;
-    ret List.286;
->>>>>>> 43f9b0d0
+    let List.290 : {List I64, I64} = lowlevel ListReplaceUnsafe #Attr.2 #Attr.3 #Attr.4;
+    ret List.290;
 
 procedure Num.19 (#Attr.2, #Attr.3):
     let Num.188 : U64 = lowlevel NumAdd #Attr.2 #Attr.3;
