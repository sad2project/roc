#![allow(clippy::too_many_arguments)]

use crate::docs::ModuleDocumentation;
use bumpalo::Bump;
use crossbeam::channel::{bounded, Sender};
use crossbeam::deque::{Injector, Stealer, Worker};
use crossbeam::thread;
use parking_lot::Mutex;
use roc_builtins::roc::module_source;
use roc_can::abilities::{AbilitiesStore, PendingAbilitiesStore, ResolvedImpl};
use roc_can::constraint::{Constraint as ConstraintSoa, Constraints, TypeOrVar};
use roc_can::expr::{DbgLookup, Declarations, ExpectLookup, PendingDerives};
use roc_can::module::{
    canonicalize_module_defs, ExposedByModule, ExposedForModule, ExposedModuleTypes, Module,
    ResolvedImplementations, TypeState,
};
use roc_collections::{default_hasher, BumpMap, MutMap, MutSet, VecMap, VecSet};
use roc_constrain::module::constrain_module;
use roc_debug_flags::dbg_do;
#[cfg(debug_assertions)]
use roc_debug_flags::{
    ROC_CHECK_MONO_IR, ROC_PRINT_IR_AFTER_REFCOUNT, ROC_PRINT_IR_AFTER_RESET_REUSE,
    ROC_PRINT_IR_AFTER_SPECIALIZATION, ROC_PRINT_LOAD_LOG,
};
use roc_derive::SharedDerivedModule;
use roc_error_macros::internal_error;
use roc_intern::{GlobalInterner, SingleThreadedInterner};
use roc_late_solve::{AbilitiesView, WorldAbilities};
use roc_module::ident::{Ident, ModuleName, QualifiedModuleName};
use roc_module::symbol::{
    IdentIds, IdentIdsByModule, Interns, ModuleId, ModuleIds, PQModuleName, PackageModuleIds,
    PackageQualified, Symbol,
};
use roc_mono::ir::{
    CapturedSymbols, ExternalSpecializations, GlueLayouts, PartialProc, Proc, ProcLayout, Procs,
    ProcsBase, UpdateModeIds,
};
use roc_mono::layout::{LambdaName, Layout, LayoutCache, LayoutProblem, Niche, STLayoutInterner};
use roc_packaging::cache::{self, RocCacheDir};
#[cfg(not(target_family = "wasm"))]
use roc_packaging::https::PackageMetadata;
use roc_parse::ast::{
    self, CommentOrNewline, Defs, ExtractSpaces, Spaced, StrLiteral, TypeAnnotation,
};
use roc_parse::header::{
    ExposedName, ImportsEntry, PackageEntry, PackageHeader, PlatformHeader, To, TypedIdent,
};
use roc_parse::header::{HeaderType, PackageName};
use roc_parse::module::module_defs;
use roc_parse::parser::{FileError, Parser, SourceError, SyntaxError};
use roc_problem::Severity;
use roc_region::all::{LineInfo, Loc, Region};
use roc_reporting::report::{Annotation, Palette, RenderTarget};
use roc_solve::module::{extract_module_owned_implementations, Solved, SolvedModule};
use roc_solve_problem::TypeError;
use roc_target::TargetInfo;
use roc_types::subs::{CopiedImport, ExposedTypesStorageSubs, Subs, VarStore, Variable};
use roc_types::types::{Alias, Types};
use std::collections::hash_map::Entry::{Occupied, Vacant};
use std::collections::HashMap;
use std::env::current_dir;
use std::io;
use std::iter;
use std::ops::ControlFlow;
use std::path::{Path, PathBuf};
use std::str::from_utf8_unchecked;
use std::sync::Arc;
use std::{env, fs};

pub use crate::work::Phase;
use crate::work::{DepCycle, Dependencies};

#[cfg(target_family = "wasm")]
use crate::wasm_instant::{Duration, Instant};
#[cfg(not(target_family = "wasm"))]
use std::time::{Duration, Instant};

/// Default name for the binary generated for an app, if an invalid one was specified.
const DEFAULT_APP_OUTPUT_PATH: &str = "app";

/// Filename extension for normal Roc modules
const ROC_FILE_EXTENSION: &str = "roc";

/// The . in between module names like Foo.Bar.Baz
const MODULE_SEPARATOR: char = '.';

const EXPANDED_STACK_SIZE: usize = 8 * 1024 * 1024;

macro_rules! log {
    ($($arg:tt)*) => (dbg_do!(ROC_PRINT_LOAD_LOG, println!($($arg)*)))
}

#[derive(Debug)]
pub struct LoadConfig {
    pub target_info: TargetInfo,
    pub render: RenderTarget,
    pub palette: Palette,
    pub threading: Threading,
    pub exec_mode: ExecutionMode,
}

#[derive(Debug, Clone, Copy)]
pub enum ExecutionMode {
    Check,
    Executable,
    /// Like [`ExecutionMode::Executable`], but stops in the presence of type errors.
    ExecutableIfCheck,
    /// Test is like [`ExecutionMode::ExecutableIfCheck`], but rather than producing a proper
    /// executable, run tests.
    Test,
}

impl ExecutionMode {
    fn goal_phase(&self) -> Phase {
        match self {
            ExecutionMode::Executable => Phase::MakeSpecializations,
            ExecutionMode::Check | ExecutionMode::ExecutableIfCheck | ExecutionMode::Test => {
                Phase::SolveTypes
            }
        }
    }

    fn build_if_checks(&self) -> bool {
        matches!(self, Self::ExecutableIfCheck | Self::Test)
    }
}

/// Struct storing various intermediate stages by their ModuleId
#[derive(Debug)]
struct ModuleCache<'a> {
    module_names: MutMap<ModuleId, PQModuleName<'a>>,

    /// Phases
    headers: MutMap<ModuleId, ModuleHeader<'a>>,
    parsed: MutMap<ModuleId, ParsedModule<'a>>,
    aliases: MutMap<ModuleId, MutMap<Symbol, (bool, Alias)>>,
    pending_abilities: MutMap<ModuleId, PendingAbilitiesStore>,
    constrained: MutMap<ModuleId, ConstrainedModule>,
    typechecked: MutMap<ModuleId, TypeCheckedModule<'a>>,
    found_specializations: MutMap<ModuleId, FoundSpecializationsModule<'a>>,
    late_specializations: MutMap<ModuleId, LateSpecializationsModule<'a>>,
    external_specializations_requested: MutMap<ModuleId, Vec<ExternalSpecializations<'a>>>,

    /// Various information
    imports: MutMap<ModuleId, MutSet<ModuleId>>,
    top_level_thunks: MutMap<ModuleId, MutSet<Symbol>>,
    documentation: VecMap<ModuleId, ModuleDocumentation>,
    can_problems: MutMap<ModuleId, Vec<roc_problem::can::Problem>>,
    type_problems: MutMap<ModuleId, Vec<TypeError>>,

    sources: MutMap<ModuleId, (PathBuf, &'a str)>,
}

impl<'a> ModuleCache<'a> {
    fn has_can_errors(&self) -> bool {
        self.can_problems
            .values()
            .flatten()
            .any(|problem| problem.severity() == Severity::RuntimeError)
    }

    fn has_type_errors(&self) -> bool {
        self.type_problems
            .values()
            .flatten()
            .any(|problem| problem.severity() == Severity::RuntimeError)
    }

    pub fn has_errors(&self) -> bool {
        self.has_can_errors() || self.has_type_errors()
    }
}

impl Default for ModuleCache<'_> {
    fn default() -> Self {
        let mut module_names = MutMap::default();

        macro_rules! insert_builtins {
            ($($name:ident,)*) => {$(
                module_names.insert(
                    ModuleId::$name,
                    PQModuleName::Unqualified(ModuleName::from(ModuleName::$name)),
                );
            )*}
        }

        insert_builtins! {
            RESULT,
            LIST,
            STR,
            DICT,
            SET,
            BOOL,
            NUM,
            BOX,
            ENCODE,
            DECODE,
            HASH,
            JSON,
        }

        Self {
            module_names,
            headers: Default::default(),
            parsed: Default::default(),
            aliases: Default::default(),
            pending_abilities: Default::default(),
            constrained: Default::default(),
            typechecked: Default::default(),
            found_specializations: Default::default(),
            late_specializations: Default::default(),
            external_specializations_requested: Default::default(),
            imports: Default::default(),
            top_level_thunks: Default::default(),
            documentation: Default::default(),
            can_problems: Default::default(),
            type_problems: Default::default(),
            sources: Default::default(),
        }
    }
}

type SharedIdentIdsByModule = Arc<Mutex<roc_module::symbol::IdentIdsByModule>>;

fn start_phase<'a>(
    module_id: ModuleId,
    phase: Phase,
    arena: &'a Bump,
    state: &mut State<'a>,
) -> Vec<BuildTask<'a>> {
    // we blindly assume all dependencies are met

    use crate::work::PrepareStartPhase::*;
    match state.dependencies.prepare_start_phase(module_id, phase) {
        Continue => {
            // fall through
        }
        Done => {
            // no more work to do
            return vec![];
        }
        Recurse(new) => {
            return new
                .into_iter()
                .flat_map(|(module_id, phase)| start_phase(module_id, phase, arena, state))
                .collect()
        }
    }

    let task = {
        match phase {
            Phase::LoadHeader => {
                let opt_dep_name = state.module_cache.module_names.get(&module_id);

                match opt_dep_name {
                    None => {
                        panic!("Module {:?} is not in module_cache.module_names", module_id)
                    }
                    Some(dep_name) => {
                        let module_name = dep_name.clone();

                        BuildTask::LoadModule {
                            module_name,
                            // Provide mutexes of ModuleIds and IdentIds by module,
                            // so other modules can populate them as they load.
                            module_ids: Arc::clone(&state.arc_modules),
                            shorthands: Arc::clone(&state.arc_shorthands),
                            ident_ids_by_module: Arc::clone(&state.ident_ids_by_module),
                        }
                    }
                }
            }
            Phase::Parse => {
                // parse the file
                let header = state.module_cache.headers.remove(&module_id).unwrap();

                BuildTask::Parse { header }
            }
            Phase::CanonicalizeAndConstrain => {
                // canonicalize the file
                let parsed = state.module_cache.parsed.remove(&module_id).unwrap();

                let deps_by_name = &parsed.deps_by_name;
                let num_deps = deps_by_name.len();
                let mut dep_idents: IdentIdsByModule = IdentIds::exposed_builtins(num_deps);

                let State {
                    ident_ids_by_module,
                    ..
                } = &state;

                {
                    let ident_ids_by_module = (*ident_ids_by_module).lock();

                    // Populate dep_idents with each of their IdentIds,
                    // which we'll need during canonicalization to translate
                    // identifier strings into IdentIds, which we need to build Symbols.
                    // We only include the modules we care about (the ones we import).
                    //
                    // At the end of this loop, dep_idents contains all the information to
                    // resolve a symbol from another module: if it's in here, that means
                    // we have both imported the module and the ident was exported by that mdoule.
                    for dep_id in deps_by_name.values() {
                        // We already verified that these are all present,
                        // so unwrapping should always succeed here.
                        let idents = ident_ids_by_module.get(dep_id).unwrap();

                        dep_idents.insert(*dep_id, idents.clone());
                    }
                }

                // Clone the module_ids we'll need for canonicalization.
                // This should be small, and cloning it should be quick.
                // We release the lock as soon as we're done cloning, so we don't have
                // to lock the global module_ids while canonicalizing any given module.
                let qualified_module_ids = Arc::clone(&state.arc_modules);
                let qualified_module_ids = { (*qualified_module_ids).lock().clone() };

                let module_ids = qualified_module_ids.into_module_ids();

                let exposed_symbols = state
                    .exposed_symbols_by_module
                    .get(&module_id)
                    .expect("Could not find listener ID in exposed_symbols_by_module")
                    .clone();

                let mut aliases = MutMap::default();
                let mut abilities_store = PendingAbilitiesStore::default();

                for imported in parsed.imported_modules.keys() {
                    match state.module_cache.aliases.get(imported) {
                        None => unreachable!(
                            r"imported module {:?} did not register its aliases, so {:?} cannot use them",
                            imported, parsed.module_id,
                        ),
                        Some(new) => {
                            aliases.extend(new.iter().filter_map(|(s, (exposed, a))| {
                                // only pass this on if it's exposed, or the alias is a transitive import
                                if *exposed || s.module_id() != *imported {
                                    Some((*s, a.clone()))
                                } else {
                                    None
                                }
                            }));
                        }
                    }

                    match state.module_cache.pending_abilities.get(imported) {
                        None => unreachable!(
                            r"imported module {:?} did not register its abilities, so {:?} cannot use them",
                            imported, parsed.module_id,
                        ),
                        Some(import_store) => {
                            let exposed_symbols = state
                                .exposed_symbols_by_module
                                .get(imported)
                                .unwrap_or_else(|| {
                                    internal_error!(
                                        "Could not find exposed symbols of imported {:?}",
                                        imported
                                    )
                                });

                            // Add the declared abilities from the modules we import;
                            // we may not know all their types yet since type-solving happens in
                            // parallel, but we'll fill that in during type-checking our module.
                            abilities_store
                                .union(import_store.closure_from_imported(exposed_symbols));
                        }
                    }
                }

                let skip_constraint_gen = {
                    // Give this its own scope to make sure that the Guard from the lock() is dropped
                    // immediately after contains_key returns
                    state.cached_types.lock().contains_key(&module_id)
                };

                BuildTask::CanonicalizeAndConstrain {
                    parsed,
                    dep_idents,
                    exposed_symbols,
                    module_ids,
                    aliases,
                    abilities_store,
                    skip_constraint_gen,
                    exposed_module_ids: state.exposed_modules,
                }
            }

            Phase::SolveTypes => {
                let constrained = state.module_cache.constrained.remove(&module_id).unwrap();

                let ConstrainedModule {
                    module,
                    ident_ids,
                    module_timing,
                    constraints,
                    constraint,
                    var_store,
                    imported_modules,
                    declarations,
                    dep_idents,
                    pending_derives,
                    types,
                    ..
                } = constrained;

                let derived_module = SharedDerivedModule::clone(&state.derived_module);

                BuildTask::solve_module(
                    module,
                    ident_ids,
                    module_timing,
                    types,
                    constraints,
                    constraint,
                    pending_derives,
                    var_store,
                    imported_modules,
                    &state.exposed_types,
                    dep_idents,
                    declarations,
                    state.cached_types.clone(),
                    derived_module,
                )
            }
            Phase::FindSpecializations => {
                let typechecked = state.module_cache.typechecked.remove(&module_id).unwrap();

                let TypeCheckedModule {
                    layout_cache,
                    module_id,
                    module_timing,
                    solved_subs,
                    decls,
                    ident_ids,
                    abilities_store,
                    expectations,
                } = typechecked;

                let mut imported_module_thunks = bumpalo::collections::Vec::new_in(arena);

                if let Some(imports) = state.module_cache.imports.get(&module_id) {
                    for imported in imports.iter() {
                        imported_module_thunks.extend(
                            state.module_cache.top_level_thunks[imported]
                                .iter()
                                .copied(),
                        );
                    }
                }

                let derived_module = SharedDerivedModule::clone(&state.derived_module);

                let build_expects =
                    matches!(state.exec_mode, ExecutionMode::Test) && expectations.is_some();

                BuildTask::BuildPendingSpecializations {
                    layout_cache,
                    module_id,
                    module_timing,
                    solved_subs,
                    imported_module_thunks: imported_module_thunks.into_bump_slice(),
                    decls,
                    ident_ids,
                    exposed_to_host: state.exposed_to_host.clone(),
                    abilities_store,
                    // TODO: awful, how can we get rid of the clone?
                    exposed_by_module: state.exposed_types.clone(),
                    derived_module,
                    expectations,
                    build_expects,
                }
            }
            Phase::MakeSpecializations => {
                let mut specializations_we_must_make = state
                    .module_cache
                    .external_specializations_requested
                    .remove(&module_id)
                    .unwrap_or_default();

                if module_id == ModuleId::DERIVED_GEN {
                    // The derived gen module must also fulfill also specializations asked of the
                    // derived synth module.
                    let derived_synth_specializations = state
                        .module_cache
                        .external_specializations_requested
                        .remove(&ModuleId::DERIVED_SYNTH)
                        .unwrap_or_default();
                    specializations_we_must_make.extend(derived_synth_specializations)
                }

                let (
                    mut ident_ids,
                    mut subs,
                    expectations,
                    mut procs_base,
                    layout_cache,
                    mut module_timing,
                ) = if state.make_specializations_pass.current_pass() == 1
                    && module_id == ModuleId::DERIVED_GEN
                {
                    // This is the first time the derived module is introduced into the load
                    // graph. It has no abilities of its own or anything, just generate fresh
                    // information for it.
                    (
                        IdentIds::default(),
                        Subs::default(),
                        None, // no expectations for derived module
                        ProcsBase::default(),
                        LayoutCache::new(state.layout_interner.fork(), state.target_info),
                        ModuleTiming::new(Instant::now()),
                    )
                } else if state.make_specializations_pass.current_pass() == 1 {
                    let found_specializations = state
                        .module_cache
                        .found_specializations
                        .remove(&module_id)
                        .unwrap();

                    let FoundSpecializationsModule {
                        ident_ids,
                        subs,
                        procs_base,
                        layout_cache,
                        module_timing,
                        abilities_store,
                        expectations,
                    } = found_specializations;

                    let our_exposed_types = state
                        .exposed_types
                        .get(&module_id)
                        .unwrap_or_else(|| {
                            internal_error!("Exposed types for {:?} missing", module_id)
                        })
                        .clone();

                    // Add our abilities to the world.
                    state.world_abilities.insert(
                        module_id,
                        abilities_store,
                        our_exposed_types.exposed_types_storage_subs,
                    );

                    (
                        ident_ids,
                        subs,
                        expectations,
                        procs_base,
                        layout_cache,
                        module_timing,
                    )
                } else {
                    let LateSpecializationsModule {
                        ident_ids,
                        subs,
                        expectations,
                        module_timing,
                        layout_cache,
                        procs_base,
                    } = state
                        .module_cache
                        .late_specializations
                        .remove(&module_id)
                        .unwrap();

                    (
                        ident_ids,
                        subs,
                        expectations,
                        procs_base,
                        layout_cache,
                        module_timing,
                    )
                };

                if module_id == ModuleId::DERIVED_GEN {
                    load_derived_partial_procs(
                        module_id,
                        arena,
                        &mut subs,
                        &mut ident_ids,
                        &state.derived_module,
                        &mut module_timing,
                        state.target_info,
                        &state.exposed_types,
                        &mut procs_base,
                        &mut state.world_abilities,
                    );
                }

                let derived_module = SharedDerivedModule::clone(&state.derived_module);

                BuildTask::MakeSpecializations {
                    module_id,
                    ident_ids,
                    subs,
                    procs_base,
                    layout_cache,
                    specializations_we_must_make,
                    module_timing,
                    world_abilities: state.world_abilities.clone_ref(),
                    // TODO: awful, how can we get rid of the clone?
                    exposed_by_module: state.exposed_types.clone(),
                    derived_module,
                    expectations,
                }
            }
        }
    };

    vec![task]
}

#[derive(Debug)]
pub struct LoadedModule {
    pub module_id: ModuleId,
    pub interns: Interns,
    pub solved: Solved<Subs>,
    pub can_problems: MutMap<ModuleId, Vec<roc_problem::can::Problem>>,
    pub type_problems: MutMap<ModuleId, Vec<TypeError>>,
    pub declarations_by_id: MutMap<ModuleId, Declarations>,
    pub exposed_to_host: MutMap<Symbol, Variable>,
    pub dep_idents: IdentIdsByModule,
    pub exposed_aliases: MutMap<Symbol, Alias>,
    pub exposed_values: Vec<Symbol>,
    pub exposed_types_storage: ExposedTypesStorageSubs,
    pub resolved_implementations: ResolvedImplementations,
    pub sources: MutMap<ModuleId, (PathBuf, Box<str>)>,
    pub timings: MutMap<ModuleId, ModuleTiming>,
    pub docs_by_module: VecMap<ModuleId, ModuleDocumentation>,
    pub abilities_store: AbilitiesStore,
}

impl LoadedModule {
    pub fn total_problems(&self) -> usize {
        let mut total = 0;

        for problems in self.can_problems.values() {
            total += problems.len();
        }

        for problems in self.type_problems.values() {
            total += problems.len();
        }

        total
    }

    pub fn exposed_values_str(&self) -> Vec<&str> {
        self.exposed_values
            .iter()
            .map(|symbol| symbol.as_str(&self.interns))
            .collect()
    }

    pub fn exposed_aliases_str(&self) -> Vec<&str> {
        self.exposed_aliases
            .keys()
            .map(|symbol| symbol.as_str(&self.interns))
            .collect()
    }
}

#[derive(Debug)]
pub enum BuildProblem<'a> {
    FileNotFound(&'a Path),
}

#[derive(Debug)]
struct ModuleHeader<'a> {
    module_id: ModuleId,
    module_path: PathBuf,
    is_root_module: bool,
    exposed_ident_ids: IdentIds,
    deps_by_name: MutMap<PQModuleName<'a>, ModuleId>,
    packages: MutMap<&'a str, PackageName<'a>>,
    imported_modules: MutMap<ModuleId, Region>,
    package_qualified_imported_modules: MutSet<PackageQualified<'a, ModuleId>>,
    exposes: Vec<Symbol>,
    exposed_imports: MutMap<Ident, (Symbol, Region)>,
    parse_state: roc_parse::state::State<'a>,
    header_type: HeaderType<'a>,
    header_comments: &'a [CommentOrNewline<'a>],
    symbols_from_requires: Vec<(Loc<Symbol>, Loc<TypeAnnotation<'a>>)>,
    module_timing: ModuleTiming,
}

#[derive(Debug)]
struct ConstrainedModule {
    module: Module,
    declarations: Declarations,
    imported_modules: MutMap<ModuleId, Region>,
    constraints: Constraints,
    constraint: ConstraintSoa,
    ident_ids: IdentIds,
    var_store: VarStore,
    dep_idents: IdentIdsByModule,
    module_timing: ModuleTiming,
    types: Types,
    // Rather than adding pending derives as constraints, hand them directly to solve because they
    // must be solved at the end of a module.
    pending_derives: PendingDerives,
}

#[derive(Debug)]
pub struct TypeCheckedModule<'a> {
    pub module_id: ModuleId,
    pub layout_cache: LayoutCache<'a>,
    pub module_timing: ModuleTiming,
    pub solved_subs: Solved<Subs>,
    pub decls: Declarations,
    pub ident_ids: IdentIds,
    pub abilities_store: AbilitiesStore,
    pub expectations: Option<Expectations>,
}

#[derive(Debug)]
struct FoundSpecializationsModule<'a> {
    ident_ids: IdentIds,
    layout_cache: LayoutCache<'a>,
    procs_base: ProcsBase<'a>,
    subs: Subs,
    module_timing: ModuleTiming,
    abilities_store: AbilitiesStore,
    expectations: Option<Expectations>,
}

#[derive(Debug)]
struct LateSpecializationsModule<'a> {
    ident_ids: IdentIds,
    subs: Subs,
    module_timing: ModuleTiming,
    layout_cache: LayoutCache<'a>,
    procs_base: ProcsBase<'a>,
    expectations: Option<Expectations>,
}

#[derive(Debug, Default)]
pub struct ToplevelExpects {
    pub pure: VecMap<Symbol, Region>,
    pub fx: VecMap<Symbol, Region>,
}

#[derive(Debug)]
pub struct MonomorphizedModule<'a> {
    pub module_id: ModuleId,
    pub interns: Interns,
    pub subs: Subs,
    pub layout_interner: SingleThreadedInterner<'a, Layout<'a>>,
    pub output_path: Box<Path>,
    pub can_problems: MutMap<ModuleId, Vec<roc_problem::can::Problem>>,
    pub type_problems: MutMap<ModuleId, Vec<TypeError>>,
    pub procedures: MutMap<(Symbol, ProcLayout<'a>), Proc<'a>>,
    pub toplevel_expects: ToplevelExpects,
    pub entry_point: EntryPoint<'a>,
    pub exposed_to_host: ExposedToHost,
    pub sources: MutMap<ModuleId, (PathBuf, Box<str>)>,
    pub timings: MutMap<ModuleId, ModuleTiming>,
    pub expectations: VecMap<ModuleId, Expectations>,
<<<<<<< HEAD
    pub glue_layouts: GlueLayouts<'a>,
=======
    pub uses_prebuilt_platform: bool,
>>>>>>> 6bdab375
}

/// Values used to render expect output
pub struct ExpectMetadata<'a> {
    pub interns: Interns,
    pub layout_interner: SingleThreadedInterner<'a, Layout<'a>>,
    pub expectations: VecMap<ModuleId, Expectations>,
}

#[derive(Debug)]
pub enum EntryPoint<'a> {
    Executable {
        exposed_to_host: &'a [(Symbol, ProcLayout<'a>)],
        platform_path: PathBuf,
    },
    Test,
}

#[derive(Debug)]
pub struct Expectations {
    pub subs: roc_types::subs::Subs,
    pub path: PathBuf,
    pub expectations: VecMap<Region, Vec<ExpectLookup>>,
    pub dbgs: VecMap<Symbol, DbgLookup>,
    pub ident_ids: IdentIds,
}

#[derive(Clone, Debug, Default)]
pub struct ExposedToHost {
    /// usually `mainForHost`
    pub values: MutMap<Symbol, Variable>,
    /// exposed closure types, typically `Fx`
    pub closure_types: Vec<Symbol>,
}

impl<'a> MonomorphizedModule<'a> {
    pub fn total_problems(&self) -> usize {
        let mut total = 0;

        for problems in self.can_problems.values() {
            total += problems.len();
        }

        for problems in self.type_problems.values() {
            total += problems.len();
        }

        total
    }
}

#[derive(Debug)]
struct ParsedModule<'a> {
    module_id: ModuleId,
    module_path: PathBuf,
    src: &'a str,
    module_timing: ModuleTiming,
    deps_by_name: MutMap<PQModuleName<'a>, ModuleId>,
    imported_modules: MutMap<ModuleId, Region>,
    exposed_ident_ids: IdentIds,
    exposed_imports: MutMap<Ident, (Symbol, Region)>,
    parsed_defs: Defs<'a>,
    symbols_from_requires: Vec<(Loc<Symbol>, Loc<TypeAnnotation<'a>>)>,
    header_type: HeaderType<'a>,
    header_comments: &'a [CommentOrNewline<'a>],
}

type LocExpects = VecMap<Region, Vec<ExpectLookup>>;
type LocDbgs = VecMap<Symbol, DbgLookup>;

/// A message sent out _from_ a worker thread,
/// representing a result of work done, or a request for further work
#[derive(Debug)]
enum Msg<'a> {
    Many(Vec<Msg<'a>>),
    Header(ModuleHeader<'a>),
    Parsed(ParsedModule<'a>),
    CanonicalizedAndConstrained(CanAndCon),
    SolvedTypes {
        module_id: ModuleId,
        ident_ids: IdentIds,
        solved_module: SolvedModule,
        solved_subs: Solved<Subs>,
        decls: Declarations,
        dep_idents: IdentIdsByModule,
        module_timing: ModuleTiming,
        abilities_store: AbilitiesStore,
        loc_expects: LocExpects,
        loc_dbgs: LocDbgs,
    },
    FinishedAllTypeChecking {
        solved_subs: Solved<Subs>,
        exposed_vars_by_symbol: Vec<(Symbol, Variable)>,
        exposed_aliases_by_symbol: MutMap<Symbol, (bool, Alias)>,
        exposed_types_storage: ExposedTypesStorageSubs,
        resolved_implementations: ResolvedImplementations,
        dep_idents: IdentIdsByModule,
        documentation: VecMap<ModuleId, ModuleDocumentation>,
        abilities_store: AbilitiesStore,
    },
    FoundSpecializations {
        module_id: ModuleId,
        ident_ids: IdentIds,
        layout_cache: LayoutCache<'a>,
        procs_base: ProcsBase<'a>,
        solved_subs: Solved<Subs>,
        module_timing: ModuleTiming,
        abilities_store: AbilitiesStore,
        toplevel_expects: ToplevelExpects,
        expectations: Option<Expectations>,
    },
    MadeSpecializations {
        module_id: ModuleId,
        ident_ids: IdentIds,
        layout_cache: LayoutCache<'a>,
        external_specializations_requested: BumpMap<ModuleId, ExternalSpecializations<'a>>,
        procs_base: ProcsBase<'a>,
        procedures: MutMap<(Symbol, ProcLayout<'a>), Proc<'a>>,
        update_mode_ids: UpdateModeIds,
        module_timing: ModuleTiming,
        subs: Subs,
        expectations: Option<Expectations>,
    },

    /// The task is to only typecheck AND monomorphize modules
    /// all modules are now monomorphized, we are done
    FinishedAllSpecialization {
        subs: Subs,
        /// The layout interner after all passes in mono are done.
        /// DO NOT use the one on state; that is left in an empty state after specialization is complete!
        layout_interner: STLayoutInterner<'a>,
        exposed_to_host: ExposedToHost,
        module_expectations: VecMap<ModuleId, Expectations>,
    },

    FailedToParse(FileError<'a, SyntaxError<'a>>),
    FailedToReadFile {
        filename: PathBuf,
        error: io::ErrorKind,
    },

    FailedToLoad(LoadingProblem<'a>),
    IncorrectModuleName(FileError<'a, IncorrectModuleName<'a>>),
}

#[derive(Debug)]
struct CanAndCon {
    constrained_module: ConstrainedModule,
    canonicalization_problems: Vec<roc_problem::can::Problem>,
    module_docs: Option<ModuleDocumentation>,
}

#[derive(Debug)]
enum PlatformPath<'a> {
    NotSpecified,
    Valid(To<'a>),
    RootIsInterface,
    RootIsHosted,
    RootIsPlatformModule,
}

#[derive(Debug)]
struct PlatformData<'a> {
    module_id: ModuleId,
    provides: &'a [(Loc<ExposedName<'a>>, Loc<TypedIdent<'a>>)],
    is_prebuilt: bool,
}

#[derive(Debug, Clone, Copy)]
enum MakeSpecializationsPass {
    Pass(u8),
}

impl MakeSpecializationsPass {
    fn inc(&mut self) {
        match self {
            &mut Self::Pass(n) => {
                *self = Self::Pass(
                    n.checked_add(1)
                        .expect("way too many specialization passes!"),
                )
            }
        }
    }

    fn current_pass(&self) -> u8 {
        match self {
            MakeSpecializationsPass::Pass(n) => *n,
        }
    }
}

#[derive(Debug)]
struct State<'a> {
    pub root_id: ModuleId,
    pub root_subs: Option<Subs>,
    pub cache_dir: PathBuf,
    /// If the root is an app module, the shorthand specified in its header's `to` field
    pub opt_platform_shorthand: Option<&'a str>,
    pub platform_data: Option<PlatformData<'a>>,
    pub exposed_types: ExposedByModule,
    pub output_path: Option<&'a str>,
    pub platform_path: PlatformPath<'a>,
    pub target_info: TargetInfo,

    /// Note: only packages and platforms actually expose any modules;
    /// for all others, this will be empty.
    pub exposed_modules: &'a [ModuleId],

    pub module_cache: ModuleCache<'a>,
    pub dependencies: Dependencies<'a>,
    pub procedures: MutMap<(Symbol, ProcLayout<'a>), Proc<'a>>,
    pub toplevel_expects: ToplevelExpects,
    pub exposed_to_host: ExposedToHost,

    /// This is the "final" list of IdentIds, after canonicalization and constraint gen
    /// have completed for a given module.
    pub constrained_ident_ids: IdentIdsByModule,

    /// From now on, these will be used by multiple threads; time to make an Arc<Mutex<_>>!
    pub arc_modules: Arc<Mutex<PackageModuleIds<'a>>>,
    pub arc_shorthands: Arc<Mutex<MutMap<&'a str, ShorthandPath>>>,
    #[allow(unused)]
    pub derived_module: SharedDerivedModule,

    pub ident_ids_by_module: SharedIdentIdsByModule,

    pub declarations_by_id: MutMap<ModuleId, Declarations>,

    pub exposed_symbols_by_module: MutMap<ModuleId, VecSet<Symbol>>,

    pub timings: MutMap<ModuleId, ModuleTiming>,

    // Each thread gets its own layout cache. When one "pending specializations"
    // pass completes, it returns its layout cache so another thread can use it.
    // We don't bother trying to union them all together to maximize cache hits,
    // since the unioning process could potentially take longer than the savings.
    // (Granted, this has not been attempted or measured!)
    pub layout_caches: std::vec::Vec<LayoutCache<'a>>,

    pub render: RenderTarget,
    pub palette: Palette,
    pub exec_mode: ExecutionMode,

    /// All abilities across all modules.
    pub world_abilities: WorldAbilities,

    make_specializations_pass: MakeSpecializationsPass,

    // cached types (used for builtin modules, could include packages in the future too)
    cached_types: CachedTypeState,

    layout_interner: Arc<GlobalInterner<'a, Layout<'a>>>,
}

type CachedTypeState = Arc<Mutex<MutMap<ModuleId, TypeState>>>;

impl<'a> State<'a> {
    fn goal_phase(&self) -> Phase {
        self.exec_mode.goal_phase()
    }

    fn new(
        root_id: ModuleId,
        opt_platform_shorthand: Option<&'a str>,
        target_info: TargetInfo,
        exposed_types: ExposedByModule,
        arc_modules: Arc<Mutex<PackageModuleIds<'a>>>,
        ident_ids_by_module: SharedIdentIdsByModule,
        cached_types: MutMap<ModuleId, TypeState>,
        render: RenderTarget,
        palette: Palette,
        number_of_workers: usize,
        exec_mode: ExecutionMode,
    ) -> Self {
        let arc_shorthands = Arc::new(Mutex::new(MutMap::default()));
        let cache_dir = roc_packaging::cache::roc_cache_dir();
        let dependencies = Dependencies::new(exec_mode.goal_phase());

        Self {
            root_id,
            root_subs: None,
            opt_platform_shorthand,
            cache_dir,
            target_info,
            platform_data: None,
            output_path: None,
            platform_path: PlatformPath::NotSpecified,
            module_cache: ModuleCache::default(),
            dependencies,
            procedures: MutMap::default(),
            toplevel_expects: ToplevelExpects::default(),
            exposed_to_host: ExposedToHost::default(),
            exposed_modules: &[],
            exposed_types,
            arc_modules,
            arc_shorthands,
            derived_module: Default::default(),
            constrained_ident_ids: IdentIds::exposed_builtins(0),
            ident_ids_by_module,
            declarations_by_id: MutMap::default(),
            exposed_symbols_by_module: MutMap::default(),
            timings: MutMap::default(),
            layout_caches: std::vec::Vec::with_capacity(number_of_workers),
            cached_types: Arc::new(Mutex::new(cached_types)),
            render,
            palette,
            exec_mode,
            make_specializations_pass: MakeSpecializationsPass::Pass(1),
            world_abilities: Default::default(),
            layout_interner: GlobalInterner::with_capacity(128),
        }
    }
}

#[derive(Debug)]
pub struct ModuleTiming {
    pub read_roc_file: Duration,
    pub parse_header: Duration,
    pub parse_body: Duration,
    pub canonicalize: Duration,
    pub constrain: Duration,
    pub solve: Duration,
    pub find_specializations: Duration,
    // indexed by make specializations pass
    pub make_specializations: Vec<Duration>,
    // TODO pub monomorphize: Duration,
    /// Total duration will always be more than the sum of the other fields, due
    /// to things like state lookups in between phases, waiting on other threads, etc.
    start_time: Instant,
    end_time: Instant,
}

impl ModuleTiming {
    pub fn new(start_time: Instant) -> Self {
        ModuleTiming {
            read_roc_file: Duration::default(),
            parse_header: Duration::default(),
            parse_body: Duration::default(),
            canonicalize: Duration::default(),
            constrain: Duration::default(),
            solve: Duration::default(),
            find_specializations: Duration::default(),
            make_specializations: Vec::with_capacity(2),
            start_time,
            end_time: start_time, // just for now; we'll overwrite this at the end
        }
    }

    pub fn total(&self) -> Duration {
        self.end_time.duration_since(self.start_time)
    }

    /// Subtract all the other fields from total_start_to_finish
    pub fn other(&self) -> Duration {
        let Self {
            read_roc_file,
            parse_header,
            parse_body,
            canonicalize,
            constrain,
            solve,
            find_specializations,
            make_specializations,
            start_time,
            end_time,
        } = self;

        let calculate = |d: Option<Duration>| -> Option<Duration> {
            make_specializations
                .iter()
                .fold(d, |d, pass_time| d?.checked_sub(*pass_time))?
                .checked_sub(*find_specializations)?
                .checked_sub(*solve)?
                .checked_sub(*constrain)?
                .checked_sub(*canonicalize)?
                .checked_sub(*parse_body)?
                .checked_sub(*parse_header)?
                .checked_sub(*read_roc_file)
        };

        calculate(Some(end_time.duration_since(*start_time))).unwrap_or_default()
    }
}

fn report_timing(
    buf: &mut impl std::fmt::Write,
    label: &str,
    duration: Duration,
) -> std::fmt::Result {
    writeln!(
        buf,
        "        {:9.3} ms   {}",
        duration.as_secs_f64() * 1000.0,
        label,
    )
}

impl std::fmt::Display for ModuleTiming {
    fn fmt(&self, f: &mut std::fmt::Formatter<'_>) -> std::fmt::Result {
        let module_timing = self;

        report_timing(f, "Read .roc file from disk", module_timing.read_roc_file)?;
        report_timing(f, "Parse header", module_timing.parse_header)?;
        report_timing(f, "Parse body", module_timing.parse_body)?;
        report_timing(f, "Canonicalize", module_timing.canonicalize)?;
        report_timing(f, "Constrain", module_timing.constrain)?;
        report_timing(f, "Solve", module_timing.solve)?;
        report_timing(
            f,
            "Find Specializations",
            module_timing.find_specializations,
        )?;
        let multiple_make_specializations_passes = module_timing.make_specializations.len() > 1;
        for (i, pass_time) in module_timing.make_specializations.iter().enumerate() {
            let suffix = if multiple_make_specializations_passes {
                format!(" (Pass {})", i)
            } else {
                String::new()
            };
            report_timing(f, &format!("Make Specializations{}", suffix), *pass_time)?;
        }
        report_timing(f, "Other", module_timing.other())?;
        f.write_str("\n")?;
        report_timing(f, "Total", module_timing.total())?;

        Ok(())
    }
}

/// A message sent _to_ a worker thread, describing the work to be done
#[derive(Debug)]
#[allow(dead_code)]
enum BuildTask<'a> {
    LoadModule {
        module_name: PQModuleName<'a>,
        module_ids: Arc<Mutex<PackageModuleIds<'a>>>,
        shorthands: Arc<Mutex<MutMap<&'a str, ShorthandPath>>>,
        ident_ids_by_module: SharedIdentIdsByModule,
    },
    Parse {
        header: ModuleHeader<'a>,
    },
    CanonicalizeAndConstrain {
        parsed: ParsedModule<'a>,
        module_ids: ModuleIds,
        dep_idents: IdentIdsByModule,
        exposed_symbols: VecSet<Symbol>,
        aliases: MutMap<Symbol, Alias>,
        abilities_store: PendingAbilitiesStore,
        exposed_module_ids: &'a [ModuleId],
        skip_constraint_gen: bool,
    },
    Solve {
        module: Module,
        ident_ids: IdentIds,
        exposed_for_module: ExposedForModule,
        module_timing: ModuleTiming,
        types: Types,
        constraints: Constraints,
        constraint: ConstraintSoa,
        pending_derives: PendingDerives,
        var_store: VarStore,
        declarations: Declarations,
        dep_idents: IdentIdsByModule,
        cached_subs: CachedTypeState,
        derived_module: SharedDerivedModule,
    },
    BuildPendingSpecializations {
        module_timing: ModuleTiming,
        layout_cache: LayoutCache<'a>,
        solved_subs: Solved<Subs>,
        imported_module_thunks: &'a [Symbol],
        module_id: ModuleId,
        ident_ids: IdentIds,
        decls: Declarations,
        exposed_to_host: ExposedToHost,
        exposed_by_module: ExposedByModule,
        abilities_store: AbilitiesStore,
        derived_module: SharedDerivedModule,
        expectations: Option<Expectations>,
        build_expects: bool,
    },
    MakeSpecializations {
        module_id: ModuleId,
        ident_ids: IdentIds,
        subs: Subs,
        procs_base: ProcsBase<'a>,
        layout_cache: LayoutCache<'a>,
        specializations_we_must_make: Vec<ExternalSpecializations<'a>>,
        module_timing: ModuleTiming,
        exposed_by_module: ExposedByModule,
        world_abilities: WorldAbilities,
        derived_module: SharedDerivedModule,
        expectations: Option<Expectations>,
    },
}

#[derive(Debug)]
enum WorkerMsg {
    Shutdown,
    TaskAdded,
}

#[derive(Debug)]
pub struct IncorrectModuleName<'a> {
    pub module_id: ModuleId,
    pub found: Loc<PQModuleName<'a>>,
    pub expected: PQModuleName<'a>,
}

#[derive(Debug)]
pub enum LoadingProblem<'a> {
    FileProblem {
        filename: PathBuf,
        error: io::ErrorKind,
    },
    ParsingFailed(FileError<'a, SyntaxError<'a>>),
    UnexpectedHeader(String),

    MsgChannelDied,
    ErrJoiningWorkerThreads,
    TriedToImportAppModule,

    /// a formatted report
    FormattedReport(String),

    ImportCycle(PathBuf, Vec<ModuleId>),
    IncorrectModuleName(FileError<'a, IncorrectModuleName<'a>>),
    CouldNotFindCacheDir,
}

pub enum Phases {
    /// Parse, canonicalize, check types
    TypeCheck,
    /// Parse, canonicalize, check types, monomorphize
    Monomorphize,
}

type MsgSender<'a> = Sender<Msg<'a>>;

/// Add a task to the queue, and notify all the listeners.
fn enqueue_task<'a>(
    injector: &Injector<BuildTask<'a>>,
    listeners: &[Sender<WorkerMsg>],
    task: BuildTask<'a>,
) -> Result<(), LoadingProblem<'a>> {
    injector.push(task);

    for listener in listeners {
        listener
            .send(WorkerMsg::TaskAdded)
            .map_err(|_| LoadingProblem::MsgChannelDied)?;
    }

    Ok(())
}

pub fn load_and_typecheck_str<'a>(
    arena: &'a Bump,
    filename: PathBuf,
    source: &'a str,
    src_dir: PathBuf,
    exposed_types: ExposedByModule,
    target_info: TargetInfo,
    render: RenderTarget,
    palette: Palette,
    roc_cache_dir: RocCacheDir<'_>,
    threading: Threading,
) -> Result<LoadedModule, LoadingProblem<'a>> {
    use LoadResult::*;

    let load_start = LoadStart::from_str(arena, filename, source, roc_cache_dir, src_dir)?;

    // this function is used specifically in the case
    // where we want to regenerate the cached data
    let cached_subs = MutMap::default();

    let load_config = LoadConfig {
        target_info,
        render,
        palette,
        threading,
        exec_mode: ExecutionMode::Check,
    };

    match load(
        arena,
        load_start,
        exposed_types,
        cached_subs,
        roc_cache_dir,
        load_config,
    )? {
        Monomorphized(_) => unreachable!(""),
        TypeChecked(module) => Ok(module),
    }
}

#[derive(Clone, Copy)]
pub enum PrintTarget {
    ColorTerminal,
    Generic,
}

pub struct LoadStart<'a> {
    arc_modules: Arc<Mutex<PackageModuleIds<'a>>>,
    ident_ids_by_module: SharedIdentIdsByModule,
    root_id: ModuleId,
    opt_platform_shorthand: Option<&'a str>,
    root_msg: Msg<'a>,
    src_dir: PathBuf,
}

impl<'a> LoadStart<'a> {
    pub fn from_path(
        arena: &'a Bump,
        filename: PathBuf,
        render: RenderTarget,
        roc_cache_dir: RocCacheDir<'_>,
        palette: Palette,
    ) -> Result<Self, LoadingProblem<'a>> {
        let arc_modules = Arc::new(Mutex::new(PackageModuleIds::default()));
        let root_exposed_ident_ids = IdentIds::exposed_builtins(0);
        let ident_ids_by_module = Arc::new(Mutex::new(root_exposed_ident_ids));
        let mut src_dir = filename.parent().unwrap().to_path_buf();

        // Load the root module synchronously; we can't proceed until we have its id.
        let header_output = {
            let root_start_time = Instant::now();

            let res_loaded = load_filename(
                arena,
                filename,
                true,
                None,
                None,
                Arc::clone(&arc_modules),
                Arc::clone(&ident_ids_by_module),
                roc_cache_dir,
                root_start_time,
            );

            match res_loaded {
                Ok(header_output) => {
                    if let Msg::Header(ModuleHeader {
                        module_id: header_id,
                        header_type,
                        is_root_module,
                        ..
                    }) = &header_output.msg
                    {
                        debug_assert_eq!(*header_id, header_output.module_id);
                        debug_assert!(is_root_module);

                        if let HeaderType::Interface { name, .. } = header_type {
                            // Interface modules can have names like Foo.Bar.Baz,
                            // in which case we need to adjust the src_dir to
                            // remove the "Bar/Baz" directories in order to correctly
                            // resolve this interface module's imports!
                            let dirs_to_pop = name.as_str().matches('.').count();

                            for _ in 0..dirs_to_pop {
                                src_dir.pop();
                            }
                        }
                    }

                    header_output
                }

                Err(problem) => {
                    let module_ids = Arc::try_unwrap(arc_modules)
                        .unwrap_or_else(|_| {
                            panic!("There were still outstanding Arc references to module_ids")
                        })
                        .into_inner()
                        .into_module_ids();

                    let report = report_loading_problem(problem, module_ids, render, palette);

                    // TODO try to gracefully recover and continue
                    // instead of changing the control flow to exit.
                    return Err(LoadingProblem::FormattedReport(report));
                }
            }
        };

        Ok(LoadStart {
            arc_modules,
            ident_ids_by_module,
            src_dir,
            root_id: header_output.module_id,
            root_msg: header_output.msg,
            opt_platform_shorthand: header_output.opt_platform_shorthand,
        })
    }

    pub fn from_str(
        arena: &'a Bump,
        filename: PathBuf,
        src: &'a str,
        roc_cache_dir: RocCacheDir<'_>,
        src_dir: PathBuf,
    ) -> Result<Self, LoadingProblem<'a>> {
        let arc_modules = Arc::new(Mutex::new(PackageModuleIds::default()));
        let root_exposed_ident_ids = IdentIds::exposed_builtins(0);
        let ident_ids_by_module = Arc::new(Mutex::new(root_exposed_ident_ids));

        // Load the root module synchronously; we can't proceed until we have its id.
        let HeaderOutput {
            module_id: root_id,
            msg: root_msg,
            opt_platform_shorthand: opt_platform_id,
        } = {
            let root_start_time = Instant::now();

            load_from_str(
                arena,
                filename,
                src,
                Arc::clone(&arc_modules),
                Arc::clone(&ident_ids_by_module),
                roc_cache_dir,
                root_start_time,
            )?
        };

        Ok(LoadStart {
            arc_modules,
            src_dir,
            ident_ids_by_module,
            root_id,
            root_msg,
            opt_platform_shorthand: opt_platform_id,
        })
    }
}

pub enum LoadResult<'a> {
    TypeChecked(LoadedModule),
    Monomorphized(MonomorphizedModule<'a>),
}

#[derive(Copy, Clone, Debug, PartialEq, Eq)]
pub enum Threading {
    Single,
    AllAvailable,
    AtMost(usize),
}

/// The loading process works like this, starting from the given filename (e.g. "main.roc"):
///
/// 1. Open the file.
/// 2. Parse the module's header.
/// 3. For each of its imports, send a message on the channel to the coordinator thread, which
///    will repeat this process to load that module - starting with step 1.
/// 4. Add everything we were able to import unqualified to the module's default scope.
/// 5. Parse the module's defs.
/// 6. Canonicalize the module.
/// 7. Before type checking, block on waiting for type checking to complete on all imports.
///    (Since Roc doesn't allow cyclic dependencies, this cannot deadlock.)
/// 8. Type check the module and create type annotations for its top-level declarations.
/// 9. Report the completed type annotation to the coordinator thread, so other modules
///    that are waiting in step 7 can unblock.
///
/// The loaded_modules argument specifies which modules have already been loaded.
/// It typically contains *at least* the standard modules, but is empty when loading
/// the standard modules themselves.
///
/// If we're just type-checking everything (e.g. running `roc check` at the command line),
/// we can stop there. However, if we're generating code, then there are additional steps.
///
/// 10. After reporting the completed type annotation, we have all the information necessary
///     to monomorphize. However, since we want to monomorphize in parallel without
///     duplicating work, we do monomorphization in two steps. First, we go through and
///     determine all the specializations this module *wants*. We compute the hashes
///     and report them to the coordinator thread, along with the mono::expr::Expr values of
///     the current function's body. At this point, we have not yet begun to assemble Procs;
///     all we've done is send a list of requetsted specializations to the coordinator.
/// 11. The coordinator works through the specialization requests in parallel, adding them
///     to a global map once they're finished. Performing one specialization may result
///     in requests for others; these are added to the queue and worked through as normal.
///     This process continues until *both* all modules have reported that they've finished
///     adding specialization requests to the queue, *and* the queue is empty (including
///     of any requests that were added in the course of completing other requests). Now
///     we have a map of specializations, and everything was assembled in parallel with
///     no unique specialization ever getting assembled twice (meaning no wasted effort).
///
///     a. Note that this might mean that we have to specialize certain modules multiple times.
///        When might this happen? Well, abilities can introduce implicit edges in the dependency
///        graph, and even cycles. For example, suppose module Ab provides "ability1" and a function
///        "f" that uses "ability1", and module App implements "ability1" and calls "f" with the
///        implementing type. Then the specialization of "Ab#f" depends on the specialization of
///        "ability1" back in the App module.
/// 12. Now that we have our final map of specializations, we can proceed to code gen!
///     As long as the specializations are stored in a per-ModuleId map, we can also
///     parallelize this code gen. (e.g. in dev builds, building separate LLVM modules
///     and then linking them together, and possibly caching them by the hash of their
///     specializations, so if none of their specializations changed, we don't even need
///     to rebuild the module and can link in the cached one directly.)
pub fn load<'a>(
    arena: &'a Bump,
    load_start: LoadStart<'a>,
    exposed_types: ExposedByModule,
    cached_types: MutMap<ModuleId, TypeState>,
    roc_cache_dir: RocCacheDir<'_>,
    load_config: LoadConfig,
) -> Result<LoadResult<'a>, LoadingProblem<'a>> {
    enum Threads {
        Single,
        Many(usize),
    }

    let threads = {
        if cfg!(target_family = "wasm") {
            // When compiling to wasm, we cannot spawn extra threads
            // so we have a single-threaded implementation
            Threads::Single
        } else {
            match std::thread::available_parallelism().map(|v| v.get()) {
                Err(_) => Threads::Single,
                Ok(0) => unreachable!("NonZeroUsize"),
                Ok(1) => Threads::Single,
                Ok(reported) => match load_config.threading {
                    Threading::Single => Threads::Single,
                    Threading::AllAvailable => Threads::Many(reported),
                    Threading::AtMost(at_most) => Threads::Many(Ord::min(reported, at_most)),
                },
            }
        }
    };

    match threads {
        Threads::Single => load_single_threaded(
            arena,
            load_start,
            exposed_types,
            load_config.target_info,
            cached_types,
            load_config.render,
            load_config.palette,
            load_config.exec_mode,
            roc_cache_dir,
        ),
        Threads::Many(threads) => load_multi_threaded(
            arena,
            load_start,
            exposed_types,
            load_config.target_info,
            cached_types,
            load_config.render,
            load_config.palette,
            threads,
            load_config.exec_mode,
            roc_cache_dir,
        ),
    }
}

/// Load using only a single thread; used when compiling to webassembly
pub fn load_single_threaded<'a>(
    arena: &'a Bump,
    load_start: LoadStart<'a>,
    exposed_types: ExposedByModule,
    target_info: TargetInfo,
    cached_types: MutMap<ModuleId, TypeState>,
    render: RenderTarget,
    palette: Palette,
    exec_mode: ExecutionMode,
    roc_cache_dir: RocCacheDir<'_>,
) -> Result<LoadResult<'a>, LoadingProblem<'a>> {
    let LoadStart {
        arc_modules,
        ident_ids_by_module,
        root_id,
        root_msg,
        src_dir,
        opt_platform_shorthand,
        ..
    } = load_start;

    let (msg_tx, msg_rx) = bounded(1024);

    msg_tx
        .send(root_msg)
        .map_err(|_| LoadingProblem::MsgChannelDied)?;

    let number_of_workers = 1;
    let mut state = State::new(
        root_id,
        opt_platform_shorthand,
        target_info,
        exposed_types,
        arc_modules,
        ident_ids_by_module,
        cached_types,
        render,
        palette,
        number_of_workers,
        exec_mode,
    );

    // We'll add tasks to this, and then worker threads will take tasks from it.
    let injector = Injector::new();

    let (worker_msg_tx, worker_msg_rx) = bounded(1024);
    let worker_listener = worker_msg_tx;
    let worker_listeners = arena.alloc([worker_listener]);

    let worker = Worker::new_fifo();
    let stealer = worker.stealer();
    let stealers = &[stealer];

    // now we just manually interleave stepping the state "thread" and the worker "thread"
    loop {
        match state_thread_step(
            arena,
            state,
            &src_dir,
            worker_listeners,
            &injector,
            &msg_tx,
            &msg_rx,
        ) {
            Ok(ControlFlow::Break(done)) => return Ok(done),
            Ok(ControlFlow::Continue(new_state)) => {
                state = new_state;
            }
            Err(e) => return Err(e),
        }

        // then check if the worker can step
        let control_flow = worker_task_step(
            arena,
            &worker,
            &injector,
            stealers,
            &worker_msg_rx,
            &msg_tx,
            &src_dir,
            roc_cache_dir,
            target_info,
        );

        match control_flow {
            Ok(ControlFlow::Break(())) => panic!("the worker should not break!"),
            Ok(ControlFlow::Continue(())) => {
                // progress was made
            }
            Err(e) => return Err(e),
        }
    }
}

fn state_thread_step<'a>(
    arena: &'a Bump,
    state: State<'a>,
    src_dir: &Path,
    worker_listeners: &'a [Sender<WorkerMsg>],
    injector: &Injector<BuildTask<'a>>,
    msg_tx: &crossbeam::channel::Sender<Msg<'a>>,
    msg_rx: &crossbeam::channel::Receiver<Msg<'a>>,
) -> Result<ControlFlow<LoadResult<'a>, State<'a>>, LoadingProblem<'a>> {
    match msg_rx.try_recv() {
        Ok(msg) => {
            match msg {
                Msg::FinishedAllTypeChecking {
                    solved_subs,
                    exposed_vars_by_symbol,
                    exposed_aliases_by_symbol,
                    exposed_types_storage,
                    resolved_implementations,
                    dep_idents,
                    documentation,
                    abilities_store,
                } => {
                    // We're done! There should be no more messages pending.
                    debug_assert!(msg_rx.is_empty());

                    let exposed_aliases_by_symbol = exposed_aliases_by_symbol
                        .into_iter()
                        .map(|(k, (_, v))| (k, v))
                        .collect();

                    let typechecked = finish(
                        state,
                        solved_subs,
                        exposed_aliases_by_symbol,
                        exposed_vars_by_symbol,
                        exposed_types_storage,
                        resolved_implementations,
                        dep_idents,
                        documentation,
                        abilities_store,
                    );

                    Ok(ControlFlow::Break(LoadResult::TypeChecked(typechecked)))
                }
                Msg::FinishedAllSpecialization {
                    subs,
                    layout_interner,
                    exposed_to_host,
                    module_expectations,
                } => {
                    // We're done! There should be no more messages pending.
                    debug_assert!(msg_rx.is_empty());

                    let monomorphized = finish_specialization(
                        arena,
                        state,
                        subs,
                        layout_interner,
                        exposed_to_host,
<<<<<<< HEAD
=======
                        module_expectations,
>>>>>>> 6bdab375
                    )?;

                    Ok(ControlFlow::Break(LoadResult::Monomorphized(monomorphized)))
                }
                Msg::FailedToReadFile { filename, error } => {
                    let buf = to_file_problem_report(&filename, error);
                    Err(LoadingProblem::FormattedReport(buf))
                }

                Msg::FailedToParse(problem) => {
                    let module_ids = (*state.arc_modules).lock().clone().into_module_ids();
                    let buf = to_parse_problem_report(
                        problem,
                        module_ids,
                        state.constrained_ident_ids,
                        state.render,
                        state.palette,
                    );
                    Err(LoadingProblem::FormattedReport(buf))
                }
                Msg::IncorrectModuleName(FileError {
                    problem: SourceError { problem, bytes },
                    filename,
                }) => {
                    let module_ids = (*state.arc_modules).lock().clone().into_module_ids();
                    let buf = to_incorrect_module_name_report(
                        module_ids,
                        state.constrained_ident_ids,
                        problem,
                        filename,
                        bytes,
                        state.render,
                    );
                    Err(LoadingProblem::FormattedReport(buf))
                }
                msg => {
                    // This is where most of the main thread's work gets done.
                    // Everything up to this point has been setting up the threading
                    // system which lets this logic work efficiently.
                    let arc_modules = state.arc_modules.clone();

                    let render = state.render;
                    let palette = state.palette;

                    let res_state = update(
                        state,
                        src_dir,
                        msg,
                        msg_tx.clone(),
                        injector,
                        worker_listeners,
                        arena,
                    );

                    match res_state {
                        Ok(new_state) => Ok(ControlFlow::Continue(new_state)),
                        Err(LoadingProblem::ParsingFailed(problem)) => {
                            let module_ids = Arc::try_unwrap(arc_modules)
                                .unwrap_or_else(|_| {
                                    panic!(
                                        r"There were still outstanding Arc references to module_ids"
                                    )
                                })
                                .into_inner()
                                .into_module_ids();

                            // if parsing failed, this module did not add anything to IdentIds
                            let root_exposed_ident_ids = IdentIds::exposed_builtins(0);
                            let buf = to_parse_problem_report(
                                problem,
                                module_ids,
                                root_exposed_ident_ids,
                                render,
                                palette,
                            );
                            Err(LoadingProblem::FormattedReport(buf))
                        }
                        Err(LoadingProblem::ImportCycle(filename, cycle)) => {
                            let module_ids = arc_modules.lock().clone().into_module_ids();

                            let root_exposed_ident_ids = IdentIds::exposed_builtins(0);
                            let buf = to_import_cycle_report(
                                module_ids,
                                root_exposed_ident_ids,
                                cycle,
                                filename,
                                render,
                            );
                            return Err(LoadingProblem::FormattedReport(buf));
                        }
                        Err(LoadingProblem::IncorrectModuleName(FileError {
                            problem: SourceError { problem, bytes },
                            filename,
                        })) => {
                            let module_ids = arc_modules.lock().clone().into_module_ids();

                            let root_exposed_ident_ids = IdentIds::exposed_builtins(0);
                            let buf = to_incorrect_module_name_report(
                                module_ids,
                                root_exposed_ident_ids,
                                problem,
                                filename,
                                bytes,
                                render,
                            );
                            return Err(LoadingProblem::FormattedReport(buf));
                        }
                        Err(e) => Err(e),
                    }
                }
            }
        }
        Err(err) => match err {
            crossbeam::channel::TryRecvError::Empty => Ok(ControlFlow::Continue(state)),
            crossbeam::channel::TryRecvError::Disconnected => Err(LoadingProblem::MsgChannelDied),
        },
    }
}

pub fn report_loading_problem(
    problem: LoadingProblem<'_>,
    module_ids: ModuleIds,
    render: RenderTarget,
    palette: Palette,
) -> String {
    match problem {
        LoadingProblem::ParsingFailed(problem) => {
            // if parsing failed, this module did not add anything to IdentIds
            let root_exposed_ident_ids = IdentIds::exposed_builtins(0);

            to_parse_problem_report(problem, module_ids, root_exposed_ident_ids, render, palette)
        }
        LoadingProblem::ImportCycle(filename, cycle) => {
            let root_exposed_ident_ids = IdentIds::exposed_builtins(0);

            to_import_cycle_report(module_ids, root_exposed_ident_ids, cycle, filename, render)
        }
        LoadingProblem::IncorrectModuleName(FileError {
            problem: SourceError { problem, bytes },
            filename,
        }) => {
            let root_exposed_ident_ids = IdentIds::exposed_builtins(0);

            to_incorrect_module_name_report(
                module_ids,
                root_exposed_ident_ids,
                problem,
                filename,
                bytes,
                render,
            )
        }
        LoadingProblem::FormattedReport(report) => report,
        LoadingProblem::FileProblem { filename, error } => to_file_problem_report(&filename, error),
        err => todo!("Loading error: {:?}", err),
    }
}

fn load_multi_threaded<'a>(
    arena: &'a Bump,
    load_start: LoadStart<'a>,
    exposed_types: ExposedByModule,
    target_info: TargetInfo,
    cached_types: MutMap<ModuleId, TypeState>,
    render: RenderTarget,
    palette: Palette,
    available_threads: usize,
    exec_mode: ExecutionMode,
    roc_cache_dir: RocCacheDir<'_>,
) -> Result<LoadResult<'a>, LoadingProblem<'a>> {
    let LoadStart {
        arc_modules,
        ident_ids_by_module,
        root_id,
        root_msg,
        src_dir,
        opt_platform_shorthand,
        ..
    } = load_start;

    let (msg_tx, msg_rx) = bounded(1024);
    msg_tx
        .send(root_msg)
        .map_err(|_| LoadingProblem::MsgChannelDied)?;

    // Reserve one CPU for the main thread, and let all the others be eligible
    // to spawn workers.
    let available_workers = available_threads - 1;

    let num_workers = match env::var("ROC_NUM_WORKERS") {
        Ok(env_str) => env_str
            .parse::<usize>()
            .unwrap_or(available_workers)
            .min(available_workers),
        Err(_) => available_workers,
    };

    assert!(
        num_workers >= 1,
        "`load_multi_threaded` needs at least one worker"
    );

    let mut state = State::new(
        root_id,
        opt_platform_shorthand,
        target_info,
        exposed_types,
        arc_modules,
        ident_ids_by_module,
        cached_types,
        render,
        palette,
        num_workers,
        exec_mode,
    );

    // an arena for every worker, stored in an arena-allocated bumpalo vec to make the lifetimes work
    let arenas = std::iter::repeat_with(Bump::new).take(num_workers);
    let worker_arenas = arena.alloc(bumpalo::collections::Vec::from_iter_in(arenas, arena));

    // We'll add tasks to this, and then worker threads will take tasks from it.
    let injector = Injector::new();

    // We need to allocate worker *queues* on the main thread and then move them
    // into the worker threads, because those workers' stealers need to be
    // shared between all threads, and this coordination work is much easier
    // on the main thread.
    let mut worker_queues = bumpalo::collections::Vec::with_capacity_in(num_workers, arena);
    let mut stealers = bumpalo::collections::Vec::with_capacity_in(num_workers, arena);

    for _ in 0..num_workers {
        let worker = Worker::new_fifo();

        stealers.push(worker.stealer());
        worker_queues.push(worker);
    }

    // Get a reference to the completed stealers, so we can send that
    // reference to each worker. (Slices are Sync, but bumpalo Vecs are not.)
    let stealers = stealers.into_bump_slice();

    let it = worker_arenas.iter_mut();
    {
        thread::scope(|thread_scope| {
            let mut worker_listeners =
                bumpalo::collections::Vec::with_capacity_in(num_workers, arena);

            for worker_arena in it {
                let msg_tx = msg_tx.clone();
                let worker = worker_queues.pop().unwrap();

                let (worker_msg_tx, worker_msg_rx) = bounded(1024);
                worker_listeners.push(worker_msg_tx);

                // We only want to move a *reference* to the main task queue's
                // injector in the thread, not the injector itself
                // (since other threads need to reference it too). Same with src_dir.
                let injector = &injector;
                let src_dir = &src_dir;

                // Record this thread's handle so the main thread can join it later.
                let res_join_handle = thread_scope
                    .builder()
                    .stack_size(EXPANDED_STACK_SIZE)
                    .spawn(move |_| {
                        // will process messages until we run out
                        worker_task(
                            worker_arena,
                            worker,
                            injector,
                            stealers,
                            worker_msg_rx,
                            msg_tx,
                            src_dir,
                            roc_cache_dir,
                            target_info,
                        )
                    });

                res_join_handle.unwrap();
            }

            // We've now distributed one worker queue to each thread.
            // There should be no queues left to distribute!
            debug_assert!(worker_queues.is_empty());
            drop(worker_queues);

            // Grab a reference to these Senders outside the loop, so we can share
            // it across each iteration of the loop.
            let worker_listeners = worker_listeners.into_bump_slice();
            let msg_tx = msg_tx.clone();

            macro_rules! shut_down_worker_threads {
                () => {
                    for listener in worker_listeners {
                        listener
                            .send(WorkerMsg::Shutdown)
                            .map_err(|_| LoadingProblem::MsgChannelDied)?;
                    }
                };
            }

            // The root module will have already queued up messages to process,
            // and processing those messages will in turn queue up more messages.
            loop {
                match state_thread_step(
                    arena,
                    state,
                    &src_dir,
                    worker_listeners,
                    &injector,
                    &msg_tx,
                    &msg_rx,
                ) {
                    Ok(ControlFlow::Break(load_result)) => {
                        shut_down_worker_threads!();

                        return Ok(load_result);
                    }
                    Ok(ControlFlow::Continue(new_state)) => {
                        state = new_state;
                        continue;
                    }
                    Err(e) => {
                        shut_down_worker_threads!();

                        return Err(e);
                    }
                }
            }
        })
    }
    .unwrap()
}

fn worker_task_step<'a>(
    worker_arena: &'a Bump,
    worker: &Worker<BuildTask<'a>>,
    injector: &Injector<BuildTask<'a>>,
    stealers: &[Stealer<BuildTask<'a>>],
    worker_msg_rx: &crossbeam::channel::Receiver<WorkerMsg>,
    msg_tx: &MsgSender<'a>,
    src_dir: &Path,
    roc_cache_dir: RocCacheDir<'_>,
    target_info: TargetInfo,
) -> Result<ControlFlow<(), ()>, LoadingProblem<'a>> {
    match worker_msg_rx.try_recv() {
        Ok(msg) => {
            match msg {
                WorkerMsg::Shutdown => {
                    // We've finished all our work. It's time to
                    // shut down the thread, so when the main thread
                    // blocks on joining with all the worker threads,
                    // it can finally exit too!
                    Ok(ControlFlow::Break(()))
                }
                WorkerMsg::TaskAdded => {
                    // Find a task - either from this thread's queue,
                    // or from the main queue, or from another worker's
                    // queue - and run it.
                    //
                    // There might be no tasks to work on! That could
                    // happen if another thread is working on a task
                    // which will later result in more tasks being
                    // added. In that case, do nothing, and keep waiting
                    // until we receive a Shutdown message.
                    if let Some(task) = find_task(worker, injector, stealers) {
                        let result = run_task(
                            task,
                            worker_arena,
                            src_dir,
                            msg_tx.clone(),
                            roc_cache_dir,
                            target_info,
                        );

                        match result {
                            Ok(()) => {}
                            Err(LoadingProblem::MsgChannelDied) => {
                                panic!("Msg channel closed unexpectedly.")
                            }
                            Err(LoadingProblem::ParsingFailed(problem)) => {
                                msg_tx.send(Msg::FailedToParse(problem)).unwrap();
                            }
                            Err(LoadingProblem::FileProblem { filename, error }) => {
                                msg_tx
                                    .send(Msg::FailedToReadFile { filename, error })
                                    .unwrap();
                            }
                            Err(LoadingProblem::IncorrectModuleName(err)) => {
                                msg_tx.send(Msg::IncorrectModuleName(err)).unwrap();
                            }
                            Err(other) => {
                                return Err(other);
                            }
                        }
                    }

                    Ok(ControlFlow::Continue(()))
                }
            }
        }
        Err(err) => match err {
            crossbeam::channel::TryRecvError::Empty => Ok(ControlFlow::Continue(())),
            crossbeam::channel::TryRecvError::Disconnected => Ok(ControlFlow::Break(())),
        },
    }
}

fn worker_task<'a>(
    worker_arena: &'a Bump,
    worker: Worker<BuildTask<'a>>,
    injector: &Injector<BuildTask<'a>>,
    stealers: &[Stealer<BuildTask<'a>>],
    worker_msg_rx: crossbeam::channel::Receiver<WorkerMsg>,
    msg_tx: MsgSender<'a>,
    src_dir: &Path,
    roc_cache_dir: RocCacheDir<'_>,
    target_info: TargetInfo,
) -> Result<(), LoadingProblem<'a>> {
    // Keep listening until we receive a Shutdown msg
    for msg in worker_msg_rx.iter() {
        match msg {
            WorkerMsg::Shutdown => {
                // We've finished all our work. It's time to
                // shut down the thread, so when the main thread
                // blocks on joining with all the worker threads,
                // it can finally exit too!
                return Ok(());
            }
            WorkerMsg::TaskAdded => {
                // Find a task - either from this thread's queue,
                // or from the main queue, or from another worker's
                // queue - and run it.
                //
                // There might be no tasks to work on! That could
                // happen if another thread is working on a task
                // which will later result in more tasks being
                // added. In that case, do nothing, and keep waiting
                // until we receive a Shutdown message.
                if let Some(task) = find_task(&worker, injector, stealers) {
                    log!(
                        ">>> {}",
                        match &task {
                            BuildTask::LoadModule { module_name, .. } => {
                                format!("BuildTask::LoadModule({:?})", module_name)
                            }
                            BuildTask::Parse { header } => {
                                format!("BuildTask::Parse({})", header.module_path.display())
                            }
                            BuildTask::CanonicalizeAndConstrain { parsed, .. } => format!(
                                "BuildTask::CanonicalizeAndConstrain({})",
                                parsed.module_path.display()
                            ),
                            BuildTask::Solve { module, .. } => {
                                format!("BuildTask::Solve({:?})", module.module_id)
                            }
                            BuildTask::BuildPendingSpecializations { module_id, .. } => {
                                format!("BuildTask::BuildPendingSpecializations({:?})", module_id)
                            }
                            BuildTask::MakeSpecializations { module_id, .. } => {
                                format!("BuildTask::MakeSpecializations({:?})", module_id)
                            }
                        }
                    );

                    let result = run_task(
                        task,
                        worker_arena,
                        src_dir,
                        msg_tx.clone(),
                        roc_cache_dir,
                        target_info,
                    );

                    match result {
                        Ok(()) => {}
                        Err(LoadingProblem::MsgChannelDied) => {
                            panic!("Msg channel closed unexpectedly.")
                        }
                        Err(LoadingProblem::ParsingFailed(problem)) => {
                            msg_tx.send(Msg::FailedToParse(problem)).unwrap();
                        }
                        Err(LoadingProblem::FileProblem { filename, error }) => {
                            msg_tx
                                .send(Msg::FailedToReadFile { filename, error })
                                .unwrap();
                        }
                        Err(LoadingProblem::IncorrectModuleName(err)) => {
                            msg_tx.send(Msg::IncorrectModuleName(err)).unwrap();
                        }
                        Err(other) => {
                            return Err(other);
                        }
                    }
                }
            }
        }
    }

    Ok(())
}

fn start_tasks<'a>(
    arena: &'a Bump,
    state: &mut State<'a>,
    work: MutSet<(ModuleId, Phase)>,
    injector: &Injector<BuildTask<'a>>,
    worker_listeners: &'a [Sender<WorkerMsg>],
) -> Result<(), LoadingProblem<'a>> {
    for (module_id, phase) in work {
        for task in start_phase(module_id, phase, arena, state) {
            enqueue_task(injector, worker_listeners, task)?
        }
    }

    Ok(())
}

macro_rules! debug_print_ir {
    ($state:expr, $interner:expr, $flag:path) => {
        dbg_do!($flag, {
            let procs_string = $state
                .procedures
                .values()
                .map(|proc| proc.to_pretty($interner, 200, true))
                .collect::<Vec<_>>();

            let result = procs_string.join("\n");

            eprintln!("{}", result);
        })
    };
}

macro_rules! debug_check_ir {
    ($state:expr, $arena:expr, $interner:expr, $flag:path) => {
        dbg_do!($flag, {
            use roc_mono::debug::{check_procs, format_problems};

            let interns = Interns {
                module_ids: $state.arc_modules.lock().clone().into_module_ids(),
                all_ident_ids: $state.constrained_ident_ids.clone(),
            };

            let procedures = &$state.procedures;

            let problems = check_procs($arena, &mut $interner, procedures);
            if !problems.is_empty() {
                let formatted = format_problems(&interns, &$interner, problems);
                eprintln!("IR PROBLEMS FOUND:\n{formatted}");
            }
        })
    };
}

/// Report modules that are imported, but from which nothing is used
fn report_unused_imported_modules<'a>(
    state: &mut State<'a>,
    module_id: ModuleId,
    constrained_module: &ConstrainedModule,
) {
    let mut unused_imported_modules = constrained_module.imported_modules.clone();
    let mut unused_imports = constrained_module.module.exposed_imports.clone();

    for symbol in constrained_module.module.referenced_values.iter() {
        unused_imported_modules.remove(&symbol.module_id());
        unused_imports.remove(symbol);
    }

    for symbol in constrained_module.module.referenced_types.iter() {
        unused_imported_modules.remove(&symbol.module_id());
        unused_imports.remove(symbol);
    }

    let existing = match state.module_cache.can_problems.entry(module_id) {
        Vacant(entry) => entry.insert(std::vec::Vec::new()),
        Occupied(entry) => entry.into_mut(),
    };

    for (unused, region) in unused_imported_modules.drain() {
        if !unused.is_builtin() {
            existing.push(roc_problem::can::Problem::UnusedModuleImport(
                unused, region,
            ));
        }
    }

    for (unused, region) in unused_imports.drain() {
        existing.push(roc_problem::can::Problem::UnusedImport(unused, region));
    }
}

fn extend_header_with_builtin(header: &mut ModuleHeader, module: ModuleId) {
    header
        .package_qualified_imported_modules
        .insert(PackageQualified::Unqualified(module));

    header.imported_modules.insert(module, Region::zero());

    let types = Symbol::builtin_types_in_scope(module)
        .iter()
        .map(|(name, info)| (Ident::from(*name), *info));
    header.exposed_imports.extend(types);
}

fn update<'a>(
    mut state: State<'a>,
    src_dir: &Path,
    msg: Msg<'a>,
    msg_tx: MsgSender<'a>,
    injector: &Injector<BuildTask<'a>>,
    worker_listeners: &'a [Sender<WorkerMsg>],
    arena: &'a Bump,
) -> Result<State<'a>, LoadingProblem<'a>> {
    use self::Msg::*;

    match msg {
        Many(messages) => {
            // enqueue all these message
            for msg in messages {
                msg_tx
                    .send(msg)
                    .map_err(|_| LoadingProblem::MsgChannelDied)?;
            }

            Ok(state)
        }
        Header(header) => {
            use HeaderType::*;

            log!("loaded header for {:?}", header.module_id);
            let home = header.module_id;

            let mut work = MutSet::default();

            // Register the package's path under its shorthand
            // (e.g. for { pf: "blah" }, register that "pf" should resolve to "blah")
            {
                let mut shorthands = (*state.arc_shorthands).lock();

                for (shorthand, package_name) in header.packages.iter() {
                    let package_str = package_name.as_str();
                    let shorthand_path = if package_str.starts_with("https://") {
                        #[cfg(not(target_family = "wasm"))]
                        {
                            let url = package_str;
                            match PackageMetadata::try_from(url) {
                                Ok(url_metadata) => {
                                    // This was a valid URL
                                    let root_module_dir = state
                                        .cache_dir
                                        .join(url_metadata.cache_subdir)
                                        .join(url_metadata.content_hash);
                                    let root_module = root_module_dir.join(
                                        url_metadata.root_module_filename.unwrap_or("main.roc"),
                                    );

                                    ShorthandPath::FromHttpsUrl {
                                        root_module_dir,
                                        root_module,
                                    }
                                }
                                Err(url_err) => {
                                    todo!(
                                        "Gracefully report URL error for {:?} - {:?}",
                                        url,
                                        url_err
                                    );
                                }
                            }
                        }

                        #[cfg(target_family = "wasm")]
                        {
                            panic!("Specifying packages via URLs is curently unsupported in wasm.");
                        }
                    } else {
                        // This wasn't a URL, so it must be a filesystem path.
                        let root_module: PathBuf = src_dir.join(package_str);
                        let root_module_dir = root_module.parent().unwrap_or_else(|| {
                            if root_module.is_file() {
                                // Files must have parents!
                                internal_error!("Somehow I got a file path to a real file on the filesystem that has no parent!");
                            } else {
                                // TODO make this a nice report
                                todo!(
                                    "platform module {:?} was not a file.",
                                    package_str
                                )
                            }
                        }).into();

                        ShorthandPath::RelativeToSrc {
                            root_module_dir,
                            root_module,
                        }
                    };

                    log!(
                        "New package shorthand: {:?} => {:?}",
                        shorthand,
                        shorthand_path
                    );

                    shorthands.insert(shorthand, shorthand_path);
                }

                match header.header_type {
                    App { to_platform, .. } => {
                        debug_assert!(matches!(state.platform_path, PlatformPath::NotSpecified));
                        state.platform_path = PlatformPath::Valid(to_platform);
                    }
                    Package {
                        config_shorthand,
                        exposes_ids,
                        ..
                    } => {
                        if header.is_root_module {
                            state.exposed_modules = exposes_ids;
                        }

                        work.extend(state.dependencies.notify_package(config_shorthand));
                    }
                    Platform {
                        config_shorthand,
                        provides,
                        exposes_ids,
                        ..
                    } => {
                        work.extend(state.dependencies.notify_package(config_shorthand));

                        let is_prebuilt = if header.is_root_module {
                            debug_assert!(matches!(
                                state.platform_path,
                                PlatformPath::NotSpecified
                            ));
                            state.platform_path = PlatformPath::RootIsPlatformModule;

                            // If the root module is this platform, then the platform is the very
                            // thing we're rebuilding!
                            false
                        } else {
                            // platforms from HTTPS URLs are always prebuilt
                            matches!(
                                shorthands.get(config_shorthand),
                                Some(ShorthandPath::FromHttpsUrl { .. })
                            )
                        };

                        // If we're building an app module, and this was the platform
                        // specified in its header's `to` field, record it as our platform.
                        if state.opt_platform_shorthand == Some(config_shorthand) {
                            debug_assert!(matches!(state.platform_data, None));

                            state.platform_data = Some(PlatformData {
                                module_id: header.module_id,
                                provides,
                                is_prebuilt,
                            });
                        }

                        if header.is_root_module {
                            state.exposed_modules = exposes_ids;
                        }
                    }
                    Builtin { .. } | Interface { .. } => {
                        if header.is_root_module {
                            debug_assert!(matches!(
                                state.platform_path,
                                PlatformPath::NotSpecified
                            ));
                            state.platform_path = PlatformPath::RootIsInterface;
                        }
                    }
                    Hosted { .. } => {
                        if header.is_root_module {
                            debug_assert!(matches!(
                                state.platform_path,
                                PlatformPath::NotSpecified
                            ));
                            state.platform_path = PlatformPath::RootIsHosted;
                        }
                    }
                }
            }

            // store an ID to name mapping, so we know the file to read when fetching dependencies' headers
            for (name, id) in header.deps_by_name.iter() {
                state.module_cache.module_names.insert(*id, name.clone());
            }

            // This was a dependency. Write it down and keep processing messages.
            let mut exposed_symbols: VecSet<Symbol> = VecSet::with_capacity(header.exposes.len());

            // TODO can we avoid this loop by storing them as a Set in Header to begin with?
            for symbol in header.exposes.iter() {
                exposed_symbols.insert(*symbol);
            }

            // NOTE we currently re-parse the headers when a module is imported twice.
            // We need a proper solution that marks a phase as in-progress so it's not repeated
            // debug_assert!(!state.exposed_symbols_by_module.contains_key(&home));

            state
                .exposed_symbols_by_module
                .insert(home, exposed_symbols);

            // add the prelude
            let mut header = header;

            if !header.module_id.is_builtin() {
                let header = &mut header;

                extend_header_with_builtin(header, ModuleId::NUM);
                extend_header_with_builtin(header, ModuleId::BOOL);
                extend_header_with_builtin(header, ModuleId::STR);
                extend_header_with_builtin(header, ModuleId::LIST);
                extend_header_with_builtin(header, ModuleId::RESULT);
                extend_header_with_builtin(header, ModuleId::DICT);
                extend_header_with_builtin(header, ModuleId::SET);
                extend_header_with_builtin(header, ModuleId::BOX);
                extend_header_with_builtin(header, ModuleId::ENCODE);
                extend_header_with_builtin(header, ModuleId::DECODE);
                extend_header_with_builtin(header, ModuleId::HASH);
            }

            state
                .module_cache
                .imports
                .entry(header.module_id)
                .or_default()
                .extend(
                    header
                        .package_qualified_imported_modules
                        .iter()
                        .map(|x| *x.as_inner()),
                );

            let added_deps_result = state.dependencies.add_module(
                header.module_id,
                &header.package_qualified_imported_modules,
                state.exec_mode.goal_phase(),
            );

            let new_work = match added_deps_result {
                Ok(work) => work,
                Err(DepCycle { cycle }) => {
                    return Err(LoadingProblem::ImportCycle(
                        header.module_path.clone(),
                        cycle,
                    ));
                }
            };

            work.extend(new_work);

            state.module_cache.headers.insert(header.module_id, header);

            start_tasks(arena, &mut state, work, injector, worker_listeners)?;

            let work = state.dependencies.notify(home, Phase::LoadHeader);

            start_tasks(arena, &mut state, work, injector, worker_listeners)?;

            Ok(state)
        }
        Parsed(parsed) => {
            state
                .module_cache
                .sources
                .insert(parsed.module_id, (parsed.module_path.clone(), parsed.src));

            // If this was an app module, set the output path to be
            // the module's declared "name".
            //
            // e.g. for `app "blah"` we should generate an output file named "blah"
            if let HeaderType::App { output_name, .. } = &parsed.header_type {
                match output_name {
                    StrLiteral::PlainLine(path) => {
                        state.output_path = Some(path);
                    }
                    _ => {
                        todo!("TODO gracefully handle a malformed string literal after `app` keyword.");
                    }
                }
            }

            let module_id = parsed.module_id;

            state.module_cache.parsed.insert(parsed.module_id, parsed);

            let work = state.dependencies.notify(module_id, Phase::Parse);

            start_tasks(arena, &mut state, work, injector, worker_listeners)?;

            Ok(state)
        }

        CanonicalizedAndConstrained(CanAndCon {
            constrained_module,
            canonicalization_problems,
            module_docs,
        }) => {
            let module_id = constrained_module.module.module_id;
            log!("generated constraints for {:?}", module_id);
            state
                .module_cache
                .can_problems
                .insert(module_id, canonicalization_problems);

            if let Some(docs) = module_docs {
                state.module_cache.documentation.insert(module_id, docs);
            }

            report_unused_imported_modules(&mut state, module_id, &constrained_module);

            state
                .module_cache
                .aliases
                .insert(module_id, constrained_module.module.aliases.clone());

            state
                .module_cache
                .pending_abilities
                .insert(module_id, constrained_module.module.abilities_store.clone());

            state
                .module_cache
                .constrained
                .insert(module_id, constrained_module);

            let work = state
                .dependencies
                .notify(module_id, Phase::CanonicalizeAndConstrain);

            start_tasks(arena, &mut state, work, injector, worker_listeners)?;

            Ok(state)
        }
        SolvedTypes {
            module_id,
            ident_ids,
            solved_module,
            solved_subs,
            decls,
            dep_idents,
            mut module_timing,
            abilities_store,
            loc_expects,
            loc_dbgs,
        } => {
            log!("solved types for {:?}", module_id);
            module_timing.end_time = Instant::now();

            state
                .module_cache
                .type_problems
                .insert(module_id, solved_module.problems);

            let should_include_expects = (!loc_expects.is_empty() || !loc_dbgs.is_empty()) && {
                let modules = state.arc_modules.lock();
                modules
                    .package_eq(module_id, state.root_id)
                    .expect("root or this module is not yet known - that's a bug!")
            };

            let opt_expectations = if should_include_expects {
                let (path, _) = state.module_cache.sources.get(&module_id).unwrap();

                Some(Expectations {
                    expectations: loc_expects,
                    dbgs: loc_dbgs,
                    subs: solved_subs.clone().into_inner(),
                    path: path.to_owned(),
                    ident_ids: ident_ids.clone(),
                })
            } else {
                None
            };

            let work = state.dependencies.notify(module_id, Phase::SolveTypes);

            // if there is a platform, the `platform` module provides host-exposed,
            // otherwise the App module exposes host-exposed
            let is_host_exposed = match state.platform_data {
                None => module_id == state.root_id,
                Some(ref platform_data) => module_id == platform_data.module_id,
            };

            let add_to_host_exposed = is_host_exposed &&
                // During testing, we don't need to expose anything to the host.
                !matches!(state.exec_mode, ExecutionMode::Test);

            if add_to_host_exposed {
                state.exposed_to_host.values.extend(
                    solved_module
                        .exposed_vars_by_symbol
                        .iter()
                        .filter_map(|(k, v)| {
                            if abilities_store.is_specialization_name(*k) {
                                None
                            } else {
                                Some((*k, *v))
                            }
                        }),
                );

                state
                    .exposed_to_host
                    .closure_types
                    .extend(solved_module.aliases.keys().copied());
            }

            let finish_type_checking = is_host_exposed &&
                (state.goal_phase() == Phase::SolveTypes)
                // If we're running in check-and-then-build mode, only exit now there are errors.
                && (!state.exec_mode.build_if_checks() || state.module_cache.has_errors());

            if finish_type_checking {
                debug_assert!(work.is_empty());
                debug_assert!(state.dependencies.solved_all());

                state.timings.insert(module_id, module_timing);

                if state.exec_mode.build_if_checks() {
                    // We there may outstanding modules in the typecheked cache whose ident IDs
                    // aren't registered; transfer all of their idents over to the state, since
                    // we're now done and ready to report errors.
                    for (
                        module_id,
                        TypeCheckedModule {
                            ident_ids,
                            module_timing,
                            ..
                        },
                    ) in state.module_cache.typechecked.drain()
                    {
                        state.constrained_ident_ids.insert(module_id, ident_ids);
                        state.timings.insert(module_id, module_timing);
                    }
                }

                let documentation = {
                    let mut empty = VecMap::default();
                    std::mem::swap(&mut empty, &mut state.module_cache.documentation);

                    empty
                };

                msg_tx
                    .send(Msg::FinishedAllTypeChecking {
                        solved_subs,
                        exposed_vars_by_symbol: solved_module.exposed_vars_by_symbol,
                        exposed_aliases_by_symbol: solved_module.aliases,
                        exposed_types_storage: solved_module.exposed_types,
                        resolved_implementations: solved_module.solved_implementations,
                        dep_idents,
                        documentation,
                        abilities_store,
                    })
                    .map_err(|_| LoadingProblem::MsgChannelDied)?;

                // bookkeeping
                state.declarations_by_id.insert(module_id, decls);
                state.constrained_ident_ids.insert(module_id, ident_ids);

                // As far as type-checking goes, once we've solved
                // the originally requested module, we're all done!
                return Ok(state);
            } else {
                state.exposed_types.insert(
                    module_id,
                    ExposedModuleTypes {
                        exposed_types_storage_subs: solved_module.exposed_types,
                        resolved_implementations: solved_module.solved_implementations,
                    },
                );

                if state.goal_phase() > Phase::SolveTypes || state.exec_mode.build_if_checks() {
                    let layout_cache = state.layout_caches.pop().unwrap_or_else(|| {
                        LayoutCache::new(state.layout_interner.fork(), state.target_info)
                    });

                    let typechecked = TypeCheckedModule {
                        module_id,
                        layout_cache,
                        module_timing,
                        solved_subs,
                        decls,
                        ident_ids,
                        abilities_store,
                        expectations: opt_expectations,
                    };

                    state
                        .module_cache
                        .typechecked
                        .insert(module_id, typechecked);
                } else {
                    state.constrained_ident_ids.insert(module_id, ident_ids);
                    state.timings.insert(module_id, module_timing);
                }

                let work = if is_host_exposed && state.exec_mode.build_if_checks() {
                    debug_assert!(
                        work.is_empty(),
                        "work left over after host exposed is checked"
                    );

                    // Load the find + make specializations portion of the dependency graph.
                    state
                        .dependencies
                        .load_find_and_make_specializations_after_check()
                } else {
                    work
                };

                start_tasks(arena, &mut state, work, injector, worker_listeners)?;
            }

            Ok(state)
        }
        FoundSpecializations {
            module_id,
            procs_base,
            solved_subs,
            ident_ids,
            layout_cache,
            module_timing,
            abilities_store,
            toplevel_expects,
            expectations,
        } => {
            log!("found specializations for {:?}", module_id);

            let subs = solved_subs.into_inner();

            state.toplevel_expects.pure.extend(toplevel_expects.pure);
            state.toplevel_expects.fx.extend(toplevel_expects.fx);

            state
                .module_cache
                .top_level_thunks
                .entry(module_id)
                .or_default()
                .extend(procs_base.module_thunks.iter().copied());

            let found_specializations_module = FoundSpecializationsModule {
                ident_ids,
                layout_cache,
                procs_base,
                subs,
                module_timing,
                abilities_store,
                expectations,
            };

            state
                .module_cache
                .found_specializations
                .insert(module_id, found_specializations_module);

            let work = state
                .dependencies
                .notify(module_id, Phase::FindSpecializations);

            start_tasks(arena, &mut state, work, injector, worker_listeners)?;

            Ok(state)
        }
        MadeSpecializations {
            module_id,
            ident_ids,
            mut update_mode_ids,
            subs,
            procs_base,
            procedures,
            external_specializations_requested,
            module_timing,
            layout_cache,
            expectations,
            ..
        } => {
            debug_assert!(
                state.goal_phase() == Phase::MakeSpecializations
                    || state.exec_mode.build_if_checks()
            );

            log!("made specializations for {:?}", module_id);

            // in the future, layouts will be in SoA form and we'll want to hold on to this data
            let _ = layout_cache;

            state.procedures.extend(procedures);
            state.module_cache.late_specializations.insert(
                module_id,
                LateSpecializationsModule {
                    ident_ids,
                    module_timing,
                    subs,
                    layout_cache,
                    procs_base,
                    expectations,
                },
            );

            let work = state
                .dependencies
                .notify(module_id, Phase::MakeSpecializations);

            for (module_id, requested) in external_specializations_requested {
                let existing = match state
                    .module_cache
                    .external_specializations_requested
                    .entry(module_id)
                {
                    Vacant(entry) => entry.insert(vec![]),
                    Occupied(entry) => entry.into_mut(),
                };

                existing.push(requested);
            }

            enum NextStep {
                Done,
                RelaunchPhase,
                MakingInPhase,
            }

            let all_work_done = work.is_empty() && state.dependencies.solved_all();
            let next_step = if all_work_done {
                if state
                    .module_cache
                    .external_specializations_requested
                    .is_empty()
                {
                    NextStep::Done
                } else {
                    NextStep::RelaunchPhase
                }
            } else {
                NextStep::MakingInPhase
            };

            match next_step {
                NextStep::Done => {
                    // We are all done with specializations across all modules.
                    // Insert post-specialization operations and report our completion.

                    if !state
                        .module_cache
                        .external_specializations_requested
                        .is_empty()
                    {
                        internal_error!(
                            "No more work left, but external specializations left over: {:?}",
                            state.module_cache.external_specializations_requested
                        );
                    }

                    let mut module_expectations =
                        VecMap::with_capacity(state.module_cache.module_names.len());

                    // Flush late-specialization module information to the top-level of the state
                    // where it will be visible to others, since we don't need late specialization
                    // anymore.
                    for (
                        module_id,
                        LateSpecializationsModule {
                            ident_ids,
                            subs,
                            module_timing,
                            layout_cache: _layout_cache,
                            procs_base: _,
                            expectations,
                        },
                    ) in state.module_cache.late_specializations.drain()
                    {
                        state.constrained_ident_ids.insert(module_id, ident_ids);
                        if module_id == state.root_id {
                            state.root_subs = Some(subs);
                        }
                        state.timings.insert(module_id, module_timing);
                        if let Some(expectations) = expectations {
                            module_expectations.insert(module_id, expectations);
                        }

                        #[cfg(debug_assertions)]
                        {
                            log_layout_stats(module_id, &_layout_cache);
                        }
                    }

                    let layout_interner = {
                        let mut taken = GlobalInterner::with_capacity(0);
                        std::mem::swap(&mut state.layout_interner, &mut taken);
                        taken
                    };
                    let layout_interner = layout_interner
                        .unwrap()
                        .expect("outstanding references to global layout interener, but we just drained all layout caches");

                    #[cfg(debug_assertions)]
                    let mut layout_interner = layout_interner;

                    log!("specializations complete from {:?}", module_id);

                    debug_print_ir!(state, &layout_interner, ROC_PRINT_IR_AFTER_SPECIALIZATION);
                    debug_check_ir!(state, arena, layout_interner, ROC_CHECK_MONO_IR);

                    let ident_ids = state.constrained_ident_ids.get_mut(&module_id).unwrap();

                    Proc::insert_reset_reuse_operations(
                        arena,
                        module_id,
                        ident_ids,
                        &mut update_mode_ids,
                        &mut state.procedures,
                    );

                    debug_print_ir!(state, &layout_interner, ROC_PRINT_IR_AFTER_RESET_REUSE);

                    Proc::insert_refcount_operations(
                        arena,
                        &layout_interner,
                        module_id,
                        ident_ids,
                        &mut update_mode_ids,
                        &mut state.procedures,
                    );

                    debug_print_ir!(state, &layout_interner, ROC_PRINT_IR_AFTER_REFCOUNT);

                    // This is not safe with the new non-recursive RC updates that we do for tag unions
                    //
                    // Proc::optimize_refcount_operations(
                    //     arena,
                    //     module_id,
                    //     &mut ident_ids,
                    //     &mut state.procedures,
                    // );

                    // use the subs of the root module;
                    // this is used in the repl to find the type of `main`
                    let subs = state.root_subs.clone().unwrap();

                    msg_tx
                        .send(Msg::FinishedAllSpecialization {
                            subs,
                            layout_interner,
                            exposed_to_host: state.exposed_to_host.clone(),
                            module_expectations,
                        })
                        .map_err(|_| LoadingProblem::MsgChannelDied)?;

                    Ok(state)
                }

                NextStep::RelaunchPhase => {
                    // We passed through the dependency graph of modules to be specialized, but
                    // there are still specializations left over. Restart the make specializations
                    // phase in reverse topological order.
                    //
                    // This happens due to abilities. In detail, consider
                    //
                    //   # Default module
                    //   interface Default exposes [default, getDefault]
                    //
                    //   Default has default : {} -> a | a has Default
                    //
                    //   getDefault = \{} -> default {}
                    //
                    //   # App module
                    //   app "test" provides [main] imports [Default.{default, getDefault}]
                    //
                    //   Foo := {}
                    //
                    //   default = \{} -> @Foo {}
                    //
                    //   main =
                    //     f : Foo
                    //     f = getDefault {}
                    //     f
                    //
                    // The syntactic make specializations graph (based on imports) will be
                    // App -> Default, and in a pass will build the specializations `App#main` and
                    // `Default#getDefault for Foo`. But now notice that `Default#getDefault` will
                    // have gained an implicit dependency on the specialized `default` for `Foo`,
                    // `App#Foo#default`. So for abilities, the syntactic import graph is not
                    // enough to express the entire dependency graph.
                    //
                    // The simplest way to resolve these leftover, possibly circular
                    // specializations is to relaunch the make-specializations phase in the import
                    // order until there are no more specializations left to be made. This is a bit
                    // unfortunate in that we may look again into modules that don't need any
                    // specializations made, but there are also some nice properties:
                    //
                    // - no more specializations will be made than needed
                    // - the number of phase relaunches scales linearly with the largest number of
                    //   "bouncing back and forth" between ability calls, which is likely to be
                    //   small in practice
                    // - the phases will always terminate. suppose they didn't; then there must be
                    //   an infinite chain of calls all of which have different layouts. In Roc
                    //   this can only be true if the calls are all mutually recursive, and
                    //   furthermore are polymorphically recursive. But polymorphic recursion is
                    //   illegal in Roc, will have been enforced during type inference.

                    if state
                        .module_cache
                        .external_specializations_requested
                        .is_empty()
                    {
                        internal_error!(
                            "No specializations left over, but we were told to loop making specializations"
                        );
                    }

                    log!(
                        "re-launching make-specializations: pass {}",
                        state.make_specializations_pass.current_pass() + 1
                    );

                    state.make_specializations_pass.inc();

                    let work = state.dependencies.reload_make_specialization_pass();

                    start_tasks(arena, &mut state, work, injector, worker_listeners)?;

                    Ok(state)
                }

                NextStep::MakingInPhase => {
                    start_tasks(arena, &mut state, work, injector, worker_listeners)?;

                    Ok(state)
                }
            }
        }
        Msg::FailedToLoad(problem) => {
            // TODO report the error and continue instead of erroring out
            Err(problem)
        }
        Msg::FinishedAllTypeChecking { .. } => {
            unreachable!();
        }
        Msg::FinishedAllSpecialization { .. } => {
            unreachable!();
        }
        Msg::FailedToParse(_) => {
            unreachable!();
        }
        Msg::FailedToReadFile { .. } => {
            unreachable!();
        }
        Msg::IncorrectModuleName(..) => {
            internal_error!();
        }
    }
}

#[cfg(debug_assertions)]
fn log_layout_stats(module_id: ModuleId, layout_cache: &LayoutCache) {
    let (cache_stats, raw_function_cache_stats) = layout_cache.statistics();
    roc_tracing::info!(
        module = ?module_id,
        insertions = cache_stats.insertions,
        hits = cache_stats.hits,
        misses = cache_stats.misses,
        non_insertable = cache_stats.non_insertable,
        non_reusable = cache_stats.non_reusable,
        "cache stats"
    );
    roc_tracing::info!(
        module = ?module_id,
        insertions = raw_function_cache_stats.insertions,
        hits = raw_function_cache_stats.hits,
        misses = raw_function_cache_stats.misses,
        non_insertable = raw_function_cache_stats.non_insertable,
        non_reusable = raw_function_cache_stats.non_reusable,
        "raw function cache stats"
    );
}

fn finish_specialization<'a>(
    arena: &'a Bump,
    state: State<'a>,
    subs: Subs,
    mut layout_interner: STLayoutInterner<'a>,
    exposed_to_host: ExposedToHost,
    module_expectations: VecMap<ModuleId, Expectations>,
) -> Result<MonomorphizedModule<'a>, LoadingProblem<'a>> {
    if false {
        println!(
            "total Type clones: {} ",
            roc_types::types::get_type_clone_count()
        );
    }
    let module_ids = Arc::try_unwrap(state.arc_modules)
        .unwrap_or_else(|_| panic!("There were still outstanding Arc references to module_ids"))
        .into_inner()
        .into_module_ids();

    let mut all_ident_ids = state.constrained_ident_ids;

    // Associate the ident IDs from the derived synth module
    let (_, derived_synth_ident_ids) = Arc::try_unwrap(state.derived_module)
        .unwrap_or_else(|_| internal_error!("Outstanding references to the derived module"))
        .into_inner()
        .unwrap()
        .decompose();
    ModuleId::DERIVED_SYNTH.register_debug_idents(&derived_synth_ident_ids);
    all_ident_ids.insert(ModuleId::DERIVED_SYNTH, derived_synth_ident_ids);

    let mut interns = Interns {
        module_ids,
        all_ident_ids,
    };

    let State {
        toplevel_expects,
        mut procedures,
        module_cache,
        output_path,
        platform_path,
        platform_data,
        exec_mode,
        ..
    } = state;

    let ModuleCache {
        type_problems,
        can_problems,
        sources,
        ..
    } = module_cache;

    let sources: MutMap<ModuleId, (PathBuf, Box<str>)> = sources
        .into_iter()
        .map(|(id, (path, src))| (id, (path, src.into())))
        .collect();

    let entry_point = {
        match exec_mode {
            ExecutionMode::Test => EntryPoint::Test,
            ExecutionMode::Executable | ExecutionMode::ExecutableIfCheck => {
                use PlatformPath::*;

                let platform_path = match platform_path {
                    Valid(To::ExistingPackage(shorthand)) => {
                        match (*state.arc_shorthands).lock().get(shorthand) {
                            Some(shorthand_path) => shorthand_path.root_module().to_path_buf(),
                            None => unreachable!(),
                        }
                    }
                    Valid(To::NewPackage(p_or_p)) => PathBuf::from(p_or_p.as_str()),
                    other => {
                        let buf = to_missing_platform_report(state.root_id, other);
                        return Err(LoadingProblem::FormattedReport(buf));
                    }
                };

<<<<<<< HEAD
                let platform_path = Path::new(path_to_platform).into();
                let provides = match platform_data {
                    None => {
                        debug_assert_eq!(exposed_to_host.values.len(), 1);

                        *exposed_to_host.values.iter().next().unwrap().0
=======
                let exposed_symbols_and_layouts = match platform_data {
                    None => {
                        let src = &exposed_to_host.values;
                        let mut buf = bumpalo::collections::Vec::with_capacity_in(src.len(), arena);

                        for &symbol in src.keys() {
                            let proc_layout = proc_layout_for(procedures.keys().copied(), symbol);

                            buf.push((symbol, proc_layout));
                        }

                        buf.into_bump_slice()
>>>>>>> 6bdab375
                    }
                    Some(PlatformData {
                        module_id,
                        provides,
                        ..
                    }) => {
                        let ident_ids = interns.all_ident_ids.get_mut(&module_id).unwrap();
                        let mut buf =
                            bumpalo::collections::Vec::with_capacity_in(provides.len(), arena);

<<<<<<< HEAD
                let layout = get_exe_entry_point(provides, &procedures);

                EntryPoint::Executable {
                    layout,
                    symbol: provides,
=======
                        for (loc_name, _loc_typed_ident) in provides {
                            let ident_id = ident_ids.get_or_insert(loc_name.value.as_str());
                            let symbol = Symbol::new(module_id, ident_id);
                            let proc_layout = proc_layout_for(procedures.keys().copied(), symbol);

                            buf.push((symbol, proc_layout));
                        }

                        buf.into_bump_slice()
                    }
                };

                EntryPoint::Executable {
                    exposed_to_host: exposed_symbols_and_layouts,
>>>>>>> 6bdab375
                    platform_path,
                }
            }
            ExecutionMode::Check => unreachable!(),
        }
    };

    let module_id = state.root_id;
    let mut glue_getters = Vec::new();

    if let EntryPoint::Executable { layout, .. } = &entry_point {
        // Expose glue for the platform, not for the app module!
        let module_id = platform_data.unwrap().module_id;
        let ret = &layout.result;

        for layout in layout.arguments.iter().chain([ret]) {
            let all_glue_procs = roc_mono::ir::generate_glue_procs(
                module_id,
                &mut interns,
                arena,
                &mut layout_interner,
                *layout,
            );

            glue_getters.extend(all_glue_procs.iter().flat_map(|(_, glue_procs)| {
                glue_procs
                    .iter()
                    .map(|glue_proc| (glue_proc.name, glue_proc.proc_layout))
            }));
            procedures.extend(all_glue_procs.into_iter().flat_map(|(_, glue_procs)| {
                glue_procs
                    .into_iter()
                    .map(|glue_proc| (((glue_proc.name), glue_proc.proc_layout), glue_proc.proc))
            }));
        }
    }

    let output_path = match output_path {
        Some(path_str) => Path::new(path_str).into(),
        None => current_dir().unwrap().join(DEFAULT_APP_OUTPUT_PATH).into(),
    };

    let uses_prebuilt_platform = match platform_data {
        Some(data) => data.is_prebuilt,
        // If there's no platform data (e.g. because we're building an interface module)
        // then there's no prebuilt platform either!
        None => false,
    };

    Ok(MonomorphizedModule {
        can_problems,
        type_problems,
        output_path,
        expectations: module_expectations,
        exposed_to_host,
        module_id,
        subs,
        interns,
        layout_interner,
        procedures,
        entry_point,
        sources,
        timings: state.timings,
        toplevel_expects,
<<<<<<< HEAD
        glue_layouts: GlueLayouts {
            getters: glue_getters,
        },
    })
}

pub fn get_exe_entry_point<'a>(
    provides: Symbol,
    procedures: &MutMap<(Symbol, ProcLayout<'a>), Proc<'a>>,
) -> ProcLayout<'a> {
    match procedures.keys().find(|(s, _)| *s == provides) {
        Some((_, layout)) => *layout,
        None =>
        // the entry point is not specialized. This can happen if the repl output
        // is a function value
        {
            ProcLayout {
                arguments: &[],
                result: Layout::struct_no_name_order(&[]),
                captures_niche: CapturesNiche::no_niche(),
            }
        }
    }
}

#[allow(clippy::too_many_arguments)]
=======
        uses_prebuilt_platform,
    })
}

fn proc_layout_for<'a>(
    mut proc_symbols: impl Iterator<Item = (Symbol, ProcLayout<'a>)>,
    symbol: Symbol,
) -> ProcLayout<'a> {
    match proc_symbols.find(|(s, _)| *s == symbol) {
        Some((_, layout)) => layout,
        None => {
            // the entry point is not specialized. This can happen if the repl output
            // is a function value
            roc_mono::ir::ProcLayout {
                arguments: &[],
                result: Layout::struct_no_name_order(&[]),
                niche: Niche::NONE,
            }
        }
    }
}

>>>>>>> 6bdab375
fn finish(
    mut state: State,
    solved: Solved<Subs>,
    exposed_aliases_by_symbol: MutMap<Symbol, Alias>,
    exposed_vars_by_symbol: Vec<(Symbol, Variable)>,
    exposed_types_storage: ExposedTypesStorageSubs,
    resolved_implementations: ResolvedImplementations,
    dep_idents: IdentIdsByModule,
    documentation: VecMap<ModuleId, ModuleDocumentation>,
    abilities_store: AbilitiesStore,
) -> LoadedModule {
    let module_ids = Arc::try_unwrap(state.arc_modules)
        .unwrap_or_else(|_| panic!("There were still outstanding Arc references to module_ids"))
        .into_inner()
        .into_module_ids();

    // Associate the ident IDs from the derived synth module
    let (_, derived_synth_ident_ids) = Arc::try_unwrap(state.derived_module)
        .unwrap_or_else(|_| internal_error!("Outstanding references to the derived module"))
        .into_inner()
        .unwrap()
        .decompose();
    ModuleId::DERIVED_SYNTH.register_debug_idents(&derived_synth_ident_ids);
    state
        .constrained_ident_ids
        .insert(ModuleId::DERIVED_SYNTH, derived_synth_ident_ids);

    let interns = Interns {
        module_ids,
        all_ident_ids: state.constrained_ident_ids,
    };

    let sources = state
        .module_cache
        .sources
        .into_iter()
        .map(|(id, (path, src))| (id, (path, src.into())))
        .collect();

    let exposed_values = exposed_vars_by_symbol.iter().map(|x| x.0).collect();

    LoadedModule {
        module_id: state.root_id,
        interns,
        solved,
        can_problems: state.module_cache.can_problems,
        type_problems: state.module_cache.type_problems,
        declarations_by_id: state.declarations_by_id,
        dep_idents,
        exposed_aliases: exposed_aliases_by_symbol,
        exposed_values,
        exposed_to_host: exposed_vars_by_symbol.into_iter().collect(),
        exposed_types_storage,
        resolved_implementations,
        sources,
        timings: state.timings,
        docs_by_module: documentation,
        abilities_store,
    }
}

/// Load a `package` or `platform` module from disk
fn load_package_from_disk<'a>(
    arena: &'a Bump,
    filename: &Path,
    shorthand: &'a str,
    app_module_id: ModuleId,
    module_ids: Arc<Mutex<PackageModuleIds<'a>>>,
    ident_ids_by_module: SharedIdentIdsByModule,
) -> Result<Msg<'a>, LoadingProblem<'a>> {
    let module_start_time = Instant::now();
    let file_io_start = module_start_time;
    let read_result = fs::read(filename);
    let file_io_duration = file_io_start.elapsed();

    match read_result {
        Ok(bytes_vec) => {
            let parse_start = Instant::now();
            let bytes = arena.alloc(bytes_vec);
            let parse_state = roc_parse::state::State::new(bytes);
            let parsed = roc_parse::module::parse_header(arena, parse_state.clone());
            let parse_header_duration = parse_start.elapsed();

            // Insert the first entries for this module's timings
            let mut pkg_module_timing = ModuleTiming::new(module_start_time);

            pkg_module_timing.read_roc_file = file_io_duration;
            pkg_module_timing.parse_header = parse_header_duration;

            match parsed {
                Ok((
                    ast::Module {
                        header: ast::Header::Interface(header),
                        ..
                    },
                    _parse_state,
                )) => Err(LoadingProblem::UnexpectedHeader(format!(
                    "expected platform/package module, got Interface with header\n{:?}",
                    header
                ))),
                Ok((
                    ast::Module {
                        header: ast::Header::Hosted(header),
                        ..
                    },
                    _parse_state,
                )) => Err(LoadingProblem::UnexpectedHeader(format!(
                    "expected platform/package module, got Hosted module with header\n{:?}",
                    header
                ))),
                Ok((
                    ast::Module {
                        header: ast::Header::App(header),
                        ..
                    },
                    _parse_state,
                )) => Err(LoadingProblem::UnexpectedHeader(format!(
                    "expected platform/package module, got App with header\n{:?}",
                    header
                ))),
                Ok((
                    ast::Module {
                        header: ast::Header::Package(header),
                        comments,
                    },
                    parser_state,
                )) => {
                    let (_, _, package_module_msg) = build_package_header(
                        arena,
                        Some(shorthand),
                        false, // since we have an app module ID, the app module must be the root
                        filename.to_path_buf(),
                        parser_state,
                        module_ids,
                        ident_ids_by_module,
                        &header,
                        comments,
                        pkg_module_timing,
                    );

                    Ok(Msg::Header(package_module_msg))
                }
                Ok((
                    ast::Module {
                        header: ast::Header::Platform(header),
                        comments,
                    },
                    parser_state,
                )) => {
                    let exposes_ids = get_exposes_ids(
                        header.exposes.item.items,
                        arena,
                        &module_ids,
                        &ident_ids_by_module,
                    );

                    // make a `platform` module that ultimately exposes `main` to the host
                    let (_, _, platform_module_msg) = build_platform_header(
                        arena,
                        Some(shorthand),
                        Some(app_module_id),
                        filename.to_path_buf(),
                        parser_state,
                        module_ids,
                        exposes_ids.into_bump_slice(),
                        ident_ids_by_module,
                        &header,
                        comments,
                        pkg_module_timing,
                    );

                    Ok(Msg::Header(platform_module_msg))
                }
                Err(fail) => Err(LoadingProblem::ParsingFailed(
                    fail.map_problem(SyntaxError::Header)
                        .into_file_error(filename.to_path_buf()),
                )),
            }
        }

        Err(err) => Err(LoadingProblem::FileProblem {
            filename: filename.to_path_buf(),
            error: err.kind(),
        }),
    }
}

fn get_exposes_ids<'a>(
    entries: &'a [Loc<Spaced<'a, roc_parse::header::ModuleName<'a>>>],
    arena: &'a Bump,
    module_ids: &Arc<Mutex<PackageModuleIds<'a>>>,
    ident_ids_by_module: &Arc<Mutex<IdentIdsByModule>>,
) -> bumpalo::collections::Vec<'a, ModuleId> {
    let mut exposes_ids = bumpalo::collections::Vec::with_capacity_in(entries.len(), arena);

    // Lock just long enough to perform the minimal operations necessary.
    let mut module_ids = (**module_ids).lock();
    let mut ident_ids_by_module = (**ident_ids_by_module).lock();

    // TODO can we "iterate unspaced" instead of calling unspace here?
    for entry in unspace(arena, entries) {
        let module_id =
            module_ids.get_or_insert(&PQModuleName::Unqualified(entry.value.as_str().into()));

        // Ensure this module has an entry in the ident_ids_by_module map.
        ident_ids_by_module.get_or_insert(module_id);

        exposes_ids.push(module_id);
    }

    exposes_ids
}

fn load_builtin_module_help<'a>(
    arena: &'a Bump,
    filename: &str,
    src_bytes: &'a str,
) -> (HeaderInfo<'a>, roc_parse::state::State<'a>) {
    let is_root_module = false;
    let opt_shorthand = None;

    let filename = PathBuf::from(filename);

    let parse_state = roc_parse::state::State::new(src_bytes.as_bytes());
    let parsed = roc_parse::module::parse_header(arena, parse_state.clone());

    match parsed {
        Ok((
            ast::Module {
                header: ast::Header::Interface(header),
                comments,
            },
            parse_state,
        )) => {
            let info = HeaderInfo {
                filename,
                is_root_module,
                opt_shorthand,
                packages: &[],
                imports: unspace(arena, header.imports.item.items),
                header_type: HeaderType::Builtin {
                    name: header.name.value,
                    exposes: unspace(arena, header.exposes.item.items),
                    generates_with: &[],
                },
                module_comments: comments,
            };

            (info, parse_state)
        }
        Ok(_) => panic!("invalid header format for builtin module"),
        Err(e) => panic!(
            "Hit a parse error in the header of {:?}:\n{:?}",
            filename, e
        ),
    }
}

fn load_builtin_module<'a>(
    arena: &'a Bump,
    module_ids: Arc<Mutex<PackageModuleIds<'a>>>,
    ident_ids_by_module: SharedIdentIdsByModule,
    module_timing: ModuleTiming,
    module_id: ModuleId,
    module_name: &str,
) -> (ModuleId, Msg<'a>) {
    let src_bytes = module_source(module_id);

    let (info, parse_state) = load_builtin_module_help(arena, module_name, src_bytes);

    let (module_id, _, header) = build_header(
        info,
        parse_state,
        module_ids,
        ident_ids_by_module,
        module_timing,
    );
    (module_id, Msg::Header(header))
}

/// Load a module by its module name, rather than by its filename
fn load_module<'a>(
    arena: &'a Bump,
    src_dir: &Path,
    module_name: PQModuleName<'a>,
    module_ids: Arc<Mutex<PackageModuleIds<'a>>>,
    arc_shorthands: Arc<Mutex<MutMap<&'a str, ShorthandPath>>>,
    roc_cache_dir: RocCacheDir<'_>,
    ident_ids_by_module: SharedIdentIdsByModule,
) -> Result<HeaderOutput<'a>, LoadingProblem<'a>> {
    let module_start_time = Instant::now();

    let parse_start = Instant::now();
    let parse_header_duration = parse_start.elapsed();

    // Insert the first entries for this module's timings
    let mut module_timing = ModuleTiming::new(module_start_time);

    module_timing.read_roc_file = Default::default();
    module_timing.parse_header = parse_header_duration;

    macro_rules! load_builtins {
        ($($name:literal, $module_id:path)*) => {
            match module_name.as_inner().as_str() {
            $(
                $name => {
                    let (module_id, msg) = load_builtin_module(
                        arena,
                        module_ids,
                        ident_ids_by_module,
                        module_timing,
                        $module_id,
                        concat!($name, ".roc")
                    );

                    return Ok(HeaderOutput { module_id, msg, opt_platform_shorthand: None });
                }
            )*
                _ => { /* fall through */ }
            }}
    }

    load_builtins! {
        "Result", ModuleId::RESULT
        "List", ModuleId::LIST
        "Str", ModuleId::STR
        "Dict", ModuleId::DICT
        "Set", ModuleId::SET
        "Num", ModuleId::NUM
        "Bool", ModuleId::BOOL
        "Box", ModuleId::BOX
        "Encode", ModuleId::ENCODE
        "Decode", ModuleId::DECODE
        "Hash", ModuleId::HASH
        "Json", ModuleId::JSON
    }

    let (filename, opt_shorthand) = module_name_to_path(src_dir, &module_name, arc_shorthands);

    load_filename(
        arena,
        filename,
        false,
        opt_shorthand,
        Some(module_name),
        module_ids,
        ident_ids_by_module,
        roc_cache_dir,
        module_start_time,
    )
}

#[derive(Debug)]
enum ShorthandPath {
    /// e.g. "/home/rtfeldman/.cache/roc/0.1.0/oUkxSOI9zFGtSoIaMB40QPdrXphr1p1780eiui2iO9Mz"
    FromHttpsUrl {
        /// e.g. "/home/rtfeldman/.cache/roc/0.1.0/oUkxSOI9zFGtSoIaMB40QPdrXphr1p1780eiui2iO9Mz"
        root_module_dir: PathBuf,
        /// e.g. "/home/rtfeldman/.cache/roc/0.1.0/oUkxSOI9zFGtSoIaMB40QPdrXphr1p1780eiui2iO9Mz/main.roc"
        root_module: PathBuf,
    },
    RelativeToSrc {
        /// e.g. "/home/rtfeldman/my-roc-code/examples/cli/cli-platform/"
        root_module_dir: PathBuf,
        /// e.g. "/home/rtfeldman/my-roc-code/examples/cli/cli-platform/main.roc"
        root_module: PathBuf,
    },
}

impl ShorthandPath {
    pub fn root_module(&self) -> &Path {
        match self {
            ShorthandPath::FromHttpsUrl { root_module, .. }
            | ShorthandPath::RelativeToSrc { root_module, .. } => root_module.as_path(),
        }
    }

    pub fn root_module_dir(&self) -> &Path {
        match self {
            ShorthandPath::FromHttpsUrl {
                root_module_dir, ..
            }
            | ShorthandPath::RelativeToSrc {
                root_module_dir, ..
            } => root_module_dir.as_path(),
        }
    }
}

fn module_name_to_path<'a>(
    src_dir: &Path,
    module_name: &PQModuleName<'a>,
    arc_shorthands: Arc<Mutex<MutMap<&'a str, ShorthandPath>>>,
) -> (PathBuf, Option<&'a str>) {
    let mut filename;
    let opt_shorthand;

    match module_name {
        PQModuleName::Unqualified(name) => {
            filename = src_dir.to_path_buf();

            opt_shorthand = None;
            // Convert dots in module name to directories
            for part in name.split(MODULE_SEPARATOR) {
                filename.push(part);
            }
        }
        PQModuleName::Qualified(shorthand, name) => {
            opt_shorthand = Some(*shorthand);
            let shorthands = arc_shorthands.lock();
            filename = shorthands
                .get(shorthand)
                .expect("All shorthands should have been validated by now.")
                .root_module_dir()
                .to_path_buf();

            // Convert dots in module name to directories
            for part in name.split(MODULE_SEPARATOR) {
                filename.push(part);
            }
        }
    }

    // End with .roc
    filename.set_extension(ROC_FILE_EXTENSION);

    (filename, opt_shorthand)
}

/// Find a task according to the following algorithm:
///
/// 1. Look in a local Worker queue. If it has a task, pop it off the queue and return it.
/// 2. If that queue was empty, ask the global queue for a task.
/// 3. If the global queue is also empty, iterate through each Stealer (each Worker queue has a
///    corresponding Stealer, which can steal from it. Stealers can be shared across threads.)
///
/// Based on https://docs.rs/crossbeam/0.7.3/crossbeam/deque/index.html#examples
fn find_task<T>(local: &Worker<T>, global: &Injector<T>, stealers: &[Stealer<T>]) -> Option<T> {
    // Pop a task from the local queue, if not empty.
    local.pop().or_else(|| {
        // Otherwise, we need to look for a task elsewhere.
        iter::repeat_with(|| {
            // Try stealing a task from the global queue.
            global
                .steal()
                // Or try stealing a task from one of the other threads.
                .or_else(|| stealers.iter().map(|s| s.steal()).collect())
        })
        // Loop while no task was stolen and any steal operation needs to be retried.
        .find(|s| !s.is_retry())
        // Extract the stolen task, if there is one.
        .and_then(|s| s.success())
    })
}

fn verify_interface_matches_file_path<'a>(
    interface_name: Loc<roc_parse::header::ModuleName<'a>>,
    path: &Path,
    state: &roc_parse::state::State<'a>,
) -> Result<(), LoadingProblem<'a>> {
    let module_parts = interface_name.value.as_str().split(MODULE_SEPARATOR).rev();

    let mut is_mismatched = false;
    let mut opt_path = Some(path);
    for part in module_parts {
        match opt_path.and_then(|path| path.file_stem().map(|fi| (path, fi))) {
            None => {
                is_mismatched = true;
                break;
            }
            Some((path, fi)) => {
                if fi != part {
                    is_mismatched = true;
                    break;
                }
                opt_path = path.parent();
            }
        }
    }

    if !is_mismatched {
        return Ok(());
    }

    use roc_parse::parser::EHeader;
    let syntax_problem =
        SyntaxError::Header(EHeader::InconsistentModuleName(interface_name.region));
    let problem = LoadingProblem::ParsingFailed(FileError {
        problem: SourceError::new(syntax_problem, state),
        filename: path.to_path_buf(),
    });
    Err(problem)
}

#[derive(Debug)]
struct HeaderOutput<'a> {
    module_id: ModuleId,
    msg: Msg<'a>,
    /// Only comes up if we're parsing an app module
    opt_platform_shorthand: Option<&'a str>,
}

fn parse_header<'a>(
    arena: &'a Bump,
    read_file_duration: Duration,
    filename: PathBuf,
    is_root_module: bool,
    opt_shorthand: Option<&'a str>,
    opt_expected_module_name: Option<PackageQualified<'a, ModuleName>>,
    module_ids: Arc<Mutex<PackageModuleIds<'a>>>,
    ident_ids_by_module: SharedIdentIdsByModule,
    src_bytes: &'a [u8],
    roc_cache_dir: RocCacheDir<'_>,
    start_time: Instant,
) -> Result<HeaderOutput<'a>, LoadingProblem<'a>> {
    let parse_start = Instant::now();
    let parse_state = roc_parse::state::State::new(src_bytes);
    let parsed = roc_parse::module::parse_header(arena, parse_state.clone());
    let parse_header_duration = parse_start.elapsed();

    // Insert the first entries for this module's timings
    let mut module_timing = ModuleTiming::new(start_time);

    module_timing.read_roc_file = read_file_duration;
    module_timing.parse_header = parse_header_duration;

    match parsed {
        Ok((
            ast::Module {
                header: ast::Header::Interface(header),
                comments,
            },
            parse_state,
        )) => {
            verify_interface_matches_file_path(header.name, &filename, &parse_state)?;

            let header_name_region = header.name.region;
            let info = HeaderInfo {
                filename,
                is_root_module,
                opt_shorthand,
                packages: &[],
                imports: unspace(arena, header.imports.item.items),
                header_type: HeaderType::Interface {
                    name: header.name.value,
                    exposes: unspace(arena, header.exposes.item.items),
                },
                module_comments: comments,
            };

            let (module_id, module_name, header) = build_header(
                info,
                parse_state.clone(),
                module_ids,
                ident_ids_by_module,
                module_timing,
            );

            if let Some(expected_module_name) = opt_expected_module_name {
                if expected_module_name != module_name {
                    let problem = SourceError::new(
                        IncorrectModuleName {
                            module_id,
                            found: Loc::at(header_name_region, module_name),
                            expected: expected_module_name,
                        },
                        &parse_state,
                    );
                    let problem = LoadingProblem::IncorrectModuleName(FileError {
                        problem,
                        filename: header.module_path,
                    });
                    return Err(problem);
                }
            }

            Ok(HeaderOutput {
                module_id,
                msg: Msg::Header(header),
                opt_platform_shorthand: None,
            })
        }
        Ok((
            ast::Module {
                header: ast::Header::Hosted(header),
                comments,
            },
            parse_state,
        )) => {
            let info = HeaderInfo {
                filename,
                is_root_module,
                opt_shorthand,
                packages: &[],
                imports: unspace(arena, header.imports.item.items),
                header_type: HeaderType::Hosted {
                    name: header.name.value,
                    exposes: unspace(arena, header.exposes.item.items),
                    generates: header.generates.item,
                    generates_with: unspace(arena, header.generates_with.item.items),
                },
                module_comments: comments,
            };

            let (module_id, _, header) = build_header(
                info,
                parse_state,
                module_ids,
                ident_ids_by_module,
                module_timing,
            );

            Ok(HeaderOutput {
                module_id,
                msg: Msg::Header(header),
                opt_platform_shorthand: None,
            })
        }
        Ok((
            ast::Module {
                header: ast::Header::App(header),
                comments,
            },
            parse_state,
        )) => {
            let mut app_file_dir = filename.clone();
            app_file_dir.pop();

            let packages = if let Some(packages) = header.packages {
                unspace(arena, packages.item.items)
            } else {
                &[]
            };

            let mut provides = bumpalo::collections::Vec::new_in(arena);

            provides.extend(unspace(arena, header.provides.entries.items));

            if let Some(provided_types) = header.provides.types {
                for provided_type in unspace(arena, provided_types.items) {
                    let string: &str = provided_type.value.into();
                    let exposed_name = ExposedName::new(string);

                    provides.push(Loc::at(provided_type.region, exposed_name));
                }
            }

            let info = HeaderInfo {
                filename,
                is_root_module,
                opt_shorthand,
                packages,
                imports: if let Some(imports) = header.imports {
                    unspace(arena, imports.item.items)
                } else {
                    &[]
                },
                header_type: HeaderType::App {
                    provides: provides.into_bump_slice(),
                    output_name: header.name.value,
                    to_platform: header.provides.to.value,
                },
                module_comments: comments,
            };

            let (module_id, _, resolved_header) = build_header(
                info,
                parse_state,
                module_ids.clone(),
                ident_ids_by_module.clone(),
                module_timing,
            );

            let mut messages = Vec::with_capacity(packages.len() + 1);

            // It's important that the app header is first in the list!
            messages.push(Msg::Header(resolved_header));

            load_packages(
                packages,
                &mut messages,
                roc_cache_dir,
                app_file_dir,
                arena,
                module_id,
                module_ids,
                ident_ids_by_module,
            );

            // Look at the app module's `to` keyword to determine which package was the platform.
            match header.provides.to.value {
                To::ExistingPackage(shorthand) => {
                    if !packages
                        .iter()
                        .any(|loc_package_entry| loc_package_entry.value.shorthand == shorthand)
                    {
                        todo!("Gracefully handle platform shorthand after `to` that didn't map to a shorthand specified in `packages`");
                    }

                    Ok(HeaderOutput {
                        module_id,
                        msg: Msg::Many(messages),
                        opt_platform_shorthand: Some(shorthand),
                    })
                }
                To::NewPackage(_package_name) => Ok(HeaderOutput {
                    module_id,
                    msg: Msg::Many(messages),
                    opt_platform_shorthand: None,
                }),
            }
        }
        Ok((
            ast::Module {
                header: ast::Header::Package(header),
                comments,
            },
            parse_state,
        )) => {
            let (module_id, _, header) = build_package_header(
                arena,
                None,
                is_root_module,
                filename,
                parse_state,
                module_ids,
                ident_ids_by_module,
                &header,
                comments,
                module_timing,
            );

            Ok(HeaderOutput {
                module_id,
                msg: Msg::Header(header),
                opt_platform_shorthand: None,
            })
        }

        Ok((
            ast::Module {
                header: ast::Header::Platform(header),
                comments,
            },
            parse_state,
        )) => {
            let exposes_ids = get_exposes_ids(
                header.exposes.item.items,
                arena,
                &module_ids,
                &ident_ids_by_module,
            );

            let (module_id, _, header) = build_platform_header(
                arena,
                None,
                None,
                filename,
                parse_state,
                module_ids,
                exposes_ids.into_bump_slice(),
                ident_ids_by_module,
                &header,
                comments,
                module_timing,
            );

            Ok(HeaderOutput {
                module_id,
                msg: Msg::Header(header),
                opt_platform_shorthand: None,
            })
        }
        Err(fail) => Err(LoadingProblem::ParsingFailed(
            fail.map_problem(SyntaxError::Header)
                .into_file_error(filename),
        )),
    }
}

fn load_packages<'a>(
    packages: &[Loc<PackageEntry<'a>>],
    load_messages: &mut Vec<Msg<'a>>,
    roc_cache_dir: RocCacheDir,
    cwd: PathBuf,
    arena: &'a Bump,
    module_id: ModuleId,
    module_ids: Arc<Mutex<PackageModuleIds<'a>>>,
    ident_ids_by_module: SharedIdentIdsByModule,
) {
    // Load all the packages
    for Loc { value: entry, .. } in packages.iter() {
        let PackageEntry {
            shorthand,
            package_name:
                Loc {
                    value: package_name,
                    ..
                },
            ..
        } = entry;

        let src = package_name.to_str();

        // find the `package` or `platform` module on disk,
        // downloading it into a cache dir first if necessary.
        let root_module_path = if src.starts_with("https://") {
            #[cfg(not(target_family = "wasm"))]
            {
                // If this is a HTTPS package, synchronously download it
                // to the cache before proceeding.

                // TODO we should do this async; however, with the current
                // architecture of file.rs (which doesn't use async/await),
                // this would be very difficult!
                let (package_dir, opt_root_module) = cache::install_package(roc_cache_dir, src)
                    .unwrap_or_else(|err| {
                        todo!("TODO gracefully handle package install error {:?}", err);
                    });

                // You can optionally specify the root module using the URL fragment,
                // e.g. #foo.roc
                // (defaults to main.roc)
                match opt_root_module {
                    Some(root_module) => package_dir.join(root_module),
                    None => package_dir.join("main.roc"),
                }
            }

            #[cfg(target_family = "wasm")]
            {
                panic!("Specifying packages via URLs is curently unsupported in wasm.");
            }
        } else {
            cwd.join(src)
        };

        match load_package_from_disk(
            arena,
            &root_module_path,
            shorthand,
            module_id,
            module_ids.clone(),
            ident_ids_by_module.clone(),
        ) {
            Ok(msg) => {
                load_messages.push(msg);
            }
            Err(problem) => {
                load_messages.push(Msg::FailedToLoad(problem));
            }
        }
    }
}

/// Load a module by its filename
fn load_filename<'a>(
    arena: &'a Bump,
    filename: PathBuf,
    is_root_module: bool,
    opt_shorthand: Option<&'a str>,
    opt_expected_module_name: Option<PackageQualified<'a, ModuleName>>,
    module_ids: Arc<Mutex<PackageModuleIds<'a>>>,
    ident_ids_by_module: SharedIdentIdsByModule,
    roc_cache_dir: RocCacheDir<'_>,
    module_start_time: Instant,
) -> Result<HeaderOutput<'a>, LoadingProblem<'a>> {
    let file_io_start = Instant::now();
    let file = fs::read(&filename);
    let file_io_duration = file_io_start.elapsed();

    match file {
        Ok(bytes) => parse_header(
            arena,
            file_io_duration,
            filename,
            is_root_module,
            opt_shorthand,
            opt_expected_module_name,
            module_ids,
            ident_ids_by_module,
            arena.alloc(bytes),
            roc_cache_dir,
            module_start_time,
        ),
        Err(err) => Err(LoadingProblem::FileProblem {
            filename,
            error: err.kind(),
        }),
    }
}

/// Load a module from a str
/// the `filename` is never read, but used for the module name
fn load_from_str<'a>(
    arena: &'a Bump,
    filename: PathBuf,
    src: &'a str,
    module_ids: Arc<Mutex<PackageModuleIds<'a>>>,
    ident_ids_by_module: SharedIdentIdsByModule,
    roc_cache_dir: RocCacheDir<'_>,
    module_start_time: Instant,
) -> Result<HeaderOutput<'a>, LoadingProblem<'a>> {
    let file_io_start = Instant::now();
    let file_io_duration = file_io_start.elapsed();

    parse_header(
        arena,
        file_io_duration,
        filename,
        false,
        None,
        None,
        module_ids,
        ident_ids_by_module,
        src.as_bytes(),
        roc_cache_dir,
        module_start_time,
    )
}

#[derive(Debug)]
struct HeaderInfo<'a> {
    filename: PathBuf,
    is_root_module: bool,
    opt_shorthand: Option<&'a str>,
    packages: &'a [Loc<PackageEntry<'a>>],
    imports: &'a [Loc<ImportsEntry<'a>>],
    header_type: HeaderType<'a>,
    module_comments: &'a [CommentOrNewline<'a>],
}

fn build_header<'a>(
    info: HeaderInfo<'a>,
    parse_state: roc_parse::state::State<'a>,
    module_ids: Arc<Mutex<PackageModuleIds<'a>>>,
    ident_ids_by_module: SharedIdentIdsByModule,
    module_timing: ModuleTiming,
) -> (ModuleId, PQModuleName<'a>, ModuleHeader<'a>) {
    let HeaderInfo {
        filename,
        is_root_module,
        opt_shorthand,
        packages,
        imports,
        header_type,
        module_comments: header_comments,
    } = info;

    let mut imported_modules: MutMap<ModuleId, Region> = MutMap::default();
    let exposed_values = header_type.exposed_or_provided_values();
    let num_exposes = exposed_values.len();
    let mut deps_by_name: MutMap<PQModuleName, ModuleId> =
        HashMap::with_capacity_and_hasher(num_exposes, default_hasher());
    let declared_name: ModuleName = match &header_type {
        HeaderType::App { .. } => ModuleName::APP.into(),
        HeaderType::Platform {
            opt_app_module_id, ..
        } => {
            // Add standard imports, if there is an app module.
            // (There might not be, e.g. when running `roc check myplatform.roc` or
            // when generating bindings.)
            if let Some(app_module_id) = opt_app_module_id {
                imported_modules.insert(*app_module_id, Region::zero());
                deps_by_name.insert(
                    PQModuleName::Unqualified(ModuleName::APP.into()),
                    *app_module_id,
                );
            }

            // Platform modules do not have names. This is important because otherwise
            // those names end up in host-generated symbols, and they may contain
            // characters that hosts might not allow in their function names.
            String::new().into()
        }
        HeaderType::Package { .. } => {
            // Package modules do not have names.
            String::new().into()
        }
        HeaderType::Interface { name, .. }
        | HeaderType::Builtin { name, .. }
        | HeaderType::Hosted { name, .. } => {
            // TODO check to see if name is consistent with filename.
            // If it isn't, report a problem!

            name.as_str().into()
        }
    };

    let mut imported: Vec<(QualifiedModuleName, Vec<Loc<Ident>>, Region)> =
        Vec::with_capacity(imports.len());
    let mut scope_size = 0;

    for loc_entry in imports {
        let (qualified_module_name, exposed) = exposed_from_import(&loc_entry.value);

        scope_size += num_exposes;

        imported.push((qualified_module_name, exposed, loc_entry.region));
    }

    let mut exposed: Vec<Symbol> = Vec::with_capacity(num_exposes);

    // Make sure the module_ids has ModuleIds for all our deps,
    // then record those ModuleIds in can_module_ids for later.
    let mut scope: MutMap<Ident, (Symbol, Region)> =
        HashMap::with_capacity_and_hasher(scope_size, default_hasher());
    let home: ModuleId;
    let name: PQModuleName;
    let symbols_from_requires;

    let ident_ids = {
        // Lock just long enough to perform the minimal operations necessary.
        let mut module_ids = (*module_ids).lock();
        let mut ident_ids_by_module = (*ident_ids_by_module).lock();

        name = match opt_shorthand {
            Some(shorthand) => PQModuleName::Qualified(shorthand, declared_name),
            None => PQModuleName::Unqualified(declared_name),
        };
        home = module_ids.get_or_insert(&name);

        // Ensure this module has an entry in the ident_ids_by_module map.
        ident_ids_by_module.get_or_insert(home);

        // For each of our imports, add an entry to deps_by_name
        //
        // e.g. for `imports [pf.Foo.{ bar }]`, add `Foo` to deps_by_name
        //
        // Also build a list of imported_values_to_expose (like `bar` above.)
        for (qualified_module_name, exposed_idents, region) in imported.into_iter() {
            let cloned_module_name = qualified_module_name.module.clone();
            let pq_module_name = if qualified_module_name.is_builtin() {
                // If this is a builtin, it must be unqualified, and we should *never* prefix it
                // with the package shorthand! The user intended to import the module as-is here.
                debug_assert!(qualified_module_name.opt_package.is_none());
                PQModuleName::Unqualified(qualified_module_name.module)
            } else {
                match qualified_module_name.opt_package {
                    None => match opt_shorthand {
                        Some(shorthand) => {
                            PQModuleName::Qualified(shorthand, qualified_module_name.module)
                        }
                        None => PQModuleName::Unqualified(qualified_module_name.module),
                    },
                    Some(package) => PQModuleName::Qualified(package, cloned_module_name),
                }
            };

            let module_id = module_ids.get_or_insert(&pq_module_name);

            imported_modules.insert(module_id, region);

            deps_by_name.insert(pq_module_name, module_id);

            // Add the new exposed idents to the dep module's IdentIds, so
            // once that module later gets loaded, its lookups will resolve
            // to the same symbols as the ones we're using here.
            let ident_ids = ident_ids_by_module.get_or_insert(module_id);

            for Loc {
                region,
                value: ident,
            } in exposed_idents
            {
                let ident_id = ident_ids.get_or_insert(ident.as_str());
                let symbol = Symbol::new(module_id, ident_id);

                // Since this value is exposed, add it to our module's default scope.
                debug_assert!(!scope.contains_key(&ident));

                scope.insert(ident, (symbol, region));
            }
        }

        symbols_from_requires = if let HeaderType::Platform {
            requires,
            requires_types,
            opt_app_module_id,
            ..
        } = header_type
        {
            // If we don't have an app module id (e.g. because we're doing
            // `roc check myplatform.roc` or because we're generating glue code),
            // insert the `requires` symbols into the platform module's IdentIds.
            //
            // Otherwise, get them from the app module's IdentIds, because it
            // should already have a symbol for each `requires` entry, and we
            // want to make sure we're referencing the same symbols!
            let module_id = opt_app_module_id.unwrap_or(home);
            let mut symbols_from_requires = Vec::with_capacity(requires.len());
            let ident_ids = ident_ids_by_module.get_or_insert(module_id);

            for Loc {
                value: entry,
                region: _,
            } in requires
            {
                let ident: Ident = entry.ident.value.into();
                let ident_id = ident_ids.get_or_insert(entry.ident.value);
                let symbol = Symbol::new(module_id, ident_id);

                // Since this value is exposed, add it to our module's default scope.
                debug_assert!(!scope.contains_key(&ident.clone()));

                scope.insert(ident, (symbol, entry.ident.region));
                symbols_from_requires.push((Loc::at(entry.ident.region, symbol), entry.ann));
            }

            for entry in requires_types {
                let str_entry: &str = entry.value.into();
                let ident: Ident = str_entry.into();
                let ident_id = ident_ids.get_or_insert(str_entry);
                let symbol = Symbol::new(module_id, ident_id);

                // Since this value is exposed, add it to our module's default scope.
                debug_assert!(!scope.contains_key(&ident));
                scope.insert(ident, (symbol, entry.region));
            }

            symbols_from_requires
        } else {
            Vec::new()
        };

        let ident_ids = ident_ids_by_module.get_mut(&home).unwrap();

        for loc_exposed in exposed_values.iter() {
            // Use get_or_insert here because the ident_ids may already
            // created an IdentId for this, when it was imported exposed
            // in a dependent module.
            //
            // For example, if module A has [B.{ foo }], then
            // when we get here for B, `foo` will already have
            // an IdentId. We must reuse that!
            let ident_id = ident_ids.get_or_insert(loc_exposed.value.as_str());
            let symbol = Symbol::new(home, ident_id);

            exposed.push(symbol);
        }

        // Generate IdentIds entries for all values this module provides,
        // and treat them as `exposes` values for later purposes.
        // This way, when we encounter them in Defs later, they already
        // have an IdentIds entry.
        //
        // We must *not* add them to scope yet, or else the Defs will
        // incorrectly think they're shadowing them!
        if let HeaderType::Platform { provides, .. } = header_type {
            exposed.reserve(provides.len());

            for (loc_name, _loc_typed_ident) in provides.iter() {
                // Use get_or_insert here because the ident_ids may already
                // created an IdentId for this, when it was imported exposed
                // in a dependent module.
                //
                // For example, if module A has [B.{ foo }], then
                // when we get here for B, `foo` will already have
                // an IdentId. We must reuse that!
                let ident_id = ident_ids.get_or_insert(loc_name.value.as_str());
                let symbol = Symbol::new(home, ident_id);

                exposed.push(symbol);
            }
        }

        if cfg!(debug_assertions) {
            home.register_debug_idents(ident_ids);
        }

        ident_ids.clone()
    };

    // This module depends on all the modules it exposes. We need to load those in order
    // to do things like report errors for them, generate docs for them, etc.
    if info.is_root_module {
        if let HeaderType::Platform {
            exposes,
            exposes_ids,
            ..
        }
        | HeaderType::Package {
            exposes,
            exposes_ids,
            ..
        } = header_type
        {
            for (loc_module_name, module_id) in exposes.iter().zip(exposes_ids.iter().copied()) {
                let module_name_str = loc_module_name.value.as_str();
                let pq_module_name = PackageQualified::Unqualified(module_name_str.into());

                // We should never change an entry here. Either we should have no entry,
                // or if we do have one, it should be unchanged by this insertion.
                debug_assert_eq!(
                    &module_id,
                    deps_by_name.get(&pq_module_name).unwrap_or(&module_id),
                    "Already had a deps_by_name entry for {:?}, but it was {:?} rather than the expected {:?}",
                    pq_module_name,
                    deps_by_name.get(&pq_module_name).unwrap(),
                    module_id,
                );
                deps_by_name.insert(pq_module_name, module_id);
            }
        }
    }

    let package_entries = packages
        .iter()
        .map(|Loc { value: pkg, .. }| (pkg.shorthand, pkg.package_name.value))
        .collect::<MutMap<_, _>>();

    // Send the deps to the coordinator thread for processing,
    // then continue on to parsing and canonicalizing defs.
    //
    // We always need to send these, even if deps is empty,
    // because the coordinator thread needs to receive this message
    // to decrement its "pending" count.
    let mut package_qualified_imported_modules = MutSet::default();
    for (pq_module_name, module_id) in &deps_by_name {
        match pq_module_name {
            PackageQualified::Unqualified(_) => {
                package_qualified_imported_modules
                    .insert(PackageQualified::Unqualified(*module_id));
            }
            PackageQualified::Qualified(shorthand, _) => {
                package_qualified_imported_modules
                    .insert(PackageQualified::Qualified(shorthand, *module_id));
            }
        }
    }

    // make sure when we run the bulitin modules in /compiler/builtins/roc that we
    // mark these modules as Builtin. Otherwise the builtin functions are not instantiated
    // and we just have a bunch of definitions with runtime errors in their bodies
    let header_type = {
        match header_type {
            HeaderType::Interface { name, exposes } if home.is_builtin() => HeaderType::Builtin {
                name,
                exposes,
                generates_with: &[],
            },
            _ => header_type,
        }
    };

    (
        home,
        name,
        ModuleHeader {
            module_id: home,
            module_path: filename,
            is_root_module,
            exposed_ident_ids: ident_ids,
            packages: package_entries,
            imported_modules,
            package_qualified_imported_modules,
            deps_by_name,
            exposes: exposed,
            parse_state,
            exposed_imports: scope,
            symbols_from_requires,
            header_type,
            header_comments,
            module_timing,
        },
    )
}

impl<'a> BuildTask<'a> {
    // TODO trim down these arguments - possibly by moving Constraint into Module
    fn solve_module(
        module: Module,
        ident_ids: IdentIds,
        module_timing: ModuleTiming,
        types: Types,
        constraints: Constraints,
        constraint: ConstraintSoa,
        pending_derives: PendingDerives,
        var_store: VarStore,
        imported_modules: MutMap<ModuleId, Region>,
        exposed_types: &ExposedByModule,
        dep_idents: IdentIdsByModule,
        declarations: Declarations,
        cached_subs: CachedTypeState,
        derived_module: SharedDerivedModule,
    ) -> Self {
        let exposed_by_module = exposed_types.retain_modules(imported_modules.keys());

        let exposed_for_module =
            ExposedForModule::new(module.referenced_values.iter(), exposed_by_module);

        // Next, solve this module in the background.
        Self::Solve {
            module,
            ident_ids,
            exposed_for_module,
            types,
            constraints,
            constraint,
            pending_derives,
            var_store,
            declarations,
            dep_idents,
            module_timing,
            cached_subs,
            derived_module,
        }
    }
}

fn synth_import(subs: &mut Subs, content: roc_types::subs::Content) -> Variable {
    use roc_types::subs::{Descriptor, Mark, OptVariable, Rank};
    subs.fresh(Descriptor {
        content,
        rank: Rank::import(),
        mark: Mark::NONE,
        copy: OptVariable::NONE,
    })
}

fn synth_list_len_type(subs: &mut Subs) -> Variable {
    use roc_types::subs::{Content, FlatType, LambdaSet, OptVariable, SubsSlice, UnionLabels};

    // List.len : List a -> Nat
    let a = synth_import(subs, Content::FlexVar(None));
    let a_slice = SubsSlice::extend_new(&mut subs.variables, [a]);
    let list_a = synth_import(
        subs,
        Content::Structure(FlatType::Apply(Symbol::LIST_LIST, a_slice)),
    );
    let fn_var = synth_import(subs, Content::Error);
    let solved_list_len = UnionLabels::insert_into_subs(subs, [(Symbol::LIST_LEN, [])]);
    let clos_list_len = synth_import(
        subs,
        Content::LambdaSet(LambdaSet {
            solved: solved_list_len,
            recursion_var: OptVariable::NONE,
            unspecialized: SubsSlice::default(),
            ambient_function: fn_var,
        }),
    );
    let fn_args_slice = SubsSlice::extend_new(&mut subs.variables, [list_a]);
    subs.set_content(
        fn_var,
        Content::Structure(FlatType::Func(fn_args_slice, clos_list_len, Variable::NAT)),
    );
    fn_var
}

pub fn add_imports(
    my_module: ModuleId,
    constraints: &mut Constraints,
    subs: &mut Subs,
    mut pending_abilities: PendingAbilitiesStore,
    exposed_for_module: &ExposedForModule,
    def_types: &mut Vec<(Symbol, Loc<TypeOrVar>)>,
    imported_rigid_vars: &mut Vec<Variable>,
    imported_flex_vars: &mut Vec<Variable>,
) -> (Vec<Variable>, AbilitiesStore) {
    let mut import_variables = Vec::new();

    let mut cached_symbol_vars = VecMap::default();

    for &symbol in &exposed_for_module.imported_values {
        import_variable_for_symbol(
            subs,
            constraints,
            def_types,
            &mut import_variables,
            imported_rigid_vars,
            imported_flex_vars,
            &mut cached_symbol_vars,
            &exposed_for_module.exposed_by_module,
            symbol,
            OnSymbolNotFound::AssertIsBuiltin,
        );
    }

    // Patch used symbols from circular dependencies.
    if my_module == ModuleId::NUM {
        // Num needs List.len, but List imports Num.
        let list_len_type_var = synth_list_len_type(subs);
        let list_len_type_index = constraints.push_variable(list_len_type_var);
        def_types.push((Symbol::LIST_LEN, Loc::at_zero(list_len_type_index)));
        import_variables.push(list_len_type_var);
    }

    // Fill in the implementation information of the abilities from the modules we import, which we
    // now know because all imported modules should be solved by now.
    //
    // TODO: see if we can reduce the amount of specializations we need to import.
    // One idea is to just always assume external modules fulfill their specialization obligations
    // and save lambda set resolution for mono.
    for (_, module_types) in exposed_for_module.exposed_by_module.iter_all() {
        for (impl_key, resolved_impl) in module_types.resolved_implementations.iter() {
            pending_abilities.import_implementation(*impl_key, resolved_impl);
        }
    }

    struct Ctx<'a> {
        subs: &'a mut Subs,
        exposed_by_module: &'a ExposedByModule,
        imported_variables: &'a mut Vec<Variable>,
        imported_rigids: &'a mut Vec<Variable>,
        imported_flex: &'a mut Vec<Variable>,
    }

    let abilities_store = pending_abilities.resolve_for_module(
        my_module,
        &mut Ctx {
            subs,
            exposed_by_module: &exposed_for_module.exposed_by_module,
            imported_variables: &mut import_variables,
            imported_rigids: imported_rigid_vars,
            imported_flex: imported_flex_vars,
        },
        |ctx, symbol| match cached_symbol_vars.get(&symbol).copied() {
            Some(var) => var,
            None => {
                import_variable_for_symbol(
                    ctx.subs,
                    constraints,
                    def_types,
                    ctx.imported_variables,
                    ctx.imported_rigids,
                    ctx.imported_flex,
                    &mut cached_symbol_vars,
                    &exposed_for_module.exposed_by_module,
                    symbol,
                    OnSymbolNotFound::AbilityMemberMustBeAvailable,
                );

                *cached_symbol_vars.get(&symbol).unwrap()
            }
        },
        |ctx, module, lset_var| match ctx.exposed_by_module.get(&module) {
            Some(ExposedModuleTypes {
                exposed_types_storage_subs: exposed_types,
                resolved_implementations: _,
            }) => {
                let var = exposed_types
                    .stored_specialization_lambda_set_vars
                    .get(&lset_var)
                    .expect("Lambda set var from other module not available");

                let copied_import = exposed_types
                    .storage_subs
                    .export_variable_to(ctx.subs, *var);

                #[allow(clippy::let_and_return)]
                let copied_import_var = extend_imports_data_with_copied_import(
                    copied_import,
                    ctx.imported_variables,
                    ctx.imported_rigids,
                    ctx.imported_flex,
                );

                copied_import_var
            }
            None => internal_error!("Imported module {:?} is not available", module),
        },
    );

    (import_variables, abilities_store)
}

enum OnSymbolNotFound {
    AssertIsBuiltin,
    AbilityMemberMustBeAvailable,
}

fn extend_imports_data_with_copied_import(
    copied_import: CopiedImport,
    imported_variables: &mut Vec<Variable>,
    imported_rigids: &mut Vec<Variable>,
    imported_flex: &mut Vec<Variable>,
) -> Variable {
    // not a typo; rigids are turned into flex during type inference, but when imported we must
    // consider them rigid variables
    imported_rigids.extend(copied_import.rigid);
    imported_flex.extend(copied_import.flex);

    // Rigid vars bound to abilities are also treated like rigids.
    imported_rigids.extend(copied_import.rigid_able);
    imported_flex.extend(copied_import.flex_able);

    imported_variables.extend(copied_import.registered);

    copied_import.variable
}

fn import_variable_for_symbol(
    subs: &mut Subs,
    constraints: &mut Constraints,
    def_types: &mut Vec<(Symbol, Loc<TypeOrVar>)>,
    imported_variables: &mut Vec<Variable>,
    imported_rigids: &mut Vec<Variable>,
    imported_flex: &mut Vec<Variable>,
    cached_symbol_vars: &mut VecMap<Symbol, Variable>,
    exposed_by_module: &ExposedByModule,
    symbol: Symbol,
    on_symbol_not_found: OnSymbolNotFound,
) {
    let module_id = symbol.module_id();
    match exposed_by_module.get(&module_id) {
        Some(ExposedModuleTypes {
            exposed_types_storage_subs: exposed_types,
            resolved_implementations: _,
        }) => {
            let variable = match exposed_types
                .stored_vars_by_symbol
                .iter()
                .find(|(s, _)| **s == symbol)
            {
                None => {
                    use OnSymbolNotFound::*;
                    match on_symbol_not_found {
                        AssertIsBuiltin => {
                            // Today we define builtins in each module that uses them
                            // so even though they have a different module name from
                            // the surrounding module, they are not technically imported
                            debug_assert!(symbol.is_builtin());
                            return;
                        }
                        AbilityMemberMustBeAvailable => {
                            internal_error!("Import ability member {:?} not available", symbol);
                        }
                    }
                }
                Some((_, x)) => *x,
            };

            let copied_import = exposed_types
                .storage_subs
                .export_variable_to(subs, variable);

            let copied_import_var = extend_imports_data_with_copied_import(
                copied_import,
                imported_variables,
                imported_rigids,
                imported_flex,
            );

            let copied_import_index = constraints.push_variable(copied_import_var);

            def_types.push((symbol, Loc::at_zero(copied_import_index)));

            cached_symbol_vars.insert(symbol, copied_import_var);
        }
        None => {
            internal_error!("Imported module {:?} is not available", module_id)
        }
    }
}

#[allow(clippy::complexity)]
fn run_solve_solve(
    exposed_for_module: ExposedForModule,
    mut types: Types,
    mut constraints: Constraints,
    constraint: ConstraintSoa,
    pending_derives: PendingDerives,
    var_store: VarStore,
    module: Module,
    derived_module: SharedDerivedModule,
) -> (
    Solved<Subs>,
    ResolvedImplementations,
    Vec<(Symbol, Variable)>,
    Vec<TypeError>,
    AbilitiesStore,
) {
    let Module {
        exposed_symbols,
        aliases,
        rigid_variables,
        abilities_store: pending_abilities,
        ..
    } = module;

    let mut imported_rigid_vars: Vec<Variable> = Vec::new();
    let mut imported_flex_vars: Vec<Variable> = Vec::new();
    let mut def_types: Vec<(Symbol, Loc<TypeOrVar>)> = Vec::new();

    let mut subs = Subs::new_from_varstore(var_store);

    let (import_variables, abilities_store) = add_imports(
        module.module_id,
        &mut constraints,
        &mut subs,
        pending_abilities,
        &exposed_for_module,
        &mut def_types,
        &mut imported_rigid_vars,
        &mut imported_flex_vars,
    );

    let actual_constraint = constraints.let_import_constraint(
        imported_rigid_vars,
        imported_flex_vars,
        def_types,
        constraint,
        &import_variables,
    );

    let mut solve_aliases = roc_solve::solve::Aliases::with_capacity(aliases.len());
    for (name, (_, alias)) in aliases.iter() {
        solve_aliases.insert(&mut types, *name, alias.clone());
    }

    let (solved_subs, solved_implementations, exposed_vars_by_symbol, problems, abilities_store) = {
        let module_id = module.module_id;

        let (solved_subs, solved_env, problems, abilities_store) = roc_solve::module::run_solve(
            module_id,
            types,
            &constraints,
            actual_constraint,
            rigid_variables,
            subs,
            solve_aliases,
            abilities_store,
            pending_derives,
            &exposed_for_module.exposed_by_module,
            derived_module,
        );

        let solved_implementations =
            extract_module_owned_implementations(module_id, &abilities_store);

        let is_specialization_symbol = |sym| {
            solved_implementations
                .values()
                .any(|resolved_impl| match resolved_impl {
                    ResolvedImpl::Impl(specialization) => specialization.symbol == sym,
                    ResolvedImpl::Error => false,
                })
        };

        // Expose anything that is explicitly exposed by the header, or is a specialization of an
        // ability.
        let exposed_vars_by_symbol: Vec<_> = solved_env
            .vars_by_symbol()
            .filter(|(k, _)| {
                exposed_symbols.contains(k)
                    || is_specialization_symbol(*k)
                    || k.is_exposed_for_builtin_derivers()
            })
            .collect();

        (
            solved_subs,
            solved_implementations,
            exposed_vars_by_symbol,
            problems,
            abilities_store,
        )
    };

    (
        solved_subs,
        solved_implementations,
        exposed_vars_by_symbol,
        problems,
        abilities_store,
    )
}

fn run_solve<'a>(
    module: Module,
    ident_ids: IdentIds,
    mut module_timing: ModuleTiming,
    exposed_for_module: ExposedForModule,
    types: Types,
    constraints: Constraints,
    constraint: ConstraintSoa,
    pending_derives: PendingDerives,
    var_store: VarStore,
    decls: Declarations,
    dep_idents: IdentIdsByModule,
    cached_types: CachedTypeState,
    derived_module: SharedDerivedModule,
) -> Msg<'a> {
    let solve_start = Instant::now();

    let module_id = module.module_id;

    // TODO remove when we write builtins in roc
    let aliases = module.aliases.clone();

    let mut module = module;
    let loc_expects = std::mem::take(&mut module.loc_expects);
    let loc_dbgs = std::mem::take(&mut module.loc_dbgs);
    let module = module;

    let (solved_subs, solved_implementations, exposed_vars_by_symbol, problems, abilities_store) = {
        if module_id.is_builtin() {
            match cached_types.lock().remove(&module_id) {
                None => run_solve_solve(
                    exposed_for_module,
                    types,
                    constraints,
                    constraint,
                    pending_derives,
                    var_store,
                    module,
                    derived_module,
                ),
                Some(TypeState {
                    subs,
                    exposed_vars_by_symbol,
                    abilities,
                    solved_implementations,
                }) => (
                    Solved(subs),
                    solved_implementations,
                    exposed_vars_by_symbol,
                    vec![],
                    abilities,
                ),
            }
        } else {
            run_solve_solve(
                exposed_for_module,
                types,
                constraints,
                constraint,
                pending_derives,
                var_store,
                module,
                derived_module,
            )
        }
    };

    let mut solved_subs = solved_subs;
    let exposed_types = roc_solve::module::exposed_types_storage_subs(
        module_id,
        &mut solved_subs,
        &exposed_vars_by_symbol,
        &solved_implementations,
        &abilities_store,
    );

    let solved_module = SolvedModule {
        exposed_vars_by_symbol,
        problems,
        aliases,
        solved_implementations,
        exposed_types,
    };

    // Record the final timings
    let solve_end = Instant::now();
    module_timing.solve = solve_end.duration_since(solve_start);

    // Send the subs to the main thread for processing,
    Msg::SolvedTypes {
        module_id,
        solved_subs,
        ident_ids,
        decls,
        dep_idents,
        solved_module,
        module_timing,
        abilities_store,
        loc_expects,
        loc_dbgs,
    }
}

fn unspace<'a, T: Copy>(arena: &'a Bump, items: &[Loc<Spaced<'a, T>>]) -> &'a [Loc<T>] {
    bumpalo::collections::Vec::from_iter_in(
        items
            .iter()
            .map(|item| Loc::at(item.region, item.value.extract_spaces().item)),
        arena,
    )
    .into_bump_slice()
}

fn build_package_header<'a>(
    arena: &'a Bump,
    opt_shorthand: Option<&'a str>,
    is_root_module: bool,
    filename: PathBuf,
    parse_state: roc_parse::state::State<'a>,
    module_ids: Arc<Mutex<PackageModuleIds<'a>>>,
    ident_ids_by_module: SharedIdentIdsByModule,
    header: &PackageHeader<'a>,
    comments: &'a [CommentOrNewline<'a>],
    module_timing: ModuleTiming,
) -> (ModuleId, PQModuleName<'a>, ModuleHeader<'a>) {
    let exposes = bumpalo::collections::Vec::from_iter_in(
        unspace(arena, header.exposes.item.items).iter().copied(),
        arena,
    );
    let packages = unspace(arena, header.packages.item.items);
    let exposes_ids = get_exposes_ids(
        header.exposes.item.items,
        arena,
        &module_ids,
        &ident_ids_by_module,
    );
    let header_type = HeaderType::Package {
        // A config_shorthand of "" should be fine
        config_shorthand: opt_shorthand.unwrap_or_default(),
        exposes: exposes.into_bump_slice(),
        exposes_ids: exposes_ids.into_bump_slice(),
    };

    let info = HeaderInfo {
        filename,
        is_root_module,
        opt_shorthand,
        packages,
        imports: &[],
        header_type,
        module_comments: comments,
    };

    build_header(
        info,
        parse_state,
        module_ids,
        ident_ids_by_module,
        module_timing,
    )
}

fn build_platform_header<'a>(
    arena: &'a Bump,
    opt_shorthand: Option<&'a str>,
    opt_app_module_id: Option<ModuleId>,
    filename: PathBuf,
    parse_state: roc_parse::state::State<'a>,
    module_ids: Arc<Mutex<PackageModuleIds<'a>>>,
    exposes_ids: &'a [ModuleId],
    ident_ids_by_module: SharedIdentIdsByModule,
    header: &PlatformHeader<'a>,
    comments: &'a [CommentOrNewline<'a>],
    module_timing: ModuleTiming,
) -> (ModuleId, PQModuleName<'a>, ModuleHeader<'a>) {
    // If we have an app module, then it's the root module;
    // otherwise, we must be the root.
    let is_root_module = opt_app_module_id.is_none();

    let requires = arena.alloc([Loc::at(
        header.requires.item.signature.region,
        header.requires.item.signature.extract_spaces().item,
    )]);
    let provides = bumpalo::collections::Vec::from_iter_in(
        unspace(arena, header.provides.item.items)
            .iter()
            .copied()
            .zip(requires.iter().copied()),
        arena,
    );
    let exposes = bumpalo::collections::Vec::from_iter_in(
        unspace(arena, header.exposes.item.items).iter().copied(),
        arena,
    );
    let requires_types = unspace(arena, header.requires.item.rigids.items);
    let imports = unspace(arena, header.imports.item.items);

    let header_type = HeaderType::Platform {
        // A config_shorthand of "" should be fine
        config_shorthand: opt_shorthand.unwrap_or_default(),
        exposes_ids,
        opt_app_module_id,
        provides: provides.into_bump_slice(),
        exposes: exposes.into_bump_slice(),
        requires,
        requires_types,
    };

    let info = HeaderInfo {
        filename,
        is_root_module,
        opt_shorthand,
        packages: &[],
        imports,
        header_type,
        module_comments: comments,
    };

    build_header(
        info,
        parse_state,
        module_ids,
        ident_ids_by_module,
        module_timing,
    )
}

#[allow(clippy::unnecessary_wraps)]
fn canonicalize_and_constrain<'a>(
    arena: &'a Bump,
    module_ids: &ModuleIds,
    dep_idents: IdentIdsByModule,
    exposed_symbols: VecSet<Symbol>,
    aliases: MutMap<Symbol, Alias>,
    imported_abilities_state: PendingAbilitiesStore,
    parsed: ParsedModule<'a>,
    skip_constraint_gen: bool,
    exposed_module_ids: &[ModuleId],
) -> CanAndCon {
    let canonicalize_start = Instant::now();

    let ParsedModule {
        module_id,
        header_type,
        exposed_ident_ids,
        parsed_defs,
        exposed_imports,
        imported_modules,
        mut module_timing,
        symbols_from_requires,
        ..
    } = parsed;

    // _before has an underscore because it's unused in --release builds
    let _before = roc_types::types::get_type_clone_count();

    let parsed_defs_for_docs = parsed_defs.clone();
    let parsed_defs = arena.alloc(parsed_defs);

    let mut var_store = VarStore::default();
    let module_output = canonicalize_module_defs(
        arena,
        parsed_defs,
        &header_type,
        module_id,
        module_ids,
        exposed_ident_ids,
        &dep_idents,
        aliases,
        imported_abilities_state,
        exposed_imports,
        exposed_symbols,
        &symbols_from_requires,
        &mut var_store,
    );
    let mut types = Types::new();

    // _after has an underscore because it's unused in --release builds
    let _after = roc_types::types::get_type_clone_count();

    log!(
        "canonicalize of {:?} cloned Type {} times ({} -> {})",
        module_id,
        _after - _before,
        _before,
        _after
    );

    let canonicalize_end = Instant::now();

    module_timing.canonicalize = canonicalize_end.duration_since(canonicalize_start);

    // Generate documentation information
    // TODO: store timing information?
    let module_docs = match header_type {
        HeaderType::App { .. } => None,
        HeaderType::Platform { .. } | HeaderType::Package { .. } => {
            // TODO: actually generate docs for platform and package modules.
            None
        }
        HeaderType::Interface { name, .. }
        | HeaderType::Builtin { name, .. }
        | HeaderType::Hosted { name, .. }
            if exposed_module_ids.contains(&parsed.module_id) =>
        {
            let mut scope = module_output.scope.clone();
            scope.add_docs_imports();
            let docs = crate::docs::generate_module_docs(
                scope,
                module_id,
                module_ids,
                name.as_str().into(),
                &parsed_defs_for_docs,
                exposed_module_ids,
                module_output.exposed_symbols.clone(),
                parsed.header_comments,
            );

            Some(docs)
        }
        HeaderType::Interface { .. } | HeaderType::Builtin { .. } | HeaderType::Hosted { .. } => {
            // This module isn't exposed by the platform, so don't generate docs for it!
            None
        }
    };

    // _before has an underscore because it's unused in --release builds
    let _before = roc_types::types::get_type_clone_count();

    let mut constraints = Constraints::new();

    let constraint = if skip_constraint_gen {
        roc_can::constraint::Constraint::True
    } else {
        constrain_module(
            &mut types,
            &mut constraints,
            module_output.symbols_from_requires,
            &module_output.scope.abilities_store,
            &module_output.declarations,
            module_id,
        )
    };

    // _after has an underscore because it's unused in --release builds
    let _after = roc_types::types::get_type_clone_count();

    log!(
        "constraint gen of {:?} cloned Type {} times ({} -> {})",
        module_id,
        _after - _before,
        _before,
        _after
    );

    // scope has imported aliases, but misses aliases from inner scopes
    // module_output.aliases does have those aliases, so we combine them
    let mut aliases: MutMap<Symbol, (bool, Alias)> = module_output
        .aliases
        .into_iter()
        .map(|(k, v)| (k, (true, v)))
        .collect();

    for (name, alias) in module_output.scope.aliases {
        match aliases.entry(name) {
            Occupied(_) => {
                // do nothing
            }
            Vacant(vacant) => {
                let should_include_builtin = matches!(
                    name.module_id(),
                    ModuleId::ENCODE
                        | ModuleId::DECODE
                        | ModuleId::DICT
                        | ModuleId::SET
                        | ModuleId::HASH
                );

                if !name.is_builtin() || should_include_builtin {
                    vacant.insert((false, alias));
                }
            }
        }
    }

    let module = Module {
        module_id,
        exposed_imports: module_output.exposed_imports,
        exposed_symbols: module_output.exposed_symbols,
        referenced_values: module_output.referenced_values,
        referenced_types: module_output.referenced_types,
        aliases,
        rigid_variables: module_output.rigid_variables,
        abilities_store: module_output.scope.abilities_store,
        loc_expects: module_output.loc_expects,
        loc_dbgs: module_output.loc_dbgs,
    };

    let constrained_module = ConstrainedModule {
        module,
        declarations: module_output.declarations,
        imported_modules,
        var_store,
        constraints,
        constraint,
        ident_ids: module_output.scope.locals.ident_ids,
        dep_idents,
        module_timing,
        types,
        pending_derives: module_output.pending_derives,
    };

    CanAndCon {
        constrained_module,
        canonicalization_problems: module_output.problems,
        module_docs,
    }
}

fn parse<'a>(arena: &'a Bump, header: ModuleHeader<'a>) -> Result<Msg<'a>, LoadingProblem<'a>> {
    let mut module_timing = header.module_timing;
    let parse_start = Instant::now();
    let source = header.parse_state.original_bytes();
    let parse_state = header.parse_state;
    let parsed_defs = match module_defs().parse(arena, parse_state.clone(), 0) {
        Ok((_, success, _state)) => success,
        Err((_, fail)) => {
            return Err(LoadingProblem::ParsingFailed(
                fail.into_file_error(header.module_path, &parse_state),
            ));
        }
    };

    // Record the parse end time once, to avoid checking the time a second time
    // immediately afterward (for the beginning of canonicalization).
    let parse_end = Instant::now();

    module_timing.parse_body = parse_end.duration_since(parse_start);

    let imported_modules = header.imported_modules;

    // SAFETY: By this point we've already incrementally verified that there
    // are no UTF-8 errors in these bytes. If there had been any UTF-8 errors,
    // we'd have bailed out before now.
    let src = unsafe { from_utf8_unchecked(source) };

    let ModuleHeader {
        module_id,
        deps_by_name,
        exposed_ident_ids,
        exposed_imports,
        module_path,
        header_type,
        symbols_from_requires,
        header_comments: header_docs,
        ..
    } = header;

    let parsed = ParsedModule {
        module_id,
        module_path,
        src,
        module_timing,
        deps_by_name,
        imported_modules,
        exposed_ident_ids,
        exposed_imports,
        parsed_defs,
        symbols_from_requires,
        header_type,
        header_comments: header_docs,
    };

    Ok(Msg::Parsed(parsed))
}

fn exposed_from_import<'a>(entry: &ImportsEntry<'a>) -> (QualifiedModuleName<'a>, Vec<Loc<Ident>>) {
    use roc_parse::header::ImportsEntry::*;

    match entry {
        Module(module_name, exposes) => {
            let mut exposed = Vec::with_capacity(exposes.len());

            for loc_entry in exposes.iter() {
                exposed.push(loc_entry.map(ident_from_exposed));
            }

            let qualified_module_name = QualifiedModuleName {
                opt_package: None,
                module: module_name.as_str().into(),
            };

            (qualified_module_name, exposed)
        }

        Package(package_name, module_name, exposes) => {
            let mut exposed = Vec::with_capacity(exposes.len());

            for loc_entry in exposes.iter() {
                exposed.push(loc_entry.map(ident_from_exposed));
            }

            let qualified_module_name = QualifiedModuleName {
                opt_package: Some(package_name),
                module: module_name.as_str().into(),
            };

            (qualified_module_name, exposed)
        }
    }
}

fn ident_from_exposed(entry: &Spaced<'_, ExposedName<'_>>) -> Ident {
    entry.extract_spaces().item.as_str().into()
}

fn make_specializations<'a>(
    arena: &'a Bump,
    home: ModuleId,
    mut ident_ids: IdentIds,
    mut subs: Subs,
    procs_base: ProcsBase<'a>,
    mut layout_cache: LayoutCache<'a>,
    specializations_we_must_make: Vec<ExternalSpecializations<'a>>,
    mut module_timing: ModuleTiming,
    target_info: TargetInfo,
    world_abilities: WorldAbilities,
    exposed_by_module: &ExposedByModule,
    derived_module: SharedDerivedModule,
    mut expectations: Option<Expectations>,
) -> Msg<'a> {
    let make_specializations_start = Instant::now();
    let mut update_mode_ids = UpdateModeIds::new();
    // do the thing
    let mut mono_env = roc_mono::ir::Env {
        arena,
        subs: &mut subs,
        expectation_subs: expectations.as_mut().map(|e| &mut e.subs),
        home,
        ident_ids: &mut ident_ids,
        target_info,
        update_mode_ids: &mut update_mode_ids,
        // call_specialization_counter=0 is reserved
        call_specialization_counter: 1,
        abilities: AbilitiesView::World(&world_abilities),
        exposed_by_module,
        derived_module: &derived_module,
    };

    let mut procs = Procs::new_in(arena);

    for (symbol, partial_proc) in procs_base.partial_procs.into_iter() {
        procs.partial_procs.insert(symbol, partial_proc);
    }

    procs.module_thunks = procs_base.module_thunks;
    procs.runtime_errors = procs_base.runtime_errors;
    procs.imported_module_thunks = procs_base.imported_module_thunks;

    // TODO: for now this final specialization pass is sequential,
    // with no parallelization at all. We should try to parallelize
    // this, but doing so will require a redesign of Procs.
    procs = roc_mono::ir::specialize_all(
        &mut mono_env,
        procs,
        specializations_we_must_make,
        procs_base.host_specializations,
        &mut layout_cache,
    );

    let external_specializations_requested = procs.externals_we_need.clone();
    let (procedures, restored_procs_base) = procs.get_specialized_procs_without_rc(&mut mono_env);

    // Turn `Bytes.Decode.IdentId(238)` into `Bytes.Decode.238`, we rely on this in mono tests
    mono_env.home.register_debug_idents(mono_env.ident_ids);

    let make_specializations_end = Instant::now();
    module_timing
        .make_specializations
        .push(make_specializations_end.duration_since(make_specializations_start));

    Msg::MadeSpecializations {
        module_id: home,
        ident_ids,
        layout_cache,
        procs_base: restored_procs_base,
        procedures,
        update_mode_ids,
        subs,
        expectations,
        external_specializations_requested,
        module_timing,
    }
}

fn build_pending_specializations<'a>(
    arena: &'a Bump,
    solved_subs: Solved<Subs>,
    imported_module_thunks: &'a [Symbol],
    home: ModuleId,
    mut ident_ids: IdentIds,
    declarations: Declarations,
    mut module_timing: ModuleTiming,
    mut layout_cache: LayoutCache<'a>,
    target_info: TargetInfo,
    exposed_to_host: ExposedToHost,
    exposed_by_module: &ExposedByModule,
    abilities_store: AbilitiesStore,
    derived_module: SharedDerivedModule,
    mut expectations: Option<Expectations>,
    build_expects: bool,
) -> Msg<'a> {
    let find_specializations_start = Instant::now();

    let mut module_thunks = bumpalo::collections::Vec::new_in(arena);
    let mut toplevel_expects = ToplevelExpects::default();

    let mut procs_base = ProcsBase {
        partial_procs: BumpMap::default(),
        module_thunks: &[],
        host_specializations: roc_mono::ir::HostSpecializations::new(),
        runtime_errors: BumpMap::default(),
        imported_module_thunks,
    };

    let mut update_mode_ids = UpdateModeIds::new();
    let mut subs = solved_subs.into_inner();
    let mut mono_env = roc_mono::ir::Env {
        arena,
        subs: &mut subs,
        expectation_subs: expectations.as_mut().map(|e| &mut e.subs),
        home,
        ident_ids: &mut ident_ids,
        target_info,
        update_mode_ids: &mut update_mode_ids,
        // call_specialization_counter=0 is reserved
        call_specialization_counter: 1,
        // NB: for getting pending specializations the module view is enough because we only need
        // to know the types and abilities in our modules. Only for building *all* specializations
        // do we need a global view.
        abilities: AbilitiesView::Module(&abilities_store),
        exposed_by_module,
        derived_module: &derived_module,
    };

    // Add modules' decls to Procs
    for index in 0..declarations.len() {
        use roc_can::expr::DeclarationTag::*;

        let symbol = declarations.symbols[index].value;
        let expr_var = declarations.variables[index];

        let is_host_exposed = exposed_to_host.values.contains_key(&symbol);

        // TODO remove clones (with drain)
        let annotation = declarations.annotations[index].clone();
        let body = declarations.expressions[index].clone();

        let tag = declarations.declarations[index];
        match tag {
            Value => {
                // mark this symbols as a top-level thunk before any other work on the procs
                module_thunks.push(symbol);

                // If this is an exposed symbol, we need to
                // register it as such. Otherwise, since it
                // never gets called by Roc code, it will never
                // get specialized!
                if is_host_exposed {
                    let layout_result =
                        layout_cache.raw_from_var(mono_env.arena, expr_var, mono_env.subs);

                    // cannot specialize when e.g. main's type contains type variables
                    if let Err(e) = layout_result {
                        match e {
                            LayoutProblem::Erroneous => {
                                let message = "top level function has erroneous type";
                                procs_base.runtime_errors.insert(symbol, message);
                                continue;
                            }
                            LayoutProblem::UnresolvedTypeVar(v) => {
                                let message = format!(
                                    "top level function has unresolved type variable {:?}",
                                    v
                                );
                                procs_base
                                    .runtime_errors
                                    .insert(symbol, mono_env.arena.alloc(message));
                                continue;
                            }
                        }
                    }

                    procs_base.host_specializations.insert_host_exposed(
                        mono_env.subs,
                        LambdaName::no_niche(symbol),
                        annotation,
                        expr_var,
                    );
                }

                let proc = PartialProc {
                    annotation: expr_var,
                    // This is a 0-arity thunk, so it has no arguments.
                    pattern_symbols: &[],
                    // This is a top-level definition, so it cannot capture anything
                    captured_symbols: CapturedSymbols::None,
                    body: body.value,
                    body_var: expr_var,
                    // This is a 0-arity thunk, so it cannot be recursive
                    is_self_recursive: false,
                };

                procs_base.partial_procs.insert(symbol, proc);
            }
            Function(f_index) | Recursive(f_index) | TailRecursive(f_index) => {
                let function_def = &declarations.function_bodies[f_index.index()].value;
                // this is a top-level definition, it should not capture anything
                debug_assert!(
                    function_def.captured_symbols.is_empty(),
                    "{:?}",
                    (symbol, symbol.module_id(), &function_def.captured_symbols)
                );

                // If this is an exposed symbol, we need to
                // register it as such. Otherwise, since it
                // never gets called by Roc code, it will never
                // get specialized!
                if is_host_exposed {
                    let layout_result =
                        layout_cache.raw_from_var(mono_env.arena, expr_var, mono_env.subs);

                    // cannot specialize when e.g. main's type contains type variables
                    if let Err(e) = layout_result {
                        match e {
                            LayoutProblem::Erroneous => {
                                let message = "top level function has erroneous type";
                                procs_base.runtime_errors.insert(symbol, message);
                                continue;
                            }
                            LayoutProblem::UnresolvedTypeVar(v) => {
                                let message = format!(
                                    "top level function has unresolved type variable {:?}",
                                    v
                                );
                                procs_base
                                    .runtime_errors
                                    .insert(symbol, mono_env.arena.alloc(message));
                                continue;
                            }
                        }
                    }

                    procs_base.host_specializations.insert_host_exposed(
                        mono_env.subs,
                        LambdaName::no_niche(symbol),
                        annotation,
                        expr_var,
                    );
                }

                let is_recursive = matches!(tag, Recursive(_) | TailRecursive(_));

                let partial_proc = PartialProc::from_named_function(
                    &mut mono_env,
                    expr_var,
                    function_def.arguments.clone(),
                    body,
                    CapturedSymbols::None,
                    is_recursive,
                    function_def.return_type,
                );

                procs_base.partial_procs.insert(symbol, partial_proc);
            }
            Destructure(d_index) => {
                let loc_pattern = &declarations.destructs[d_index.index()].loc_pattern;

                use roc_can::pattern::Pattern;
                let symbol = match &loc_pattern.value {
                    Pattern::Identifier(_) => {
                        debug_assert!(false, "identifier ended up in Destructure {:?}", symbol);
                        symbol
                    }
                    Pattern::AbilityMemberSpecialization { ident, specializes } => {
                        debug_assert!(
                            false,
                            "ability member ended up in Destructure {:?} specializes {:?}",
                            ident, specializes
                        );
                        symbol
                    }
                    Pattern::Shadowed(_, _, shadowed) => {
                        // this seems to work for now
                        *shadowed
                    }
                    _ => todo!("top-level destrucuture patterns are not implemented"),
                };

                // mark this symbols as a top-level thunk before any other work on the procs
                module_thunks.push(symbol);

                // If this is an exposed symbol, we need to
                // register it as such. Otherwise, since it
                // never gets called by Roc code, it will never
                // get specialized!
                if is_host_exposed {
                    let layout_result =
                        layout_cache.raw_from_var(mono_env.arena, expr_var, mono_env.subs);

                    // cannot specialize when e.g. main's type contains type variables
                    if let Err(e) = layout_result {
                        match e {
                            LayoutProblem::Erroneous => {
                                let message = "top level function has erroneous type";
                                procs_base.runtime_errors.insert(symbol, message);
                                continue;
                            }
                            LayoutProblem::UnresolvedTypeVar(v) => {
                                let message = format!(
                                    "top level function has unresolved type variable {:?}",
                                    v
                                );
                                procs_base
                                    .runtime_errors
                                    .insert(symbol, mono_env.arena.alloc(message));
                                continue;
                            }
                        }
                    }

                    procs_base.host_specializations.insert_host_exposed(
                        mono_env.subs,
                        LambdaName::no_niche(symbol),
                        annotation,
                        expr_var,
                    );
                }

                let proc = PartialProc {
                    annotation: expr_var,
                    // This is a 0-arity thunk, so it has no arguments.
                    pattern_symbols: &[],
                    // This is a top-level definition, so it cannot capture anything
                    captured_symbols: CapturedSymbols::None,
                    body: body.value,
                    body_var: expr_var,
                    // This is a 0-arity thunk, so it cannot be recursive
                    is_self_recursive: false,
                };

                procs_base.partial_procs.insert(symbol, proc);
            }
            MutualRecursion { .. } => {
                // the declarations of this group will be treaded individually by later iterations
            }
            Expectation => {
                // skip expectations if we're not going to run them
                if !build_expects {
                    continue;
                }

                // mark this symbol as a top-level thunk before any other work on the procs
                module_thunks.push(symbol);

                let expr_var = Variable::EMPTY_RECORD;

                let is_host_exposed = true;

                // If this is an exposed symbol, we need to
                // register it as such. Otherwise, since it
                // never gets called by Roc code, it will never
                // get specialized!
                if is_host_exposed {
                    let layout_result =
                        layout_cache.raw_from_var(mono_env.arena, expr_var, mono_env.subs);

                    // cannot specialize when e.g. main's type contains type variables
                    if let Err(e) = layout_result {
                        match e {
                            LayoutProblem::Erroneous => {
                                let message = "top level function has erroneous type";
                                procs_base.runtime_errors.insert(symbol, message);
                                continue;
                            }
                            LayoutProblem::UnresolvedTypeVar(v) => {
                                let message = format!(
                                    "top level function has unresolved type variable {:?}",
                                    v
                                );
                                procs_base
                                    .runtime_errors
                                    .insert(symbol, mono_env.arena.alloc(message));
                                continue;
                            }
                        }
                    }

                    procs_base.host_specializations.insert_host_exposed(
                        mono_env.subs,
                        LambdaName::no_niche(symbol),
                        annotation,
                        expr_var,
                    );
                }

                let body = roc_can::expr::toplevel_expect_to_inline_expect_pure(body);

                let proc = PartialProc {
                    annotation: expr_var,
                    // This is a 0-arity thunk, so it has no arguments.
                    pattern_symbols: &[],
                    // This is a top-level definition, so it cannot capture anything
                    captured_symbols: CapturedSymbols::None,
                    body: body.value,
                    body_var: expr_var,
                    // This is a 0-arity thunk, so it cannot be recursive
                    is_self_recursive: false,
                };

                // extend the region of the expect expression with the region of the preceding
                // comment, so it is shown in failure/panic messages
                let name_region = declarations.symbols[index].region;
                let expr_region = declarations.expressions[index].region;
                let region = Region::span_across(&name_region, &expr_region);

                toplevel_expects.pure.insert(symbol, region);
                procs_base.partial_procs.insert(symbol, proc);
            }
            ExpectationFx => {
                // skip expectations if we're not going to run them
                if !build_expects {
                    continue;
                }

                // mark this symbol as a top-level thunk before any other work on the procs
                module_thunks.push(symbol);

                let expr_var = Variable::EMPTY_RECORD;

                let is_host_exposed = true;

                // If this is an exposed symbol, we need to
                // register it as such. Otherwise, since it
                // never gets called by Roc code, it will never
                // get specialized!
                if is_host_exposed {
                    let layout_result =
                        layout_cache.raw_from_var(mono_env.arena, expr_var, mono_env.subs);

                    // cannot specialize when e.g. main's type contains type variables
                    if let Err(e) = layout_result {
                        match e {
                            LayoutProblem::Erroneous => {
                                let message = "top level function has erroneous type";
                                procs_base.runtime_errors.insert(symbol, message);
                                continue;
                            }
                            LayoutProblem::UnresolvedTypeVar(v) => {
                                let message = format!(
                                    "top level function has unresolved type variable {:?}",
                                    v
                                );
                                procs_base
                                    .runtime_errors
                                    .insert(symbol, mono_env.arena.alloc(message));
                                continue;
                            }
                        }
                    }

                    procs_base.host_specializations.insert_host_exposed(
                        mono_env.subs,
                        LambdaName::no_niche(symbol),
                        annotation,
                        expr_var,
                    );
                }

                let body = roc_can::expr::toplevel_expect_to_inline_expect_fx(body);

                let proc = PartialProc {
                    annotation: expr_var,
                    // This is a 0-arity thunk, so it has no arguments.
                    pattern_symbols: &[],
                    // This is a top-level definition, so it cannot capture anything
                    captured_symbols: CapturedSymbols::None,
                    body: body.value,
                    body_var: expr_var,
                    // This is a 0-arity thunk, so it cannot be recursive
                    is_self_recursive: false,
                };

                // extend the region of the expect expression with the region of the preceding
                // comment, so it is shown in failure/panic messages
                let name_region = declarations.symbols[index].region;
                let expr_region = declarations.expressions[index].region;
                let region = Region::span_across(&name_region, &expr_region);

                toplevel_expects.fx.insert(symbol, region);
                procs_base.partial_procs.insert(symbol, proc);
            }
        }
    }

    procs_base.module_thunks = module_thunks.into_bump_slice();

    let find_specializations_end = Instant::now();
    module_timing.find_specializations =
        find_specializations_end.duration_since(find_specializations_start);

    Msg::FoundSpecializations {
        module_id: home,
        solved_subs: Solved(subs),
        ident_ids,
        layout_cache,
        procs_base,
        module_timing,
        abilities_store,
        toplevel_expects,
        expectations,
    }
}

/// Loads derived ability members up for specialization into the Derived module, prior to making
/// their specializations.
// TODO: right now, this runs sequentially, and no other modules are mono'd in parallel to the
// derived module.
fn load_derived_partial_procs<'a>(
    home: ModuleId,
    arena: &'a Bump,
    subs: &mut Subs,
    ident_ids: &mut IdentIds,
    derived_module: &SharedDerivedModule,
    module_timing: &mut ModuleTiming,
    target_info: TargetInfo,
    exposed_by_module: &ExposedByModule,
    procs_base: &mut ProcsBase<'a>,
    world_abilities: &mut WorldAbilities,
) {
    debug_assert_eq!(home, ModuleId::DERIVED_GEN);

    let load_derived_procs_start = Instant::now();

    let mut new_module_thunks = bumpalo::collections::Vec::new_in(arena);

    let mut update_mode_ids = UpdateModeIds::new();

    let derives_to_add = {
        let mut derived_module = derived_module.lock().unwrap();

        derived_module.iter_load_for_gen_module(subs, |symbol| {
            !procs_base.partial_procs.contains_key(&symbol)
        })
    };

    // TODO: we can be even lazier here if we move `add_def_to_module` to happen in mono. Also, the
    // timings would be more accurate.
    for (derived_symbol, (derived_expr, derived_expr_var)) in derives_to_add.into_iter() {
        let mut mono_env = roc_mono::ir::Env {
            arena,
            subs,
            // There are no derived expectations.
            expectation_subs: None,
            home,
            ident_ids,
            target_info,
            update_mode_ids: &mut update_mode_ids,
            // call_specialization_counter=0 is reserved
            call_specialization_counter: 1,
            // NB: for getting pending specializations the module view is enough because we only need
            // to know the types and abilities in our modules. Only for building *all* specializations
            // do we need a global view.
            abilities: AbilitiesView::World(world_abilities),
            exposed_by_module,
            derived_module,
        };

        let partial_proc = match derived_expr {
            roc_can::expr::Expr::Closure(roc_can::expr::ClosureData {
                function_type,
                arguments,
                loc_body,
                captured_symbols,
                return_type,
                recursive,
                ..
            }) => {
                debug_assert!(captured_symbols.is_empty());
                PartialProc::from_named_function(
                    &mut mono_env,
                    function_type,
                    arguments.clone(),
                    *loc_body,
                    CapturedSymbols::None,
                    recursive.is_recursive(),
                    return_type,
                )
            }
            _ => {
                // mark this symbols as a top-level thunk before any other work on the procs
                new_module_thunks.push(derived_symbol);

                PartialProc {
                    annotation: derived_expr_var,
                    // This is a 0-arity thunk, so it has no arguments.
                    pattern_symbols: &[],
                    // This is a top-level definition, so it cannot capture anything
                    captured_symbols: CapturedSymbols::None,
                    body: derived_expr,
                    body_var: derived_expr_var,
                    // This is a 0-arity thunk, so it cannot be recursive
                    is_self_recursive: false,
                }
            }
        };

        procs_base
            .partial_procs
            .insert(derived_symbol, partial_proc);
    }

    if !new_module_thunks.is_empty() {
        new_module_thunks.extend(procs_base.module_thunks);
        procs_base.module_thunks = new_module_thunks.into_bump_slice();
    }

    let load_derived_procs_end = Instant::now();

    module_timing.find_specializations =
        load_derived_procs_end.duration_since(load_derived_procs_start);
}

fn run_task<'a>(
    task: BuildTask<'a>,
    arena: &'a Bump,
    src_dir: &Path,
    msg_tx: MsgSender<'a>,
    roc_cache_dir: RocCacheDir<'_>,
    target_info: TargetInfo,
) -> Result<(), LoadingProblem<'a>> {
    use BuildTask::*;

    let msg = match task {
        LoadModule {
            module_name,
            module_ids,
            shorthands,
            ident_ids_by_module,
        } => load_module(
            arena,
            src_dir,
            module_name,
            module_ids,
            shorthands,
            roc_cache_dir,
            ident_ids_by_module,
        )
        .map(|HeaderOutput { msg, .. }| msg),
        Parse { header } => parse(arena, header),
        CanonicalizeAndConstrain {
            parsed,
            module_ids,
            dep_idents,
            exposed_symbols,
            aliases,
            abilities_store,
            skip_constraint_gen,
            exposed_module_ids,
        } => {
            let can_and_con = canonicalize_and_constrain(
                arena,
                &module_ids,
                dep_idents,
                exposed_symbols,
                aliases,
                abilities_store,
                parsed,
                skip_constraint_gen,
                exposed_module_ids,
            );

            Ok(Msg::CanonicalizedAndConstrained(can_and_con))
        }
        Solve {
            module,
            module_timing,
            exposed_for_module,
            types,
            constraints,
            constraint,
            pending_derives,
            var_store,
            ident_ids,
            declarations,
            dep_idents,
            cached_subs,
            derived_module,
        } => Ok(run_solve(
            module,
            ident_ids,
            module_timing,
            exposed_for_module,
            types,
            constraints,
            constraint,
            pending_derives,
            var_store,
            declarations,
            dep_idents,
            cached_subs,
            derived_module,
        )),
        BuildPendingSpecializations {
            module_id,
            ident_ids,
            decls,
            module_timing,
            layout_cache,
            solved_subs,
            imported_module_thunks,
            exposed_to_host,
            abilities_store,
            exposed_by_module,
            derived_module,
            expectations,
            build_expects,
        } => Ok(build_pending_specializations(
            arena,
            solved_subs,
            imported_module_thunks,
            module_id,
            ident_ids,
            decls,
            module_timing,
            layout_cache,
            target_info,
            exposed_to_host,
            &exposed_by_module,
            abilities_store,
            derived_module,
            expectations,
            build_expects,
        )),
        MakeSpecializations {
            module_id,
            ident_ids,
            subs,
            procs_base,
            layout_cache,
            specializations_we_must_make,
            module_timing,
            world_abilities,
            exposed_by_module,
            derived_module,
            expectations,
        } => Ok(make_specializations(
            arena,
            module_id,
            ident_ids,
            subs,
            procs_base,
            layout_cache,
            specializations_we_must_make,
            module_timing,
            target_info,
            world_abilities,
            &exposed_by_module,
            derived_module,
            expectations,
        )),
    }?;

    msg_tx
        .send(msg)
        .map_err(|_| LoadingProblem::MsgChannelDied)?;

    Ok(())
}

fn to_file_problem_report(filename: &Path, error: io::ErrorKind) -> String {
    use roc_reporting::report::{Report, RocDocAllocator, DEFAULT_PALETTE};
    use ven_pretty::DocAllocator;

    let src_lines: Vec<&str> = Vec::new();

    let mut module_ids = ModuleIds::default();

    let module_id = module_ids.get_or_insert(&"find module name somehow?".into());

    let interns = Interns::default();

    // Report parsing and canonicalization problems
    let alloc = RocDocAllocator::new(&src_lines, module_id, &interns);

    let report = match error {
        io::ErrorKind::NotFound => {
            let doc = alloc.stack([
                alloc.reflow(r"I am looking for this file, but it's not there:"),
                alloc
                    .parser_suggestion(filename.to_str().unwrap())
                    .indent(4),
                alloc.concat([
                    alloc.reflow(r"Is the file supposed to be there? "),
                    alloc.reflow("Maybe there is a typo in the file name?"),
                ]),
            ]);

            Report {
                filename: "UNKNOWN.roc".into(),
                doc,
                title: "FILE NOT FOUND".to_string(),
                severity: Severity::RuntimeError,
            }
        }
        io::ErrorKind::PermissionDenied => {
            let doc = alloc.stack([
                alloc.reflow(r"I don't have the required permissions to read this file:"),
                alloc
                    .parser_suggestion(filename.to_str().unwrap())
                    .indent(4),
                alloc
                    .concat([alloc.reflow(r"Is it the right file? Maybe change its permissions?")]),
            ]);

            Report {
                filename: "UNKNOWN.roc".into(),
                doc,
                title: "FILE PERMISSION DENIED".to_string(),
                severity: Severity::RuntimeError,
            }
        }
        _ => {
            let error = std::io::Error::from(error);
            let formatted = format!("{}", error);
            let doc = alloc.stack([
                alloc.reflow(r"I tried to read this file:"),
                alloc
                    .text(filename.to_str().unwrap())
                    .annotate(Annotation::Error)
                    .indent(4),
                alloc.reflow(r"But ran into:"),
                alloc.text(formatted).annotate(Annotation::Error).indent(4),
            ]);

            Report {
                filename: "UNKNOWN.roc".into(),
                doc,
                title: "FILE PROBLEM".to_string(),
                severity: Severity::RuntimeError,
            }
        }
    };

    let mut buf = String::new();
    let palette = DEFAULT_PALETTE;
    report.render_color_terminal(&mut buf, &alloc, &palette);

    buf
}

fn to_import_cycle_report(
    module_ids: ModuleIds,
    all_ident_ids: IdentIdsByModule,
    import_cycle: Vec<ModuleId>,
    filename: PathBuf,
    render: RenderTarget,
) -> String {
    use roc_reporting::report::{Report, RocDocAllocator, DEFAULT_PALETTE};
    use ven_pretty::DocAllocator;

    // import_cycle looks like CycleModule, Import1, ..., ImportN, CycleModule
    // In a self-referential case, it just looks like CycleModule, CycleModule.
    debug_assert!(import_cycle.len() >= 2);
    let source_of_cycle = import_cycle.first().unwrap();

    // We won't be printing any lines for this report, so this is okay.
    // TODO: it would be nice to show how each module imports another in the cycle.
    let src_lines = &[];

    let interns = Interns {
        module_ids,
        all_ident_ids,
    };
    let alloc = RocDocAllocator::new(src_lines, *source_of_cycle, &interns);

    let doc = alloc.stack([
        alloc.concat([
            alloc.reflow("I can't compile "),
            alloc.module(*source_of_cycle),
            alloc.reflow(
                " because it depends on itself through the following chain of module imports:",
            ),
        ]),
        roc_reporting::report::cycle(
            &alloc,
            4,
            alloc.module(*source_of_cycle),
            import_cycle
                .into_iter()
                .skip(1)
                .map(|module| alloc.module(module))
                .collect(),
        ),
        alloc.reflow("Cyclic dependencies are not allowed in Roc! Can you restructure a module in this import chain so that it doesn't have to depend on itself?")
    ]);

    let report = Report {
        filename,
        doc,
        title: "IMPORT CYCLE".to_string(),
        severity: Severity::RuntimeError,
    };

    let mut buf = String::new();
    let palette = DEFAULT_PALETTE;
    report.render(render, &mut buf, &alloc, &palette);
    buf
}

fn to_incorrect_module_name_report<'a>(
    module_ids: ModuleIds,
    all_ident_ids: IdentIdsByModule,
    problem: IncorrectModuleName<'a>,
    filename: PathBuf,
    src: &'a [u8],
    render: RenderTarget,
) -> String {
    use roc_reporting::report::{Report, RocDocAllocator, DEFAULT_PALETTE};
    use ven_pretty::DocAllocator;

    let IncorrectModuleName {
        module_id,
        found,
        expected,
    } = problem;

    // SAFETY: if the module was not UTF-8, that would be reported as a parsing problem, rather
    // than an incorrect module name problem (the latter can happen only after parsing).
    let src = unsafe { from_utf8_unchecked(src) };
    let src_lines = src.lines().collect::<Vec<_>>();
    let lines = LineInfo::new(src);

    let interns = Interns {
        module_ids,
        all_ident_ids,
    };
    let alloc = RocDocAllocator::new(&src_lines, module_id, &interns);

    let doc = alloc.stack([
        alloc.reflow("This module has a different name than I expected:"),
        alloc.region(lines.convert_region(found.region)),
        alloc.reflow("Based on the nesting and use of this module, I expect it to have name"),
        alloc.pq_module_name(expected).indent(4),
    ]);

    let report = Report {
        filename,
        doc,
        title: "INCORRECT MODULE NAME".to_string(),
        severity: Severity::RuntimeError,
    };

    let mut buf = String::new();
    let palette = DEFAULT_PALETTE;
    report.render(render, &mut buf, &alloc, &palette);
    buf
}

fn to_parse_problem_report<'a>(
    problem: FileError<'a, SyntaxError<'a>>,
    mut module_ids: ModuleIds,
    all_ident_ids: IdentIdsByModule,
    render: RenderTarget,
    palette: Palette,
) -> String {
    use roc_reporting::report::{parse_problem, RocDocAllocator};

    // TODO this is not in fact safe
    let src = unsafe { from_utf8_unchecked(problem.problem.bytes) };
    let src_lines = src.lines().collect::<Vec<_>>();
    // let mut src_lines: Vec<&str> = problem.prefix.lines().collect();
    // src_lines.extend(src.lines().skip(1));

    let module_id = module_ids.get_or_insert(&"find module name somehow?".into());

    let interns = Interns {
        module_ids,
        all_ident_ids,
    };

    // Report parsing and canonicalization problems
    let alloc = RocDocAllocator::new(&src_lines, module_id, &interns);

    let starting_line = 0;

    let lines = LineInfo::new(src);

    let report = parse_problem(
        &alloc,
        &lines,
        problem.filename.clone(),
        starting_line,
        problem,
    );

    let mut buf = String::new();

    report.render(render, &mut buf, &alloc, &palette);

    buf
}

fn to_missing_platform_report(module_id: ModuleId, other: PlatformPath) -> String {
    use roc_reporting::report::{Report, RocDocAllocator, DEFAULT_PALETTE};
    use ven_pretty::DocAllocator;
    use PlatformPath::*;

    // Report parsing and canonicalization problems
    let interns = Interns::default();
    let alloc = RocDocAllocator::new(&[], module_id, &interns);

    let report = {
        match other {
            Valid(_) => unreachable!(),
            NotSpecified => {
                let doc = alloc.stack([
                    alloc.reflow("I could not find a platform based on your input file."),
                    alloc.reflow(r"Does the module header contain an entry that looks like this:"),
                    alloc
                        .parser_suggestion(" packages { pf: \"platform\" }")
                        .indent(4),
                    alloc.reflow("See also TODO."),
                ]);

                Report {
                    filename: "UNKNOWN.roc".into(),
                    doc,
                    title: "NO PLATFORM".to_string(),
                    severity: Severity::RuntimeError,
                }
            }
            RootIsInterface => {
                let doc = alloc.stack([
                    alloc.reflow(
                        r"The input file is an `interface` module, but only `app` modules can be run.",
                    ),
                    alloc.reflow(r"Tip: You can use `roc check` or `roc test` to verify an interface module like this one."),
                ]);

                Report {
                    filename: "UNKNOWN.roc".into(),
                    doc,
                    title: "NO PLATFORM".to_string(),
                    severity: Severity::RuntimeError,
                }
            }
            RootIsHosted => {
                let doc = alloc.stack([
                    alloc.reflow(
                        r"The input file is a `hosted` module, but only `app` modules can be run.",
                    ),
                    alloc.reflow(r"Tip: You can use `roc check` or `roc test` to verify a hosted module like this one."),
                ]);

                Report {
                    filename: "UNKNOWN.roc".into(),
                    doc,
                    title: "NO PLATFORM".to_string(),
                    severity: Severity::RuntimeError,
                }
            }
            RootIsPlatformModule => {
                let doc = alloc.stack([
                    alloc.reflow(
                        r"The input file is a `platform` module, but only `app` modules can be run.",
                    ),
                    alloc.reflow(r"Tip: You can use `roc check` or `roc test` to verify a platform module like this one."),
                ]);

                Report {
                    filename: "UNKNOWN.roc".into(),
                    doc,
                    title: "NO PLATFORM".to_string(),
                    severity: Severity::RuntimeError,
                }
            }
        }
    };

    let palette = DEFAULT_PALETTE;
    let mut buf = String::new();
    report.render_color_terminal(&mut buf, &alloc, &palette);

    buf
}<|MERGE_RESOLUTION|>--- conflicted
+++ resolved
@@ -760,11 +760,8 @@
     pub sources: MutMap<ModuleId, (PathBuf, Box<str>)>,
     pub timings: MutMap<ModuleId, ModuleTiming>,
     pub expectations: VecMap<ModuleId, Expectations>,
-<<<<<<< HEAD
+    pub uses_prebuilt_platform: bool,
     pub glue_layouts: GlueLayouts<'a>,
-=======
-    pub uses_prebuilt_platform: bool,
->>>>>>> 6bdab375
 }
 
 /// Values used to render expect output
@@ -1779,10 +1776,7 @@
                         subs,
                         layout_interner,
                         exposed_to_host,
-<<<<<<< HEAD
-=======
                         module_expectations,
->>>>>>> 6bdab375
                     )?;
 
                     Ok(ControlFlow::Break(LoadResult::Monomorphized(monomorphized)))
@@ -3345,14 +3339,6 @@
                     }
                 };
 
-<<<<<<< HEAD
-                let platform_path = Path::new(path_to_platform).into();
-                let provides = match platform_data {
-                    None => {
-                        debug_assert_eq!(exposed_to_host.values.len(), 1);
-
-                        *exposed_to_host.values.iter().next().unwrap().0
-=======
                 let exposed_symbols_and_layouts = match platform_data {
                     None => {
                         let src = &exposed_to_host.values;
@@ -3365,7 +3351,6 @@
                         }
 
                         buf.into_bump_slice()
->>>>>>> 6bdab375
                     }
                     Some(PlatformData {
                         module_id,
@@ -3376,13 +3361,6 @@
                         let mut buf =
                             bumpalo::collections::Vec::with_capacity_in(provides.len(), arena);
 
-<<<<<<< HEAD
-                let layout = get_exe_entry_point(provides, &procedures);
-
-                EntryPoint::Executable {
-                    layout,
-                    symbol: provides,
-=======
                         for (loc_name, _loc_typed_ident) in provides {
                             let ident_id = ident_ids.get_or_insert(loc_name.value.as_str());
                             let symbol = Symbol::new(module_id, ident_id);
@@ -3397,7 +3375,6 @@
 
                 EntryPoint::Executable {
                     exposed_to_host: exposed_symbols_and_layouts,
->>>>>>> 6bdab375
                     platform_path,
                 }
             }
@@ -3408,30 +3385,35 @@
     let module_id = state.root_id;
     let mut glue_getters = Vec::new();
 
-    if let EntryPoint::Executable { layout, .. } = &entry_point {
+    if let EntryPoint::Executable {
+        exposed_to_host, ..
+    } = &entry_point
+    {
         // Expose glue for the platform, not for the app module!
-        let module_id = platform_data.unwrap().module_id;
-        let ret = &layout.result;
-
-        for layout in layout.arguments.iter().chain([ret]) {
-            let all_glue_procs = roc_mono::ir::generate_glue_procs(
-                module_id,
-                &mut interns,
-                arena,
-                &mut layout_interner,
-                *layout,
-            );
-
-            glue_getters.extend(all_glue_procs.iter().flat_map(|(_, glue_procs)| {
-                glue_procs
-                    .iter()
-                    .map(|glue_proc| (glue_proc.name, glue_proc.proc_layout))
-            }));
-            procedures.extend(all_glue_procs.into_iter().flat_map(|(_, glue_procs)| {
-                glue_procs
-                    .into_iter()
-                    .map(|glue_proc| (((glue_proc.name), glue_proc.proc_layout), glue_proc.proc))
-            }));
+        let module_id = platform_data.as_ref().unwrap().module_id;
+
+        for (_name, proc_layout) in exposed_to_host.iter() {
+            let ret = &proc_layout.result;
+            for layout in proc_layout.arguments.iter().chain([ret]) {
+                let all_glue_procs = roc_mono::ir::generate_glue_procs(
+                    module_id,
+                    &mut interns,
+                    arena,
+                    &mut layout_interner,
+                    layout,
+                );
+
+                glue_getters.extend(all_glue_procs.iter().flat_map(|(_, glue_procs)| {
+                    glue_procs
+                        .iter()
+                        .map(|glue_proc| (glue_proc.name, glue_proc.proc_layout))
+                }));
+                procedures.extend(all_glue_procs.into_iter().flat_map(|(_, glue_procs)| {
+                    glue_procs.into_iter().map(|glue_proc| {
+                        (((glue_proc.name), glue_proc.proc_layout), glue_proc.proc)
+                    })
+                }));
+            }
         }
     }
 
@@ -3462,34 +3444,9 @@
         sources,
         timings: state.timings,
         toplevel_expects,
-<<<<<<< HEAD
         glue_layouts: GlueLayouts {
             getters: glue_getters,
         },
-    })
-}
-
-pub fn get_exe_entry_point<'a>(
-    provides: Symbol,
-    procedures: &MutMap<(Symbol, ProcLayout<'a>), Proc<'a>>,
-) -> ProcLayout<'a> {
-    match procedures.keys().find(|(s, _)| *s == provides) {
-        Some((_, layout)) => *layout,
-        None =>
-        // the entry point is not specialized. This can happen if the repl output
-        // is a function value
-        {
-            ProcLayout {
-                arguments: &[],
-                result: Layout::struct_no_name_order(&[]),
-                captures_niche: CapturesNiche::no_niche(),
-            }
-        }
-    }
-}
-
-#[allow(clippy::too_many_arguments)]
-=======
         uses_prebuilt_platform,
     })
 }
@@ -3512,7 +3469,7 @@
     }
 }
 
->>>>>>> 6bdab375
+#[allow(clippy::too_many_arguments)]
 fn finish(
     mut state: State,
     solved: Solved<Subs>,
