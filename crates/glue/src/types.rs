--- conflicted
+++ resolved
@@ -1614,19 +1614,14 @@
             }
         }
         Layout::Boxed(elem_layout) => {
-<<<<<<< HEAD
-            let (tag_name, payload) =
-                single_tag_payload_fields(union_tags, subs, layout, &[*elem_layout], env, types);
-=======
             let elem_layout = env.layout_cache.get_in(elem_layout);
             let (tag_name, payload_fields) =
-                single_tag_payload_fields(union_tags, subs, &[*elem_layout], env, types);
->>>>>>> 6bdab375
+                single_tag_payload_fields(union_tags, subs, layout, &[*elem_layout], env, types);
 
             RocTagUnion::SingleTagStruct {
                 name: name.clone(),
                 tag_name: tag_name.to_string(),
-                payload,
+                payload: payload_fields,
             }
         }
         Layout::LambdaSet(_) => {
