[package]
name = "inkwell"
version = "0.1.0"
authors = ["The Roc Contributors"]
license = "UPL-1.0"
edition = "2018"

[dependencies]
# NOTE: rtfeldman/inkwell is a fork of TheDan64/inkwell which does not change anything.
#
# The reason for this fork is that the way Inkwell is designed, you have to use
# a particular branch (e.g. "llvm8-0") in Cargo.toml. That would be fine, except that
# breaking changes get pushed directly to that branch, which breaks our build
# without warning.
#
# We tried referencing a specific rev on TheDan64/inkwell directly (instead of branch),
# but although that worked locally, it did not work on GitHub Actions. (After a few
# hours of investigation, gave up trying to figure out why.) So this is the workaround:
# having an immutable tag on the rtfeldman/inkwell fork which points to
# a particular "release" of Inkwell.
#
# When we want to update Inkwell, we can sync up rtfeldman/inkwell to the latest
# commit of TheDan64/inkwell, push a new tag which points to the latest commit,
# change the tag value in this Cargo.toml to point to that tag, and `cargo update`.
# This way, GitHub Actions works and nobody's builds get broken.
<<<<<<< HEAD
inkwell = { git = "https://github.com/rtfeldman/inkwell", tag = "llvm13-0.release1", features = [ "llvm13-0" ] }
=======
inkwell = { git = "https://github.com/rtfeldman/inkwell", branch = "master", features = [ "llvm12-0" ] }
>>>>>>> d3a3b645

[features]
target-arm = []
target-aarch64 = []
target-webassembly = []<|MERGE_RESOLUTION|>--- conflicted
+++ resolved
@@ -23,11 +23,7 @@
 # commit of TheDan64/inkwell, push a new tag which points to the latest commit,
 # change the tag value in this Cargo.toml to point to that tag, and `cargo update`.
 # This way, GitHub Actions works and nobody's builds get broken.
-<<<<<<< HEAD
-inkwell = { git = "https://github.com/rtfeldman/inkwell", tag = "llvm13-0.release1", features = [ "llvm13-0" ] }
-=======
-inkwell = { git = "https://github.com/rtfeldman/inkwell", branch = "master", features = [ "llvm12-0" ] }
->>>>>>> d3a3b645
+inkwell = { git = "https://github.com/rtfeldman/inkwell", branch = "master", features = [ "llvm13-0" ] }
 
 [features]
 target-arm = []
